<?xml version="1.0" encoding="UTF-8"?>
<!--

<<<<<<< HEAD
    Copyright (c) 2018-2022 "Graph Foundation,"
=======
    Copyright (c) "Graph Foundation,"
>>>>>>> dbeefc59
    Graph Foundation, Inc. [https://graphfoundation.org]

    This file is part of ONgDB Enterprise Edition. The included source
    code can be redistributed and/or modified under the terms of the
    GNU AFFERO GENERAL PUBLIC LICENSE Version 3
    (http://www.fsf.org/licensing/licenses/agpl-3.0.html) as found
    in the associated LICENSE.txt file.

    This program is distributed in the hope that it will be useful,
    but WITHOUT ANY WARRANTY; without even the implied warranty of
    MERCHANTABILITY or FITNESS FOR A PARTICULAR PURPOSE.  See the
    GNU Affero General Public License for more details.

-->
<!--

    Copyright (c) 2002-2020 "Neo4j,"
    Neo4j Sweden AB [http://neo4j.com]

    This file is part of Neo4j.

    Neo4j is free software: you can redistribute it and/or modify
    it under the terms of the GNU Affero General Public License as
    published by the Free Software Foundation, either version 3 of the
    License, or (at your option) any later version.

    This program is distributed in the hope that it will be useful,
    but WITHOUT ANY WARRANTY; without even the implied warranty of
    MERCHANTABILITY or FITNESS FOR A PARTICULAR PURPOSE.  See the
    GNU Affero General Public License for more details.

    You should have received a copy of the GNU Affero General Public License
    along with this program. If not, see <http://www.gnu.org/licenses/>.

-->
<licensing-requirements>
  <missing-artifacts>

    <!-- Media -->
    <artifact id="font-awesome" name="Font Awesome">
      <license>SIL OFL 1.1</license>
    </artifact>
    <artifact id="font-awesome-css" name="Font Awesome CSS">
      <license>MIT</license>
    </artifact>
    <artifact id="bootstrap" name="bootstrap">
      <license>MIT</license>
    </artifact>
    <artifact id="inconsolata" name="Inconsolata Font">
      <license>SIL OFL 1.1</license>
    </artifact>
    <artifact id="open-sans" name="Open Sans Font">
      <license>SIL OFL 1.1</license>
    </artifact>

    <!-- Embedded libraries -->
    <artifact id="canvg" name="canvg">
      <license>MIT</license>
    </artifact>
    <artifact id="d3" name="D3.js">
      <license>BSD License</license>
    </artifact>
    <artifact id="@firebase/app" name="@firebase/app">
      <license>Apache-2.0</license>
    </artifact>
    <artifact id="@firebase/app-types" name="@firebase/app-types">
      <license>Apache-2.0</license>
    </artifact>
    <artifact id="@firebase/auth" name="@firebase/auth">
      <license>Apache-2.0</license>
    </artifact>
    <artifact id="@firebase/auth-types" name="@firebase/auth-types">
      <license>Apache-2.0</license>
    </artifact>
    <artifact id="@firebase/database" name="@firebase/database">
      <license>Apache-2.0</license>
    </artifact>
    <artifact id="@firebase/database-types" name="@firebase/database-types">
      <license>Apache-2.0</license>
    </artifact>
    <artifact id="@firebase/firestore" name="@firebase/firestore">
      <license>Apache-2.0</license>
    </artifact>
    <artifact id="@firebase/firestore-types" name="@firebase/firestore-types">
      <license>Apache-2.0</license>
    </artifact>
    <artifact id="@firebase/functions" name="@firebase/functions">
      <license>Apache-2.0</license>
    </artifact>
    <artifact id="@firebase/functions-types" name="@firebase/functions-types">
      <license>Apache-2.0</license>
    </artifact>
    <artifact id="@firebase/logger" name="@firebase/logger">
      <license>Apache-2.0</license>
    </artifact>
    <artifact id="@firebase/messaging" name="@firebase/messaging">
      <license>Apache-2.0</license>
    </artifact>
    <artifact id="@firebase/messaging-types" name="@firebase/messaging-types">
      <license>Apache-2.0</license>
    </artifact>
    <artifact id="@firebase/polyfill" name="@firebase/polyfill">
      <license>Apache-2.0</license>
    </artifact>
    <artifact id="@firebase/storage" name="@firebase/storage">
      <license>Apache-2.0</license>
    </artifact>
    <artifact id="@firebase/storage-types" name="@firebase/storage-types">
      <license>Apache-2.0</license>
    </artifact>
    <artifact id="@firebase/util" name="@firebase/util">
      <license>Apache-2.0</license>
    </artifact>
    <artifact id="@firebase/webchannel-wrapper" name="@firebase/webchannel-wrapper">
      <license>Apache-2.0</license>
    </artifact>
    <artifact id="ascli" name="ascli">
      <license>Apache-2.0</license>
    </artifact>
    <artifact id="aws-sign2" name="aws-sign2">
      <license>Apache-2.0</license>
    </artifact>
    <artifact id="bytebuffer" name="bytebuffer">
      <license>Apache-2.0</license>
    </artifact>
    <artifact id="caseless" name="caseless">
      <license>Apache-2.0</license>
    </artifact>
    <artifact id="detect-libc" name="detect-libc">
      <license>Apache-2.0</license>
    </artifact>
    <artifact id="disposables" name="disposables">
      <license>Apache-2.0</license>
    </artifact>
    <artifact id="firebase" name="firebase">
      <license>Apache-2.0</license>
    </artifact>
    <artifact id="forever-agent" name="forever-agent">
      <license>Apache-2.0</license>
    </artifact>
    <artifact id="grpc" name="grpc">
      <license>Apache-2.0</license>
    </artifact>
    <artifact id="long" name="long">
      <license>Apache-2.0</license>
    </artifact>
    <artifact id="neo4j-driver" name="neo4j-driver">
      <license>Apache-2.0</license>
    </artifact>
    <artifact id="oauth-sign" name="oauth-sign">
      <license>Apache-2.0</license>
    </artifact>
    <artifact id="protobufjs" name="protobufjs">
      <license>Apache-2.0</license>
    </artifact>
    <artifact id="request" name="request">
      <license>Apache-2.0</license>
    </artifact>
    <artifact id="rxjs" name="rxjs">
      <license>Apache-2.0</license>
    </artifact>
    <artifact id="tslib" name="tslib">
      <license>Apache-2.0</license>
    </artifact>
    <artifact id="tunnel-agent" name="tunnel-agent">
      <license>Apache-2.0</license>
    </artifact>
    <artifact id="abbrev" name="abbrev">
      <license>ISC</license>
    </artifact>
    <artifact id="aproba" name="aproba">
      <license>ISC</license>
    </artifact>
    <artifact id="are-we-there-yet" name="are-we-there-yet">
      <license>ISC</license>
    </artifact>
    <artifact id="block-stream" name="block-stream">
      <license>ISC</license>
    </artifact>
    <artifact id="cliui" name="cliui">
      <license>ISC</license>
    </artifact>
    <artifact id="console-control-strings" name="console-control-strings">
      <license>ISC</license>
    </artifact>
    <artifact id="css-color-keywords" name="css-color-keywords">
      <license>ISC</license>
    </artifact>
    <artifact id="fs.realpath" name="fs.realpath">
      <license>ISC</license>
    </artifact>
    <artifact id="fstream" name="fstream">
      <license>ISC</license>
    </artifact>
    <artifact id="fstream-ignore" name="fstream-ignore">
      <license>ISC</license>
    </artifact>
    <artifact id="gauge" name="gauge">
      <license>ISC</license>
    </artifact>
    <artifact id="glob" name="glob">
      <license>ISC</license>
    </artifact>
    <artifact id="graceful-fs" name="graceful-fs">
      <license>ISC</license>
    </artifact>
    <artifact id="har-schema" name="har-schema">
      <license>ISC</license>
    </artifact>
    <artifact id="har-validator" name="har-validator">
      <license>ISC</license>
    </artifact>
    <artifact id="has-unicode" name="has-unicode">
      <license>ISC</license>
    </artifact>
    <artifact id="inflight" name="inflight">
      <license>ISC</license>
    </artifact>
    <artifact id="inherits" name="inherits">
      <license>ISC</license>
    </artifact>
    <artifact id="ini" name="ini">
      <license>ISC</license>
    </artifact>
    <artifact id="json-stringify-safe" name="json-stringify-safe">
      <license>ISC</license>
    </artifact>
    <artifact id="minimatch" name="minimatch">
      <license>ISC</license>
    </artifact>
    <artifact id="nopt" name="nopt">
      <license>ISC</license>
    </artifact>
    <artifact id="npmlog" name="npmlog">
      <license>ISC</license>
    </artifact>
    <artifact id="once" name="once">
      <license>ISC</license>
    </artifact>
    <artifact id="osenv" name="osenv">
      <license>ISC</license>
    </artifact>
    <artifact id="rimraf" name="rimraf">
      <license>ISC</license>
    </artifact>
    <artifact id="semver" name="semver">
      <license>ISC</license>
    </artifact>
    <artifact id="set-blocking" name="set-blocking">
      <license>ISC</license>
    </artifact>
    <artifact id="signal-exit" name="signal-exit">
      <license>ISC</license>
    </artifact>
    <artifact id="tar" name="tar">
      <license>ISC</license>
    </artifact>
    <artifact id="uid-number" name="uid-number">
      <license>ISC</license>
    </artifact>
    <artifact id="wide-align" name="wide-align">
      <license>ISC</license>
    </artifact>
    <artifact id="wrappy" name="wrappy">
      <license>ISC</license>
    </artifact>
    <artifact id="y18n" name="y18n">
      <license>ISC</license>
    </artifact>
    <artifact id="ajv" name="ajv">
      <license>MIT</license>
    </artifact>
    <artifact id="ansi-regex" name="ansi-regex">
      <license>MIT</license>
    </artifact>
    <artifact id="ansi-regex" name="ansi-regex">
      <license>MIT</license>
    </artifact>
    <artifact id="asap" name="asap">
      <license>MIT</license>
    </artifact>
    <artifact id="ascii-data-table" name="ascii-data-table">
      <license>MIT</license>
    </artifact>
    <artifact id="asn1" name="asn1">
      <license>MIT</license>
    </artifact>
    <artifact id="assert-plus" name="assert-plus">
      <license>MIT</license>
    </artifact>
    <artifact id="assertion-error" name="assertion-error">
      <license>MIT</license>
    </artifact>
    <artifact id="asynckit" name="asynckit">
      <license>MIT</license>
    </artifact>
    <artifact id="attr-accept" name="attr-accept">
      <license>MIT</license>
    </artifact>
    <artifact id="aws4" name="aws4">
      <license>MIT</license>
    </artifact>
    <artifact id="babel-runtime" name="babel-runtime">
      <license>MIT</license>
    </artifact>
    <artifact id="balanced-match" name="balanced-match">
      <license>MIT</license>
    </artifact>
    <artifact id="base64-js" name="base64-js">
      <license>MIT</license>
    </artifact>
    <artifact id="brace-expansion" name="brace-expansion">
      <license>MIT</license>
    </artifact>
    <artifact id="buffer" name="buffer">
      <license>MIT</license>
    </artifact>
    <artifact id="camelcase" name="camelcase">
      <license>MIT</license>
    </artifact>
    <artifact id="chai" name="chai">
      <license>MIT</license>
    </artifact>
    <artifact id="check-error" name="check-error">
      <license>MIT</license>
    </artifact>
    <artifact id="classnames" name="classnames">
      <license>MIT</license>
    </artifact>
    <artifact id="co" name="co">
      <license>MIT</license>
    </artifact>
    <artifact id="code-point-at" name="code-point-at">
      <license>MIT</license>
    </artifact>
    <artifact id="codemirror" name="codemirror">
      <license>MIT</license>
    </artifact>
    <artifact id="colour" name="colour">
      <license>MIT</license>
    </artifact>
    <artifact id="combined-stream" name="combined-stream">
      <license>MIT</license>
    </artifact>
    <artifact id="concat-map" name="concat-map">
      <license>MIT</license>
    </artifact>
    <artifact id="core-js" name="core-js">
      <license>MIT</license>
    </artifact>
    <artifact id="core-js" name="core-js">
      <license>MIT</license>
    </artifact>
    <artifact id="core-js" name="core-js">
      <license>MIT</license>
    </artifact>
    <artifact id="core-util-is" name="core-util-is">
      <license>MIT</license>
    </artifact>
    <artifact id="css-to-react-native" name="css-to-react-native">
      <license>MIT</license>
    </artifact>
    <artifact id="dashdash" name="dashdash">
      <license>MIT</license>
    </artifact>
    <artifact id="debug" name="debug">
      <license>MIT</license>
    </artifact>
    <artifact id="decamelize" name="decamelize">
      <license>MIT</license>
    </artifact>
    <artifact id="deep-eql" name="deep-eql">
      <license>MIT</license>
    </artifact>
    <artifact id="deep-extend" name="deep-extend">
      <license>MIT</license>
    </artifact>
    <artifact id="delayed-stream" name="delayed-stream">
      <license>MIT</license>
    </artifact>
    <artifact id="delegates" name="delegates">
      <license>MIT</license>
    </artifact>
    <artifact id="ecc-jsbn" name="ecc-jsbn">
      <license>MIT</license>
    </artifact>
    <artifact id="encoding" name="encoding">
      <license>MIT</license>
    </artifact>
    <artifact id="extend" name="extend">
      <license>MIT</license>
    </artifact>
    <artifact id="extsprintf" name="extsprintf">
      <license>MIT</license>
    </artifact>
    <artifact id="extsprintf" name="extsprintf">
      <license>MIT</license>
    </artifact>
    <artifact id="fast-deep-equal" name="fast-deep-equal">
      <license>MIT</license>
    </artifact>
    <artifact id="fast-json-stable-stringify" name="fast-json-stable-stringify">
      <license>MIT</license>
    </artifact>
    <artifact id="faye-websocket" name="faye-websocket">
      <license>MIT</license>
    </artifact>
    <artifact id="fbjs" name="fbjs">
      <license>MIT</license>
    </artifact>
    <artifact id="file-saver" name="file-saver">
      <license>MIT</license>
    </artifact>
    <artifact id="form-data" name="form-data">
      <license>MIT</license>
    </artifact>
    <artifact id="fuzzaldrin" name="fuzzaldrin">
      <license>MIT</license>
    </artifact>
    <artifact id="get-func-name" name="get-func-name">
      <license>MIT</license>
    </artifact>
    <artifact id="getpass" name="getpass">
      <license>MIT</license>
    </artifact>
    <artifact id="has-flag" name="has-flag">
      <license>MIT</license>
    </artifact>
    <artifact id="http-parser-js" name="http-parser-js">
      <license>MIT</license>
    </artifact>
    <artifact id="http-signature" name="http-signature">
      <license>MIT</license>
    </artifact>
    <artifact id="iconv-lite" name="iconv-lite">
      <license>MIT</license>
    </artifact>
    <artifact id="invariant" name="invariant">
      <license>MIT</license>
    </artifact>
    <artifact id="invert-kv" name="invert-kv">
      <license>MIT</license>
    </artifact>
    <artifact id="is-fullwidth-code-point" name="is-fullwidth-code-point">
      <license>MIT</license>
    </artifact>
    <artifact id="is-fullwidth-code-point" name="is-fullwidth-code-point">
      <license>MIT</license>
    </artifact>
    <artifact id="is-plain-object" name="is-plain-object">
      <license>MIT</license>
    </artifact>
    <artifact id="is-stream" name="is-stream">
      <license>MIT</license>
    </artifact>
    <artifact id="is-typedarray" name="is-typedarray">
      <license>MIT</license>
    </artifact>
    <artifact id="isarray" name="isarray">
      <license>MIT</license>
    </artifact>
    <artifact id="isobject" name="isobject">
      <license>MIT</license>
    </artifact>
    <artifact id="isomorphic-fetch" name="isomorphic-fetch">
      <license>MIT</license>
    </artifact>
    <artifact id="isstream" name="isstream">
      <license>MIT</license>
    </artifact>
    <artifact id="js-tokens" name="js-tokens">
      <license>MIT</license>
    </artifact>
    <artifact id="jsbn" name="jsbn">
      <license>MIT</license>
    </artifact>
    <artifact id="json-schema-traverse" name="json-schema-traverse">
      <license>MIT</license>
    </artifact>
    <artifact id="jsonic" name="jsonic">
      <license>MIT</license>
    </artifact>
    <artifact id="jsprim" name="jsprim">
      <license>MIT</license>
    </artifact>
    <artifact id="lcid" name="lcid">
      <license>MIT</license>
    </artifact>
    <artifact id="lodash" name="lodash">
      <license>MIT</license>
    </artifact>
    <artifact id="lodash" name="lodash">
      <license>MIT</license>
    </artifact>
    <artifact id="lodash-es" name="lodash-es">
      <license>MIT</license>
    </artifact>
    <artifact id="lodash.debounce" name="lodash.debounce">
      <license>MIT</license>
    </artifact>
    <artifact id="loose-envify" name="loose-envify">
      <license>MIT</license>
    </artifact>
    <artifact id="mime-db" name="mime-db">
      <license>MIT</license>
    </artifact>
    <artifact id="mime-types" name="mime-types">
      <license>MIT</license>
    </artifact>
    <artifact id="minimist" name="minimist">
      <license>MIT</license>
    </artifact>
    <artifact id="minimist" name="minimist">
      <license>MIT</license>
    </artifact>
    <artifact id="mkdirp" name="mkdirp">
      <license>MIT</license>
    </artifact>
    <artifact id="ms" name="ms">
      <license>MIT</license>
    </artifact>
    <artifact id="nan" name="nan">
      <license>MIT</license>
    </artifact>
    <artifact id="node-fetch" name="node-fetch">
      <license>MIT</license>
    </artifact>
    <artifact id="number-is-nan" name="number-is-nan">
      <license>MIT</license>
    </artifact>
    <artifact id="object-assign" name="object-assign">
      <license>MIT</license>
    </artifact>
    <artifact id="optjs" name="optjs">
      <license>MIT</license>
    </artifact>
    <artifact id="os-homedir" name="os-homedir">
      <license>MIT</license>
    </artifact>
    <artifact id="os-locale" name="os-locale">
      <license>MIT</license>
    </artifact>
    <artifact id="os-tmpdir" name="os-tmpdir">
      <license>MIT</license>
    </artifact>
    <artifact id="path-is-absolute" name="path-is-absolute">
      <license>MIT</license>
    </artifact>
    <artifact id="pathval" name="pathval">
      <license>MIT</license>
    </artifact>
    <artifact id="performance-now" name="performance-now">
      <license>MIT</license>
    </artifact>
    <artifact id="postcss-value-parser" name="postcss-value-parser">
      <license>MIT</license>
    </artifact>
    <artifact id="process-nextick-args" name="process-nextick-args">
      <license>MIT</license>
    </artifact>
    <artifact id="promise" name="promise">
      <license>MIT</license>
    </artifact>
    <artifact id="promise-polyfill" name="promise-polyfill">
      <license>MIT</license>
    </artifact>
    <artifact id="prop-types" name="prop-types">
      <license>MIT</license>
    </artifact>
    <artifact id="punycode" name="punycode">
      <license>MIT</license>
    </artifact>
    <artifact id="punycode" name="punycode">
      <license>MIT</license>
    </artifact>
    <artifact id="querystringify" name="querystringify">
      <license>MIT</license>
    </artifact>
    <artifact id="react" name="react">
      <license>MIT</license>
    </artifact>
    <artifact id="react-addons-pure-render-mixin" name="react-addons-pure-render-mixin">
      <license>MIT</license>
    </artifact>
    <artifact id="react-dom" name="react-dom">
      <license>MIT</license>
    </artifact>
    <artifact id="react-dropzone" name="react-dropzone">
      <license>MIT</license>
    </artifact>
    <artifact id="react-icon-base" name="react-icon-base">
      <license>MIT</license>
    </artifact>
    <artifact id="react-icons" name="react-icons">
      <license>MIT</license>
    </artifact>
    <artifact id="react-is" name="react-is">
      <license>MIT</license>
    </artifact>
    <artifact id="react-redux" name="react-redux">
      <license>MIT</license>
    </artifact>
    <artifact id="react-suber" name="react-suber">
      <license>MIT</license>
    </artifact>
    <artifact id="react-timeago" name="react-timeago">
      <license>MIT</license>
    </artifact>
    <artifact id="readable-stream" name="readable-stream">
      <license>MIT</license>
    </artifact>
    <artifact id="redux" name="redux">
      <license>MIT</license>
    </artifact>
    <artifact id="redux-observable" name="redux-observable">
      <license>MIT</license>
    </artifact>
    <artifact id="regenerator-runtime" name="regenerator-runtime">
      <license>MIT</license>
    </artifact>
    <artifact id="requires-port" name="requires-port">
      <license>MIT</license>
    </artifact>
    <artifact id="safe-buffer" name="safe-buffer">
      <license>MIT</license>
    </artifact>
    <artifact id="safer-buffer" name="safer-buffer">
      <license>MIT</license>
    </artifact>
    <artifact id="save-as" name="save-as">
      <license>MIT</license>
    </artifact>
    <artifact id="setimmediate" name="setimmediate">
      <license>MIT</license>
    </artifact>
    <artifact id="sshpk" name="sshpk">
      <license>MIT</license>
    </artifact>
    <artifact id="string_decoder" name="string_decoder">
      <license>MIT</license>
    </artifact>
    <artifact id="string-width" name="string-width">
      <license>MIT</license>
    </artifact>
    <artifact id="string-width" name="string-width">
      <license>MIT</license>
    </artifact>
    <artifact id="stringstream" name="stringstream">
      <license>MIT</license>
    </artifact>
    <artifact id="strip-ansi" name="strip-ansi">
      <license>MIT</license>
    </artifact>
    <artifact id="strip-ansi" name="strip-ansi">
      <license>MIT</license>
    </artifact>
    <artifact id="strip-json-comments" name="strip-json-comments">
      <license>MIT</license>
    </artifact>
    <artifact id="styled-components" name="styled-components">
      <license>MIT</license>
    </artifact>
    <artifact id="stylis" name="stylis">
      <license>MIT</license>
    </artifact>
    <artifact id="stylis-rule-sheet" name="stylis-rule-sheet">
      <license>MIT</license>
    </artifact>
    <artifact id="suber" name="suber">
      <license>MIT</license>
    </artifact>
    <artifact id="supports-color" name="supports-color">
      <license>MIT</license>
    </artifact>
    <artifact id="swipe-js-iso" name="swipe-js-iso">
      <license>MIT</license>
    </artifact>
    <artifact id="symbol-observable" name="symbol-observable">
      <license>MIT</license>
    </artifact>
    <artifact id="symbol-observable" name="symbol-observable">
      <license>MIT</license>
    </artifact>
    <artifact id="type-detect" name="type-detect">
      <license>MIT</license>
    </artifact>
    <artifact id="url-parse" name="url-parse">
      <license>MIT</license>
    </artifact>
    <artifact id="util-deprecate" name="util-deprecate">
      <license>MIT</license>
    </artifact>
    <artifact id="uuid" name="uuid">
      <license>MIT</license>
    </artifact>
    <artifact id="verror" name="verror">
      <license>MIT</license>
    </artifact>
    <artifact id="websocket-driver" name="websocket-driver">
      <license>MIT</license>
    </artifact>
    <artifact id="websocket-extensions" name="websocket-extensions">
      <license>MIT</license>
    </artifact>
    <artifact id="whatwg-fetch" name="whatwg-fetch">
      <license>MIT</license>
    </artifact>
    <artifact id="window-size" name="window-size">
      <license>MIT</license>
    </artifact>
    <artifact id="wrap-ansi" name="wrap-ansi">
      <license>MIT</license>
    </artifact>
    <artifact id="xmlhttprequest" name="xmlhttprequest">
      <license>MIT</license>
    </artifact>
    <artifact id="yargs" name="yargs">
      <license>MIT</license>
    </artifact>
    <artifact id="antlr4" name="antlr4">
      <license>BSD</license>
    </artifact>
    <artifact id="bcrypt-pbkdf" name="bcrypt-pbkdf">
      <license>BSD-3-Clause</license>
    </artifact>
    <artifact id="boom" name="boom">
      <license>BSD-3-Clause</license>
    </artifact>
    <artifact id="boom" name="boom">
      <license>BSD-3-Clause</license>
    </artifact>
    <artifact id="cryptiles" name="cryptiles">
      <license>BSD-3-Clause</license>
    </artifact>
    <artifact id="dnd-core" name="dnd-core">
      <license>BSD-3-Clause</license>
    </artifact>
    <artifact id="hawk" name="hawk">
      <license>BSD-3-Clause</license>
    </artifact>
    <artifact id="hoek" name="hoek">
      <license>BSD-3-Clause</license>
    </artifact>
    <artifact id="hoist-non-react-statics" name="hoist-non-react-statics">
      <license>BSD-3-Clause</license>
    </artifact>
    <artifact id="ieee754" name="ieee754">
      <license>BSD-3-Clause</license>
    </artifact>
    <artifact id="node-pre-gyp" name="node-pre-gyp">
      <license>BSD-3-Clause</license>
    </artifact>
    <artifact id="qs" name="qs">
      <license>BSD-3-Clause</license>
    </artifact>
    <artifact id="react-dnd" name="react-dnd">
      <license>BSD-3-Clause</license>
    </artifact>
    <artifact id="react-dnd-html5-backend" name="react-dnd-html5-backend">
      <license>BSD-3-Clause</license>
    </artifact>
    <artifact id="sntp" name="sntp">
      <license>BSD-3-Clause</license>
    </artifact>
    <artifact id="tough-cookie" name="tough-cookie">
      <license>BSD-3-Clause</license>
    </artifact>
    <artifact id="cypher-codemirror" name="cypher-codemirror">
      <license>GPL-3.0</license>
    </artifact>
    <artifact id="cypher-editor-support" name="cypher-editor-support">
      <license>GPL-3.0</license>
    </artifact>
    <artifact id="dom-storage" name="dom-storage">
      <license>(MIT or Apache-2.0)</license>
    </artifact>
    <artifact id="json-schema" name="json-schema">
      <license>BSD*</license>
    </artifact>
    <artifact id="rc" name="rc">
      <license>(BSD-2-Clause OR MIT OR Apache-2.0)</license>
    </artifact>
    <artifact id="tar-pack" name="tar-pack">
      <license>BSD-2-Clause</license>
    </artifact>
    <artifact id="uri-js" name="uri-js">
      <license>BSD-2-Clause</license>
    </artifact>
    <artifact id="tweetnacl" name="tweetnacl">
      <license>Unlicense</license>
    </artifact>
    <artifact id="ua-parser-js" name="ua-parser-js">
      <license>(GPL-2.0 OR MIT)</license>
    </artifact>
  </missing-artifacts>
  <dislike-exemption>cypher-codemirror</dislike-exemption>
  <dislike-exemption>cypher-editor-support</dislike-exemption>
</licensing-requirements><|MERGE_RESOLUTION|>--- conflicted
+++ resolved
@@ -1,11 +1,7 @@
 <?xml version="1.0" encoding="UTF-8"?>
 <!--
 
-<<<<<<< HEAD
-    Copyright (c) 2018-2022 "Graph Foundation,"
-=======
     Copyright (c) "Graph Foundation,"
->>>>>>> dbeefc59
     Graph Foundation, Inc. [https://graphfoundation.org]
 
     This file is part of ONgDB Enterprise Edition. The included source
