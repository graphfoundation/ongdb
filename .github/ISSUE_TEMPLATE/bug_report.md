---
name: Bug report
about: Create a report to help us improve
title: ''
labels: bug
assignees: ''

---

## Guidelines

Please note that GitHub issues are only meant for bug reports/feature requests. 
If you have questions on how to use Neo4j, please ask on [StackOverflow](https://stackoverflow.com/questions/tagged/neo4j) instead of creating an issue here.

To help us understand your issue, please specify important details, primarily:

- ONgDB version: X.Y.Z
- Operating system: (for example Windows 95/Ubuntu 16.04)
- API/Driver: (for example Cypher/Java API/Python driver vX.Y.Z)
- **Steps to reproduce**
- Expected behavior
- Actual behavior

Additionally, include (as appropriate) log-files, stacktraces, and other debug output.

## Example bug report

I discovered that when I mount `data/` to a volume on my host, and then stop the container, the `write.lock` is not removed as well as a number of other files not being cleaned up properly.

<<<<<<< HEAD
**ONgDB Version:** 3.0M03
=======
**Neo4j Version:** 3.0M03
>>>>>>> 5e83bdfe
**Operating System:** Ubuntu 15.10
**API:** Docker

### Steps to reproduce
<<<<<<< HEAD
1. Pull the image: `docker pull graphfoundation/ongdb:3.0.0-M03`
2. Create a directory on the host that will be a mount for the data: `mkdir /home/ongdb-data`
3. Start a new container that mounts to this directory: `docker run -d --name ongdb-test -p 7474:7474 -v /home/ongdb-data:/data graphfoundation/ongdb:3.0.0-M03`
=======
1. Pull the image: `docker pull neo4j/neo4j:3.0.0-M03`
2. Create a directory on the host that will be a mount for the data: `mkdir /home/neo4j-data`
3. Start a new container that mounts to this directory: `docker run -d --name neo4j-test -p 7474:7474 -v /home/neo4j-data:/data neo4j/neo4j:3.0.0-M03`
>>>>>>> 5e83bdfe
4. Navigate to the `write.lock` file located in the directory: `/data/databases/graph.db/schema/label/lucene/labelStore/1/`
5. Stop the container: `docker stop ongdb-test`

### Expected behavior
`write.lock` should be removed now.

### Actual behavior
`write.lock` is still present and preventing access by other programs.<|MERGE_RESOLUTION|>--- conflicted
+++ resolved
@@ -10,7 +10,7 @@
 ## Guidelines
 
 Please note that GitHub issues are only meant for bug reports/feature requests. 
-If you have questions on how to use Neo4j, please ask on [StackOverflow](https://stackoverflow.com/questions/tagged/neo4j) instead of creating an issue here.
+If you have questions on how to use ONgDB, please ask on [StackOverflow](https://stackoverflow.com/questions/tagged/neo4j) instead of creating an issue here.
 
 To help us understand your issue, please specify important details, primarily:
 
@@ -27,24 +27,14 @@
 
 I discovered that when I mount `data/` to a volume on my host, and then stop the container, the `write.lock` is not removed as well as a number of other files not being cleaned up properly.
 
-<<<<<<< HEAD
-**ONgDB Version:** 3.0M03
-=======
-**Neo4j Version:** 3.0M03
->>>>>>> 5e83bdfe
-**Operating System:** Ubuntu 15.10
+**ONgDB Version:** 3.6.0
+**Operating System:** Ubuntu 16.04
 **API:** Docker
 
 ### Steps to reproduce
-<<<<<<< HEAD
-1. Pull the image: `docker pull graphfoundation/ongdb:3.0.0-M03`
+1. Pull the image: `docker pull graphfoundation/ongdb:3.6.0`
 2. Create a directory on the host that will be a mount for the data: `mkdir /home/ongdb-data`
-3. Start a new container that mounts to this directory: `docker run -d --name ongdb-test -p 7474:7474 -v /home/ongdb-data:/data graphfoundation/ongdb:3.0.0-M03`
-=======
-1. Pull the image: `docker pull neo4j/neo4j:3.0.0-M03`
-2. Create a directory on the host that will be a mount for the data: `mkdir /home/neo4j-data`
-3. Start a new container that mounts to this directory: `docker run -d --name neo4j-test -p 7474:7474 -v /home/neo4j-data:/data neo4j/neo4j:3.0.0-M03`
->>>>>>> 5e83bdfe
+3. Start a new container that mounts to this directory: `docker run -d --name ongdb-test -p 7474:7474 -v /home/ongdb-data:/data graphfoundation/ongdb:3.6.0`
 4. Navigate to the `write.lock` file located in the directory: `/data/databases/graph.db/schema/label/lucene/labelStore/1/`
 5. Stop the container: `docker stop ongdb-test`
 
