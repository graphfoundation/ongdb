---
name: Feature request
about: Suggest an idea for this project
title: ''
labels: feature
assignees: ''

---

## Guidelines

Please note that GitHub issues are only meant for bug reports/feature requests.
<<<<<<< HEAD
If you have questions on how to use ONgDB, please ask on [StackOverflow](http://stackoverflow.com/questions/tagged/neo4j) instead of creating an issue here.
=======
If you have questions on how to use Neo4j, please ask on [StackOverflow](https://stackoverflow.com/questions/tagged/neo4j) instead of creating an issue here.
>>>>>>> 5e83bdfe

## Feature request template

**Is your feature request related to a problem? Please describe.**
A clear and concise description of what the problem is. Ex. I'm always frustrated when [...]

**Describe the solution you'd like**
A clear and concise description of what you want to happen.

**Describe alternatives you've considered**
A clear and concise description of any alternative solutions or features you've considered.

**Additional context**
Add any other context or screenshots about the feature request here.<|MERGE_RESOLUTION|>--- conflicted
+++ resolved
@@ -10,11 +10,7 @@
 ## Guidelines
 
 Please note that GitHub issues are only meant for bug reports/feature requests.
-<<<<<<< HEAD
-If you have questions on how to use ONgDB, please ask on [StackOverflow](http://stackoverflow.com/questions/tagged/neo4j) instead of creating an issue here.
-=======
-If you have questions on how to use Neo4j, please ask on [StackOverflow](https://stackoverflow.com/questions/tagged/neo4j) instead of creating an issue here.
->>>>>>> 5e83bdfe
+If you have questions on how to use ONgDB, please ask on [StackOverflow](https://stackoverflow.com/questions/tagged/neo4j) instead of creating an issue here.
 
 ## Feature request template
 
