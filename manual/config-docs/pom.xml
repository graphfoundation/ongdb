--- conflicted
+++ resolved
@@ -82,13 +82,13 @@
       <version>${project.version}</version>
     </dependency>
     <dependency>
-<<<<<<< HEAD
       <groupId>org.neo4j</groupId>
       <artifactId>neo4j-security-enterprise</artifactId>
-=======
+      <version>${project.version}</version>
+    </dependency>
+    <dependency>
       <groupId>org.neo4j.doc</groupId>
       <artifactId>neo4j-doc-tools</artifactId>
->>>>>>> 0bae728a
       <version>${project.version}</version>
     </dependency>
   </dependencies>
