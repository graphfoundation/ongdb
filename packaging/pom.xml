--- conflicted
+++ resolved
@@ -1,54 +1,31 @@
 <?xml version="1.0" encoding="UTF-8"?>
 <project xmlns="http://maven.apache.org/POM/4.0.0" xmlns:xsi="http://www.w3.org/2001/XMLSchema-instance"
          xsi:schemaLocation="http://maven.apache.org/POM/4.0.0 http://maven.apache.org/maven-v4_0_0.xsd">
+    <modelVersion>4.0.0</modelVersion>
+
     <parent>
-<<<<<<< HEAD
         <groupId>org.graphfoundation.ongdb</groupId>
         <artifactId>parent</artifactId>
-        <version>3.6.0-SNAPSHOT</version>
-=======
-        <groupId>org.neo4j</groupId>
-        <artifactId>parent</artifactId>
         <version>4.0.4-SNAPSHOT</version>
->>>>>>> 5e83bdfe
-
         <relativePath>..</relativePath>
     </parent>
 
-    <modelVersion>4.0.0</modelVersion>
-<<<<<<< HEAD
     <groupId>org.graphfoundation.ongdb.build</groupId>
     <artifactId>packaging-build</artifactId>
-    <version>3.6.0-SNAPSHOT</version>
 
     <name>ONgDB - Packaging Build</name>
     <packaging>pom</packaging>
     <description>Project that builds ONgDB Packages.</description>
     <url>http://components.graphfoundation.org/${project.artifactId}/${project.version}</url>
-=======
-    <groupId>org.neo4j.build</groupId>
-    <artifactId>packaging-build</artifactId>
-
-    <name>Neo4j - Packaging Build</name>
-    <packaging>pom</packaging>
-    <description>Project that builds Neo4j Packages.</description>
-    <url>http://components.neo4j.org/${project.artifactId}/${project.version}</url>
->>>>>>> 5e83bdfe
 
     <properties>
         <license-text.header>headers/AGPL-3-header.txt</license-text.header>
     </properties>
 
     <scm>
-<<<<<<< HEAD
         <connection>scm:git:git://github.com/graphfoundation/ongdb.git</connection>
         <developerConnection>scm:git:git@github.com:graphfoundation/ongdb.git</developerConnection>
         <url>https://github.com/graphfoundation/ongdb</url>
-=======
-        <connection>scm:git:git://github.com/neo4j/neo4j.git</connection>
-        <developerConnection>scm:git:git@github.com:neo4j/neo4j.git</developerConnection>
-        <url>https://github.com/neo4j/neo4j</url>
->>>>>>> 5e83bdfe
     </scm>
 
     <modules>
@@ -57,18 +34,10 @@
 
     <licenses>
         <license>
-<<<<<<< HEAD
             <name>GNU Affero General Public License, Version 3</name>
             <url>http://www.gnu.org/licenses/agpl-3.0-standalone.html</url>
             <comments>The software ("Software") developed and owned by Neo4j Sweden AB (referred to in this notice as "Neo4j") is
                 licensed under the GNU AFFERO GENERAL PUBLIC LICENSE Version 3 to all
-=======
-            <name>GNU Affero General Public License, Version 3 with the Commons Clause</name>
-            <url>http://www.gnu.org/licenses/agpl-3.0-standalone.html</url>
-            <comments>
-                The software ("Software") developed and owned by Neo4j Sweden AB (referred to in this notice as "Neo4j") is
-                licensed under the GNU AFFERO GENERAL PUBLIC LICENSE Version 3 with the Commons Clause to all
->>>>>>> 5e83bdfe
                 third parties and that license is included below.
 
                 However, if you have executed an End User Software License and Services
