--- conflicted
+++ resolved
@@ -4,11 +4,7 @@
   <parent>
     <groupId>org.neo4j.assembly</groupId>
     <artifactId>neo4j-standalone</artifactId>
-<<<<<<< HEAD
     <version>2.2-SNAPSHOT</version>
-=======
-    <version>2.1.4-SNAPSHOT</version>
->>>>>>> 13e9653c
     <relativePath>..</relativePath>
   </parent>
 
@@ -18,14 +14,10 @@
 
   <name>Neo4j Community - Server Assembler</name>
 
-<<<<<<< HEAD
   <version>2.2-SNAPSHOT</version>
-=======
-  <version>2.1.4-SNAPSHOT</version>
->>>>>>> 13e9653c
 
   <description>This project assembles the Neo4j Community stand-alone distribution,
-    pulling together all the deliverable artifacts and packaging them 
+    pulling together all the deliverable artifacts and packaging them
       into a downloadable installer.</description>
   <url>http://components.neo4j.org/${project.artifactId}/${project.version}</url>
 
@@ -176,7 +168,7 @@
         </exclusion>
       </exclusions>
     </dependency>
-    
+
 
   </dependencies>
 
