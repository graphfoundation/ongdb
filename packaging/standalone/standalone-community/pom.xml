<project xmlns="http://maven.apache.org/POM/4.0.0" xmlns:xsi="http://www.w3.org/2001/XMLSchema-instance"
         xsi:schemaLocation="http://maven.apache.org/POM/4.0.0 http://maven.apache.org/xsd/maven-4.0.0.xsd">
    <modelVersion>4.0.0</modelVersion>

    <parent>
        <groupId>org.neo4j.assembly</groupId>
        <artifactId>neo4j-standalone</artifactId>
        <version>3.5.22-SNAPSHOT</version>
        <relativePath>..</relativePath>
    </parent>

    <artifactId>neo4j-community-standalone</artifactId>
    <packaging>pom</packaging>

    <name>Neo4j - Community Server Assembler</name>
    <version>3.5.22-SNAPSHOT</version>

    <description>This project assembles the Neo4j Community stand-alone distribution,
        pulling together all the deliverable artifacts and packaging them
        into a downloadable installer.
    </description>
    <url>http://components.neo4j.org/${project.artifactId}/${project.version}</url>

    <scm>
<<<<<<< HEAD
        <connection>scm:git:git://github.com/graphfoundation/ongdb.git</connection>
=======
        <connection>scm:git:git://github.com/neo4j/neo4j.git</connection>
>>>>>>> 8398f520
        <developerConnection>scm:git:git@github.com:neo4j/neo4j.git</developerConnection>
        <url>https://github.com/neo4j/neo4j</url>
    </scm>

    <properties>
        <neo4j.mainClass>org.neo4j.server.CommunityEntryPoint</neo4j.mainClass>
    </properties>

    <licenses>
        <license>
            <name>GNU Affero General Public License, Version 3 with the Commons Clause</name>
            <url>http://www.gnu.org/licenses/agpl-3.0-standalone.html</url>
            <comments>The software ("Software") developed and owned by Neo4j Sweden AB (referred to in this notice as "Neo4j") is
<<<<<<< HEAD
                licensed under the GNU AFFERO GENERAL PUBLIC LICENSE Version 3 to all
=======
                licensed under the GNU AFFERO GENERAL PUBLIC LICENSE Version 3 with the Commons Clause to all
>>>>>>> 8398f520
                third parties and that license is included below.

                However, if you have executed an End User Software License and Services
                Agreement or an OEM Software License and Support Services Agreement, or
                another commercial license agreement with Neo4j or one of its
                affiliates (each, a "Commercial Agreement"), the terms of the license in
                such Commercial Agreement will supersede the GNU AFFERO GENERAL PUBLIC
                LICENSE Version 3 and you may use the Software solely pursuant to the
                terms of the relevant Commercial Agreement.
            </comments>
        </license>
    </licenses>

    <build>
        <plugins>
            <plugin>
                <groupId>org.apache.maven.plugins</groupId>
                <artifactId>maven-assembly-plugin</artifactId>
                <configuration>
                    <attach>false</attach>
<<<<<<< HEAD
                    <finalName>ongdb-community-${project.version}</finalName>
=======
                    <finalName>neo4j-community-${project.version}</finalName>
>>>>>>> 8398f520
                    <appendAssemblyId>true</appendAssemblyId>
                    <outputDirectory>${project.parent.build.directory}</outputDirectory>
                    <delimiters>
                        <!-- Because we are filtering shell scripts, which use '@' on windows and '${}' on *nix, change the
                             parameter substitution pattern to not clash with those. -->
                        <delimiter>#{*}</delimiter>
                    </delimiters>
                </configuration>
                <executions>
                    <execution>
                        <id>community-unix-dist</id>
                        <phase>package</phase>
                        <goals>
                            <goal>single</goal>
                        </goals>
                        <configuration>
                            <descriptors>
                                <descriptor>src/main/assemblies/community-unix-dist.xml</descriptor>
                            </descriptors>
                            <filters>
                                <filter>${project.parent.basedir}/tarball.properties</filter>
                            </filters>
                        </configuration>
                    </execution>
                    <execution>
                        <id>community-windows-dist</id>
                        <phase>package</phase>
                        <goals>
                            <goal>single</goal>
                        </goals>
                        <configuration>
                            <descriptors>
                                <descriptor>src/main/assemblies/community-windows-dist.xml</descriptor>
                            </descriptors>
                            <filters>
                                <filter>${project.parent.basedir}/zip.properties</filter>
                            </filters>
                        </configuration>
                    </execution>
                </executions>
            </plugin>

            <plugin>
                <groupId>org.neo4j.build.plugins</groupId>
                <artifactId>licensing-maven-plugin</artifactId>
                <configuration>
                    <prependText>licensing/notice-gpl-prefix.txt</prependText>
                </configuration>
                <executions>
                    <execution>
                        <id>list-all-licenses</id>
                        <configuration>
                            <thirdPartyLicensingFilename>${project.artifactId}-${neo4j.version}-NOTICE.txt</thirdPartyLicensingFilename>
                            <checkExistingNoticeFile>${project.build.directory}/../src/main/distribution/text/community/NOTICE.txt</checkExistingNoticeFile>
                            <listReport>${project.artifactId}-${neo4j.version}-LICENSES.txt</listReport>
                            <checkExistingLicensesFile>${project.build.directory}/../src/main/distribution/text/community/LICENSES.txt
                            </checkExistingLicensesFile>
                        </configuration>
                    </execution>
                </executions>
            </plugin>

        </plugins>
    </build>

    <dependencies>
        <dependency>
            <groupId>org.neo4j</groupId>
            <artifactId>neo4j</artifactId>
            <version>${project.version}</version>
        </dependency>
        <dependency>
            <groupId>org.neo4j.app</groupId>
            <artifactId>neo4j-server</artifactId>
            <version>${project.version}</version>
        </dependency>
        <dependency>
            <groupId>org.neo4j</groupId>
            <artifactId>neo4j-cypher-expression-evaluator</artifactId>
            <version>${project.version}</version>
        </dependency>
        <dependency>
            <groupId>org.neo4j</groupId>
            <artifactId>neo4j-push-to-cloud</artifactId>
            <version>${project.version}</version>
        </dependency>
    </dependencies>
</project><|MERGE_RESOLUTION|>--- conflicted
+++ resolved
@@ -22,11 +22,7 @@
     <url>http://components.neo4j.org/${project.artifactId}/${project.version}</url>
 
     <scm>
-<<<<<<< HEAD
         <connection>scm:git:git://github.com/graphfoundation/ongdb.git</connection>
-=======
-        <connection>scm:git:git://github.com/neo4j/neo4j.git</connection>
->>>>>>> 8398f520
         <developerConnection>scm:git:git@github.com:neo4j/neo4j.git</developerConnection>
         <url>https://github.com/neo4j/neo4j</url>
     </scm>
@@ -37,14 +33,10 @@
 
     <licenses>
         <license>
-            <name>GNU Affero General Public License, Version 3 with the Commons Clause</name>
+            <name>GNU Affero General Public License, Version 3</name>
             <url>http://www.gnu.org/licenses/agpl-3.0-standalone.html</url>
             <comments>The software ("Software") developed and owned by Neo4j Sweden AB (referred to in this notice as "Neo4j") is
-<<<<<<< HEAD
                 licensed under the GNU AFFERO GENERAL PUBLIC LICENSE Version 3 to all
-=======
-                licensed under the GNU AFFERO GENERAL PUBLIC LICENSE Version 3 with the Commons Clause to all
->>>>>>> 8398f520
                 third parties and that license is included below.
 
                 However, if you have executed an End User Software License and Services
@@ -65,11 +57,7 @@
                 <artifactId>maven-assembly-plugin</artifactId>
                 <configuration>
                     <attach>false</attach>
-<<<<<<< HEAD
                     <finalName>ongdb-community-${project.version}</finalName>
-=======
-                    <finalName>neo4j-community-${project.version}</finalName>
->>>>>>> 8398f520
                     <appendAssemblyId>true</appendAssemblyId>
                     <outputDirectory>${project.parent.build.directory}</outputDirectory>
                     <delimiters>
