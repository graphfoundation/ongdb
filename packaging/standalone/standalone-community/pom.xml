--- conflicted
+++ resolved
@@ -3,10 +3,9 @@
     <modelVersion>4.0.0</modelVersion>
 
     <parent>
-<<<<<<< HEAD
         <groupId>org.graphfoundation.ongdb.assembly</groupId>
         <artifactId>ongdb-standalone</artifactId>
-        <version>3.6.0-SNAPSHOT</version>
+        <version>4.0.4-SNAPSHOT</version>
         <relativePath>..</relativePath>
     </parent>
 
@@ -14,8 +13,6 @@
     <packaging>pom</packaging>
 
     <name>ONgDB - Community Server Assembler</name>
-    <version>3.6.0-SNAPSHOT</version>
-
     <description>This project assembles the ONgDB Community Edition stand-alone distribution,
         pulling together all the deliverable artifacts and packaging them
         into a downloadable installer.
@@ -26,29 +23,6 @@
         <connection>scm:git:git://github.com/graphfoundation/ongdb.git</connection>
         <developerConnection>scm:git:git@github.com:graphfoundation/ongdb.git</developerConnection>
         <url>https://github.com/graphfoundation/ongdb</url>
-=======
-        <groupId>org.neo4j.assembly</groupId>
-        <artifactId>neo4j-standalone</artifactId>
-        <version>4.0.4-SNAPSHOT</version>
-        <relativePath>..</relativePath>
-    </parent>
-
-    <artifactId>neo4j-community-standalone</artifactId>
-    <packaging>pom</packaging>
-
-    <name>Neo4j - Community Server Assembler</name>
-
-    <description>This project assembles the Neo4j Community stand-alone distribution,
-        pulling together all the deliverable artifacts and packaging them
-        into a downloadable installer.
-    </description>
-    <url>http://components.neo4j.org/${project.artifactId}/${project.version}</url>
-
-    <scm>
-        <connection>scm:git:git://github.com/neo4j/neo4j.git</connection>
-        <developerConnection>scm:git:git@github.com:neo4j/neo4j.git</developerConnection>
-        <url>https://github.com/neo4j/neo4j</url>
->>>>>>> 5e83bdfe
     </scm>
 
     <properties>
@@ -59,14 +33,8 @@
         <license>
             <name>GNU Affero General Public License, Version 3 with the Commons Clause</name>
             <url>http://www.gnu.org/licenses/agpl-3.0-standalone.html</url>
-<<<<<<< HEAD
             <comments>The software ("Software") developed and owned by Neo4j Sweden AB (referred to in this notice as "Neo4j") is
                 licensed under the GNU AFFERO GENERAL PUBLIC LICENSE Version 3 to all
-=======
-            <comments>
-                The software ("Software") developed and owned by Neo4j Sweden AB (referred to in this notice as "Neo4j") is
-                licensed under the GNU AFFERO GENERAL PUBLIC LICENSE Version 3 with the Commons Clause to all
->>>>>>> 5e83bdfe
                 third parties and that license is included below.
 
                 However, if you have executed an End User Software License and Services
@@ -87,20 +55,12 @@
                 <artifactId>maven-assembly-plugin</artifactId>
                 <configuration>
                     <attach>false</attach>
-<<<<<<< HEAD
                     <finalName>ongdb-community-${project.version}</finalName>
-=======
-                    <finalName>neo4j-community-${project.version}</finalName>
->>>>>>> 5e83bdfe
                     <appendAssemblyId>true</appendAssemblyId>
                     <outputDirectory>${project.parent.build.directory}</outputDirectory>
                     <delimiters>
                         <!-- Because we are filtering shell scripts, which use '@' on windows and '${}' on *nix, change the
-<<<<<<< HEAD
                              parameter substitution pattern to not clash with those. -->
-=======
-                 parameter substitution pattern to not clash with those. -->
->>>>>>> 5e83bdfe
                         <delimiter>#{*}</delimiter>
                     </delimiters>
                 </configuration>
@@ -115,12 +75,6 @@
                             <descriptors>
                                 <descriptor>src/main/assemblies/community-unix-dist.xml</descriptor>
                             </descriptors>
-<<<<<<< HEAD
-                            <filters>
-                                <filter>${project.parent.basedir}/tarball.properties</filter>
-                            </filters>
-=======
->>>>>>> 5e83bdfe
                         </configuration>
                     </execution>
                     <execution>
@@ -133,12 +87,6 @@
                             <descriptors>
                                 <descriptor>src/main/assemblies/community-windows-dist.xml</descriptor>
                             </descriptors>
-<<<<<<< HEAD
-                            <filters>
-                                <filter>${project.parent.basedir}/zip.properties</filter>
-                            </filters>
-=======
->>>>>>> 5e83bdfe
                         </configuration>
                     </execution>
                 </executions>
@@ -166,7 +114,6 @@
 
         </plugins>
     </build>
-<<<<<<< HEAD
 
     <dependencies>
         <dependency>
@@ -177,30 +124,6 @@
         <dependency>
             <groupId>org.graphfoundation.ongdb.app</groupId>
             <artifactId>ongdb-server</artifactId>
-            <version>${project.version}</version>
-        </dependency>
-        <dependency>
-            <groupId>org.graphfoundation.ongdb</groupId>
-            <artifactId>ongdb-cypher-expression-evaluator</artifactId>
-            <version>${project.version}</version>
-        </dependency>
-        <dependency>
-            <groupId>org.graphfoundation.ongdb</groupId>
-            <artifactId>ongdb-push-to-cloud</artifactId>
-            <version>${project.version}</version>
-        </dependency>
-    </dependencies>
-=======
-
-    <dependencies>
-        <dependency>
-            <groupId>org.neo4j</groupId>
-            <artifactId>neo4j</artifactId>
-            <version>${project.version}</version>
-        </dependency>
-        <dependency>
-            <groupId>org.neo4j.app</groupId>
-            <artifactId>neo4j-server</artifactId>
             <version>${project.version}</version>
         </dependency>
 
@@ -224,5 +147,4 @@
         </dependency>
     </dependencies>
 
->>>>>>> 5e83bdfe
 </project>