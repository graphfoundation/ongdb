<<<<<<< HEAD
# Copyright (c) 2018-2022 "Graph Foundation,"
=======
# Copyright (c) "Graph Foundation,"
>>>>>>> dbeefc59
# Graph Foundation, Inc. [https://graphfoundation.org]
#
# This file is part of ONgDB.
#
# ONgDB is free software: you can redistribute it and/or modify
# it under the terms of the GNU General Public License as published by
# the Free Software Foundation, either version 3 of the License, or
# (at your option) any later version.
#
# This program is distributed in the hope that it will be useful,
# but WITHOUT ANY WARRANTY; without even the implied warranty of
# MERCHANTABILITY or FITNESS FOR A PARTICULAR PURPOSE.  See the
# GNU General Public License for more details.
#
# You should have received a copy of the GNU General Public License
# along with this program.  If not, see <http://www.gnu.org/licenses/>.

# Copyright (c) 2002-2018 "Neo Technology,"
# Network Engine for Objects in Lund AB [http://neotechnology.com]
#
# This file is part of Neo4j.
#
# Neo4j is free software: you can redistribute it and/or modify
# it under the terms of the GNU General Public License as published by
# the Free Software Foundation, either version 3 of the License, or
# (at your option) any later version.
#
# This program is distributed in the hope that it will be useful,
# but WITHOUT ANY WARRANTY; without even the implied warranty of
# MERCHANTABILITY or FITNESS FOR A PARTICULAR PURPOSE.  See the
# GNU General Public License for more details.
#
# You should have received a copy of the GNU General Public License
# along with this program.  If not, see <http://www.gnu.org/licenses/>.

$here = Split-Path -Parent $MyInvocation.MyCommand.Path
$sut = (Split-Path -Leaf $MyInvocation.MyCommand.Path).Replace(".Tests.",".")
$common = Join-Path (Split-Path -Parent $here) 'Common.ps1'
.$common

Import-Module "$src\ONgDB-Management.psm1"

InModuleScope ONgDB-Management {
  Describe "Get-Java" {

    # Setup mocking environment
    #  Mock Java environment
    $javaHome = global:New-MockJavaHome
    Mock Get-ONgDBEnv { $javaHome } -ParameterFilter { $Name -eq 'JAVA_HOME' }
    Mock Test-Path { $false } -ParameterFilter {
      $Path -like 'Registry::*\JavaSoft\Java Runtime Environment'
    }
    Mock Get-ItemProperty { $null } -ParameterFilter {
      $Path -like 'Registry::*\JavaSoft\Java Runtime Environment*'
    }
    Mock Get-JavaVersion { @{ 'isValid' = $true; 'isJava8' = $true } }

    # Java Detection Tests
    Context "Valid Java install in JAVA_HOME environment variable" {
      $result = Get-Java

      It "should return java location" {
        $result.java | Should Be "$javaHome\bin\java.exe"
      }

      It "should have empty shell arguments" {
        $result.args | Should BeNullOrEmpty
      }
    }

    Context "Legacy Java install in JAVA_HOME environment variable" {
      Mock Get-JavaVersion -Verifiable { @{ 'isValid' = $false; 'isJava8' = $false } }

      It "should throw if java is not supported" {
        { Get-Java -ErrorAction Stop } | Should Throw
      }

      It "calls verified mocks" {
        Assert-VerifiableMocks
      }
    }

    Context "Invalid Java install in JAVA_HOME environment variable" {
      Mock Test-Path { $false } -ParameterFile { $Path -like "$javaHome\bin\java.exe" }

      It "should throw if java missing" {
        { Get-Java -ErrorAction Stop } | Should Throw
      }
    }

    Context "Valid Java install in Registry (32bit Java on 64bit OS)" {
      Mock Get-ONgDBEnv { $null } -ParameterFilter { $Name -eq 'JAVA_HOME' }
      Mock Test-Path -Verifiable { return $true } -ParameterFilter {
        ($Path -eq 'Registry::HKLM\SOFTWARE\Wow6432Node\JavaSoft\Java Runtime Environment')
      }
      Mock Get-ItemProperty -Verifiable { return @{ 'CurrentVersion' = '9.9' } } -ParameterFilter {
        ($Path -eq 'Registry::HKLM\SOFTWARE\Wow6432Node\JavaSoft\Java Runtime Environment')
      }
      Mock Get-ItemProperty -Verifiable { return @{ 'JavaHome' = $javaHome } } -ParameterFilter {
        ($Path -eq 'Registry::HKLM\SOFTWARE\Wow6432Node\JavaSoft\Java Runtime Environment\9.9')
      }

      $result = Get-Java

      It "should return java location from registry" {
        $result.java | Should Be "$javaHome\bin\java.exe"
      }

      It "calls verified mocks" {
        Assert-VerifiableMocks
      }
    }

    Context "Valid Java install in Registry" {
      Mock Get-ONgDBEnv { $null } -ParameterFilter { $Name -eq 'JAVA_HOME' }
      Mock Test-Path -Verifiable { return $true } -ParameterFilter {
        ($Path -eq 'Registry::HKLM\SOFTWARE\JavaSoft\Java Runtime Environment')
      }
      Mock Get-ItemProperty -Verifiable { return @{ 'CurrentVersion' = '9.9' } } -ParameterFilter {
        ($Path -eq 'Registry::HKLM\SOFTWARE\JavaSoft\Java Runtime Environment')
      }
      Mock Get-ItemProperty -Verifiable { return @{ 'JavaHome' = $javaHome } } -ParameterFilter {
        ($Path -eq 'Registry::HKLM\SOFTWARE\JavaSoft\Java Runtime Environment\9.9')
      }

      $result = Get-Java

      It "should return java location from registry" {
        $result.java | Should Be "$javaHome\bin\java.exe"
      }

      It "calls verified mocks" {
        Assert-VerifiableMocks
      }
    }

    Context "Invalid Java install in Registry" {
      Mock Test-Path { $false } -ParameterFile { $Path -like "$javaHome\bin\java.exe" }
      Mock Get-ONgDBEnv { $null } -ParameterFilter { $Name -eq 'JAVA_HOME' }
      Mock Test-Path -Verifiable { return $true } -ParameterFilter {
        ($Path -eq 'Registry::HKLM\SOFTWARE\JavaSoft\Java Runtime Environment')
      }
      Mock Get-ItemProperty -Verifiable { return @{ 'CurrentVersion' = '9.9' } } -ParameterFilter {
        ($Path -eq 'Registry::HKLM\SOFTWARE\JavaSoft\Java Runtime Environment')
      }
      Mock Get-ItemProperty -Verifiable { return @{ 'JavaHome' = $javaHome } } -ParameterFilter {
        ($Path -eq 'Registry::HKLM\SOFTWARE\JavaSoft\Java Runtime Environment\9.9')
      }

      It "should throw if java missing" {
        { Get-Java -ErrorAction Stop } | Should Throw
      }

      It "calls verified mocks" {
        Assert-VerifiableMocks
      }
    }

    Context "Valid Java install in search path" {
      Mock Get-ONgDBEnv { $null } -ParameterFilter { $Name -eq 'JAVA_HOME' }

      Mock Get-Command -Verifiable { return @{ 'Path' = "$javaHome\bin\java.exe" } }

      $result = Get-Java

      It "should return java location from search path" {
        $result.java | Should Be "$javaHome\bin\java.exe"
      }

      It "calls verified mocks" {
        Assert-VerifiableMocks
      }
    }

    Context "No Java install at all" {
      Mock Get-ONgDBEnv { $null } -ParameterFilter { $Name -eq 'JAVA_HOME' }
      Mock Get-Command { $null }

      It "should throw if java not detected" {
        { Get-Java -ErrorAction Stop } | Should Throw
      }
    }

    # ForServer tests
    Context "Server Invoke - Community v3.0" {
      $serverObject = global:New-MockONgDBInstall -ServerVersion '3.0' -ServerType 'Community'

      $result = Get-Java -ForServer -ONgDBServer $serverObject
      $resultArgs = ($result.args -join ' ')

      It "should have main class of org.neo4j.server.CommunityEntryPoint" {
        $resultArgs | Should Match ([regex]::Escape(' org.neo4j.server.CommunityEntryPoint'))
      }
    }

    Context "Server Invoke - Should set heap size" {
      $serverObject = global:New-MockONgDBInstall -ServerVersion '3.0' -ServerType 'Community' `
         -NeoConfSettings 'dbms.memory.heap.initial_size=123k','dbms.memory.heap.max_size=234g'

      $result = Get-Java -ForServer -ONgDBServer $serverObject
      $resultArgs = ($result.args -join ' ')

      It "should set initial heap size" {
        $resultArgs | Should Match ([regex]::Escape(' -Xms123k '))
      }

      It "should set max heap size" {
        $resultArgs | Should Match ([regex]::Escape(' -Xmx234g '))
      }
    }

    Context "Server Invoke - Should default heap size unit to megabytes" {
      $serverObject = global:New-MockONgDBInstall -ServerVersion '3.0' -ServerType 'Community' `
         -NeoConfSettings 'dbms.memory.heap.initial_size=123','dbms.memory.heap.max_size=234'

      $result = Get-Java -ForServer -ONgDBServer $serverObject
      $resultArgs = ($result.args -join ' ')

      It "should set initial heap size" {
        $resultArgs | Should Match ([regex]::Escape(' -Xms123m '))
      }

      It "should set max heap size" {
        $resultArgs | Should Match ([regex]::Escape(' -Xmx234m '))
      }
    }

    Context "Server Invoke - Enable Default GC Logs" {
      $serverObject = global:New-MockONgDBInstall -ServerVersion '3.0' -ServerType 'Community' `
         -NeoConfSettings 'dbms.logs.gc.enabled=true'

      $result = Get-Java -ForServer -ONgDBServer $serverObject
      $resultArgs = ($result.args -join ' ')

      It "should set GCLogfile" {
        $resultArgs | Should Match ([regex]::Escape(' -Xloggc:'))
      }

      It "should set GCLogfile under logs" {
        $resultArgs | Should Match ([regex]::Escape(" -Xloggc:`"$($serverObject.LogDir)"))
      }

      It "should set GCLogFileSize" {
        $resultArgs | Should Match ([regex]::Escape(' -XX:GCLogFileSize='))
      }

      It "should set NumberOfGCLogFiles" {
        $resultArgs | Should Match ([regex]::Escape(' -XX:NumberOfGCLogFiles='))
      }

      It "should set PrintGCDetails" {
        $resultArgs | Should Match ([regex]::Escape(' -XX:+PrintGCDetails'))
      }

      It "should set PrintGCDateStamps" {
        $resultArgs | Should Match ([regex]::Escape(' -XX:+PrintGCDateStamps'))
      }

      It "should set PrintGCApplicationStoppedTime" {
        $resultArgs | Should Match ([regex]::Escape(' -XX:+PrintGCApplicationStoppedTime'))
      }

      It "should set PrintPromotionFailure" {
        $resultArgs | Should Match ([regex]::Escape(' -XX:+PrintPromotionFailure'))
      }

      It "should set PrintTenuringDistribution" {
        $resultArgs | Should Match ([regex]::Escape(' -XX:+PrintTenuringDistribution'))
      }
    }

    Context "Server Invoke - Enable Specific GC Logs" {
      $serverObject = global:New-MockONgDBInstall -ServerVersion '3.0' -ServerType 'Community' `
         -NeoConfSettings 'dbms.logs.gc.enabled=true','dbms.logs.gc.options=key1=value1 key2=value2'

      $result = Get-Java -ForServer -ONgDBServer $serverObject
      $resultArgs = ($result.args -join ' ')

      It "should set GCLogfile" {
        $resultArgs | Should Match ([regex]::Escape(' -Xloggc:'))
      }

      It "should set GCLogFileSize" {
        $resultArgs | Should Match ([regex]::Escape(' -XX:GCLogFileSize='))
      }

      It "should set NumberOfGCLogFiles" {
        $resultArgs | Should Match ([regex]::Escape(' -XX:NumberOfGCLogFiles='))
      }

      It "should set specific options" {
        $resultArgs | Should Match ([regex]::Escape(' key1=value1'))
        $resultArgs | Should Match ([regex]::Escape(' key2=value2'))
      }
    }

    Context "Server Invoke - Enable Post Java 8 Default GC Logs" {
      Mock Get-JavaVersion { @{ 'isValid' = $true; 'isJava8' = $false } }

      $serverObject = global:New-MockONgDBInstall -ServerVersion '3.0' -ServerType 'Community' `
         -NeoConfSettings 'dbms.logs.gc.enabled=true'

      $result = Get-Java -ForServer -ONgDBServer $serverObject
      $resultArgs = ($result.args -join ' ')

      It "should set default options" {
        $resultArgs | Should Match ([regex]::Escape('-Xlog:gc*,safepoint,age*=trace'))
      }

      It "should set gc log file size" {
        $resultArgs | Should Match ([regex]::Escape('filesize='))
      }

      It "should set number of gc logs" {
        $resultArgs | Should Match ([regex]::Escape('filecount='))
      }

      It "should set file location" {
        $resultArgs | Should Match ([regex]::Escape('file='))
      }
    }

    Context "Server Invoke - Enable Post Java 8 Specific GC Logs" {
      Mock Get-JavaVersion { @{ 'isValid' = $true; 'isJava8' = $false } }

      $serverObject = global:New-MockONgDBInstall -ServerVersion '3.0' -ServerType 'Community' `
         -NeoConfSettings 'dbms.logs.gc.enabled=true','dbms.logs.gc.options=key1=value1 key2=value2'

      $result = Get-Java -ForServer -ONgDBServer $serverObject
      $resultArgs = ($result.args -join ' ')

      It "should set gc file" {
        $resultArgs | Should Match ([regex]::Escape('file='))
      }

      It "should set gc log file size" {
        $resultArgs | Should Match ([regex]::Escape('filesize='))
      }

      It "should set number of gc log files" {
        $resultArgs | Should Match ([regex]::Escape('filecount='))
      }

      It "should set specific options" {
        $resultArgs | Should Match ([regex]::Escape(' key1=value1'))
        $resultArgs | Should Match ([regex]::Escape(' key2=value2'))
      }
    }

    # Utility Invoke
    Context "Utility Invoke" {
      $serverObject = global:New-MockONgDBInstall -ServerVersion '99.99' -ServerType 'Community'

      $result = Get-Java -ForUtility -StartingClass 'someclass' -ONgDBServer $serverObject -ErrorAction Stop
      $resultArgs = ($result.args -join ' ')

      It "should have jars from bin" {
        $resultArgs | Should Match ([regex]::Escape("$($serverObject.Home)/bin/*"))
      }
      It "should have jars from lib" {
        $resultArgs | Should Match ([regex]::Escape("$($serverObject.Home)/lib/*"))
      }
      It "should have correct Starting Class" {
        $resultArgs | Should Match ([regex]::Escape(' someclass'))
      }
    }

    Context "Utility Invoke - Should set heap size from environment variable" {
      $serverObject = global:New-MockONgDBInstall -ServerVersion '99.99' -ServerType 'Community'
      Mock Get-ONgDBEnv { '666m' } -ParameterFilter { $Name -eq 'HEAP_SIZE' }

      $result = Get-Java -ForUtility -StartingClass 'someclass' -ONgDBServer $serverObject -ErrorAction Stop
      $resultArgs = ($result.args -join ' ')

      It "should have jars from bin" {
        $resultArgs | Should Match ([regex]::Escape("$($serverObject.Home)/bin/*"))
      }
      It "should have jars from lib" {
        $resultArgs | Should Match ([regex]::Escape("$($serverObject.Home)/lib/*"))
      }
      It "should have correct Starting Class" {
        $resultArgs | Should Match ([regex]::Escape(' someclass'))
      }
      It "should have correct initial heap" {
        $resultArgs | Should Match ([regex]::Escape('-Xms666m'))
      }
      It "should have correct maximum heap" {
        $resultArgs | Should Match ([regex]::Escape('-Xmx666m'))
      }
    }

    Context "Utility Invoke - Should provide parallel collector option" {
      $serverObject = global:New-MockONgDBInstall -ServerVersion '99.99' -ServerType 'Community'

      $result = Get-Java -ForUtility -StartingClass 'someclass' -ONgDBServer $serverObject -ErrorAction Stop
      $resultArgs = ($result.args -join ' ')

      It "should have parallel collector java option" {
        $resultArgs | Should Match ([regex]::Escape('-XX:+UseParallelGC'))
      }
    }

    Context "Server Invoke - Should handle paths with spaces" {
      $serverObject = global:New-MockONgDBInstall -ServerVersion '3.0' -ServerType 'Community' `
         -RootDir 'TestDrive:\ONgDB Home' `
         -NeoConfSettings 'dbms.logs.gc.enabled=true'

      $result = Get-Java -ForServer -ONgDBServer $serverObject
      $argList = $result.args

      It "should have literal quotes around config path" {
        $argList -contains "--config-dir=`"TestDrive:\ONgDB Home\conf`"" | Should Be True
      }
      It "should have literal quotes around home path" {
        $argList -contains "--home-dir=`"TestDrive:\ONgDB Home`"" | Should Be True
      }
      It "should have literal quotes around gclog path" {
        $argList -contains "-Xloggc:`"$($serverObject.LogDir)/gc.log`"" | Should Be True
      }
    }
  }
}<|MERGE_RESOLUTION|>--- conflicted
+++ resolved
@@ -1,8 +1,4 @@
-<<<<<<< HEAD
-# Copyright (c) 2018-2022 "Graph Foundation,"
-=======
 # Copyright (c) "Graph Foundation,"
->>>>>>> dbeefc59
 # Graph Foundation, Inc. [https://graphfoundation.org]
 #
 # This file is part of ONgDB.
