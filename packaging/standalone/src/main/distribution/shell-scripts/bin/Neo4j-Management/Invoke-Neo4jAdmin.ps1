--- conflicted
+++ resolved
@@ -40,11 +40,7 @@
 non-zero = an error occured
 
 .NOTES
-<<<<<<< HEAD
-Only supported on version 3.x ONgDB Community and Enterprise Edition databases
-=======
 Only supported on version 4.x Neo4j Community and Enterprise Edition databases
->>>>>>> 5e83bdfe
 
 #>
 function Invoke-Neo4jAdmin
