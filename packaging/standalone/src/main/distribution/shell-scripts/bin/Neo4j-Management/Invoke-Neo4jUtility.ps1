<<<<<<< HEAD
# Copyright (c) 2002-2018 "Neo4j"
=======
# Copyright (c) 2002-2020 "Neo4j,"
>>>>>>> d2b0d2c7
# Neo4j Sweden AB [http://neo4j.com]
#
# This file is part of ONgDB.
#
# ONgDB is free software: you can redistribute it and/or modify
# it under the terms of the GNU General Public License as published by
# the Free Software Foundation, either version 3 of the License, or
# (at your option) any later version.
#
# This program is distributed in the hope that it will be useful,
# but WITHOUT ANY WARRANTY; without even the implied warranty of
# MERCHANTABILITY or FITNESS FOR A PARTICULAR PURPOSE.  See the
# GNU General Public License for more details.
#
# You should have received a copy of the GNU General Public License
# along with this program.  If not, see <http://www.gnu.org/licenses/>.


<#
.SYNOPSIS
Invokes various Neo4j Utilities

.DESCRIPTION
Invokes various Neo4j Utilities.  This is a generic utility function called by the external functions e.g. Admin

.PARAMETER Command
A string of the command to run.

.PARAMETER CommandArgs
Command line arguments to pass to the utility

.OUTPUTS
System.Int32
0 = Success
non-zero = an error occured

.NOTES
Only supported on version 4.x Neo4j Community and Enterprise Edition databases

.NOTES
This function is private to the powershell module

#>
function Invoke-Neo4jUtility
{
  [CmdletBinding(SupportsShouldProcess = $false,ConfirmImpact = 'Low')]
  param(
    [Parameter(Mandatory = $false,ValueFromPipeline = $false,Position = 0)]
    [string]$Command = ''

    ,[Parameter(Mandatory = $false,ValueFromRemainingArguments = $true)]
    [object[]]$CommandArgs = @()
  )

  begin
  {
  }

  process
  {
    # Determine the Neo4j Home Directory.  Uses the NEO4J_HOME environment variable or a parent directory of this script
    $Neo4jHome = Get-Neo4jEnv 'NEO4J_HOME'
    if (($Neo4jHome -eq $null) -or (-not (Test-Path -Path $Neo4jHome))) {
      $Neo4jHome = Split-Path -Path (Split-Path -Path $PSScriptRoot -Parent) -Parent
    }
    if ($Neo4jHome -eq $null) { throw "Could not determine the Neo4j home Directory.  Set the NEO4J_HOME environment variable and retry" }
    Write-Verbose "Neo4j Root is '$Neo4jHome'"

    $thisServer = Get-Neo4jServer -Neo4jHome $Neo4jHome -ErrorAction Stop
    if ($thisServer -eq $null) { throw "Unable to determine the Neo4j Server installation information" }
    Write-Verbose "Neo4j Server Type is '$($thisServer.ServerType)'"
    Write-Verbose "Neo4j Version is '$($thisServer.ServerVersion)'"
    Write-Verbose "Neo4j Database Mode is '$($thisServer.DatabaseMode)'"

    $GetJavaParams = @{}
    switch ($Command.Trim().ToLower())
    {
      "admintool" {
        Write-Verbose "Admintool command specified"
        $GetJavaParams = @{
          StartingClass = 'org.neo4j.cli.AdminTool';
        }
        break
      }
      "import" {
        Write-Verbose "Import command specified"
        $GetJavaParams = @{
          StartingClass = 'org.neo4j.tooling.ImportTool';
        }
        break
      }
      default {
        Write-Host "Unknown utility $Command"
        return 255
      }
    }

    # Generate the required Java invocation
    $JavaCMD = Get-Java -Neo4jServer $thisServer -ForUtility @GetJavaParams
    if ($JavaCMD -eq $null) { throw 'Unable to locate Java' }

    $ShellArgs = $JavaCMD.args
    if ($ShellArgs -eq $null) { $ShellArgs = @() }
    # Add unbounded command line arguments
    $ShellArgs += $CommandArgs

    Write-Verbose "Starting neo4j utility using command line $($JavaCMD.java) $ShellArgs"
    $result = (Start-Process -FilePath $JavaCMD.java -ArgumentList $ShellArgs -Wait -NoNewWindow -Passthru)
    return $result.exitCode
  }

  end
  {
  }
}<|MERGE_RESOLUTION|>--- conflicted
+++ resolved
@@ -1,8 +1,4 @@
-<<<<<<< HEAD
-# Copyright (c) 2002-2018 "Neo4j"
-=======
-# Copyright (c) 2002-2020 "Neo4j,"
->>>>>>> d2b0d2c7
+# Copyright (c) 2002-2020 "Neo4j"
 # Neo4j Sweden AB [http://neo4j.com]
 #
 # This file is part of ONgDB.
@@ -37,10 +33,10 @@
 .OUTPUTS
 System.Int32
 0 = Success
-non-zero = an error occured
+non-zero = an error occurred
 
 .NOTES
-Only supported on version 4.x Neo4j Community and Enterprise Edition databases
+Only supported on version 4.x ONgDB Community and Enterprise Edition databases
 
 .NOTES
 This function is private to the powershell module
@@ -94,6 +90,17 @@
         }
         break
       }
+      "backup" {
+        Write-Verbose "Backup command specified"
+        if ($thisServer.ServerType -ne 'Enterprise')
+        {
+          throw "Neo4j Server type $($thisServer.ServerType) does not support online backup"
+        }
+        $GetJavaParams = @{
+          StartingClass = 'org.neo4j.backup.BackupTool';
+        }
+        break
+      }
       default {
         Write-Host "Unknown utility $Command"
         return 255
