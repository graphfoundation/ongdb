# Copyright (c) 2018-2020 "Graph Foundation,"
# Graph Foundation, Inc. [https://graphfoundation.org]
#
# Copyright (c) 2002-2018 "Neo4j,"
# Neo4j Sweden AB [http://neo4j.com]
#
# This file is part of ONgDB.
#
# ONgDB is free software: you can redistribute it and/or modify
# it under the terms of the GNU General Public License as published by
# the Free Software Foundation, either version 3 of the License, or
# (at your option) any later version.
#
# This program is distributed in the hope that it will be useful,
# but WITHOUT ANY WARRANTY; without even the implied warranty of
# MERCHANTABILITY or FITNESS FOR A PARTICULAR PURPOSE.  See the
# GNU General Public License for more details.
#
# You should have received a copy of the GNU General Public License
# along with this program.  If not, see <http://www.gnu.org/licenses/>.


<#
.SYNOPSIS
Invokes various Neo4j Utilities

.DESCRIPTION
Invokes various Neo4j Utilities.  This is a generic utility function called by the external functions e.g. Shell, Import

.PARAMETER Command
A string of the command to run.

.PARAMETER CommandArgs
Command line arguments to pass to the utility

.OUTPUTS
System.Int32
0 = Success
non-zero = an error occured

.NOTES
Only supported on version 3.x ONgDB Community and Enterprise Edition databases

.NOTES
This function is private to the powershell module

#>
function Invoke-Neo4jUtility
{
  [CmdletBinding(SupportsShouldProcess = $false,ConfirmImpact = 'Low')]
  param(
    [Parameter(Mandatory = $false,ValueFromPipeline = $false,Position = 0)]
    [string]$Command = ''

    ,[Parameter(Mandatory = $false,ValueFromRemainingArguments = $true)]
    [object[]]$CommandArgs = @()
  )

  begin
  {
  }

  process
  {
    # Determine the Neo4j Home Directory.  Uses the NEO4J_HOME environment variable or a parent directory of this script
    $Neo4jHome = Get-Neo4jEnv 'NEO4J_HOME'
    if (($Neo4jHome -eq $null) -or (-not (Test-Path -Path $Neo4jHome))) {
      $Neo4jHome = Split-Path -Path (Split-Path -Path $PSScriptRoot -Parent) -Parent
    }
    if ($Neo4jHome -eq $null) { throw "Could not determine the Neo4j home Directory.  Set the NEO4J_HOME environment variable and retry" }
    Write-Verbose "Neo4j Root is '$Neo4jHome'"

    $thisServer = Get-Neo4jServer -Neo4jHome $Neo4jHome -ErrorAction Stop
    if ($thisServer -eq $null) { throw "Unable to determine the Neo4j Server installation information" }
    Write-Verbose "Neo4j Server Type is '$($thisServer.ServerType)'"
    Write-Verbose "Neo4j Version is '$($thisServer.ServerVersion)'"
    Write-Verbose "Neo4j Database Mode is '$($thisServer.DatabaseMode)'"

    $GetJavaParams = @{}
    switch ($Command.Trim().ToLower())
    {
      "admintool" {
        Write-Verbose "Admintool command specified"
        $GetJavaParams = @{
          StartingClass = 'org.neo4j.commandline.admin.AdminTool';
        }
        break
      }
      "import" {
        Write-Verbose "Import command specified"
        $GetJavaParams = @{
          StartingClass = 'org.neo4j.tooling.ImportTool';
        }
        break
      }
      "backup" {
        Write-Verbose "Backup command specified"
        if ($thisServer.ServerType -ne 'Enterprise')
        {
          throw "Neo4j Server type $($thisServer.ServerType) does not support online backup"
        }
        $GetJavaParams = @{
          StartingClass = 'org.neo4j.backup.BackupTool';
        }
        break
      }
      default {
        Write-Host "Unknown utility $Command"
        return 255
      }
    }

    # Generate the required Java invocation
    $JavaCMD = Get-Java -Neo4jServer $thisServer -ForUtility @GetJavaParams
    if ($JavaCMD -eq $null) { throw 'Unable to locate Java' }

    $ShellArgs = $JavaCMD.args
    if ($ShellArgs -eq $null) { $ShellArgs = @() }

    # Parameters need to be wrapped in double quotes to avoid issues in case they contain spaces.
    # https://docs.microsoft.com/en-us/powershell/module/microsoft.powershell.management/start-process?view=powershell-7#parameters
    # https://github.com/PowerShell/PowerShell/issues/5576
    foreach ($CmdArg in $CommandArgs) {
      if ($CmdArg -match '^".*"$' -or $CmdArg -match "^'.*'$") {
<<<<<<< HEAD
        $ShellArgs = $CmdArg
      } else {
        $ShellArgs = "`"$CmdArg`""
=======
        $ShellArgs += $CmdArg
      } else {
        $ShellArgs += "`"$CmdArg`""
>>>>>>> 8ab822ef
      }
    }

    Write-Verbose "Starting neo4j utility using command line $($JavaCMD.java) $ShellArgs"
    $result = (Start-Process -FilePath $JavaCMD.java -ArgumentList $ShellArgs -Wait -NoNewWindow -Passthru)
    return $result.exitCode
  }

  end
  {
  }
}<|MERGE_RESOLUTION|>--- conflicted
+++ resolved
@@ -122,15 +122,9 @@
     # https://github.com/PowerShell/PowerShell/issues/5576
     foreach ($CmdArg in $CommandArgs) {
       if ($CmdArg -match '^".*"$' -or $CmdArg -match "^'.*'$") {
-<<<<<<< HEAD
-        $ShellArgs = $CmdArg
-      } else {
-        $ShellArgs = "`"$CmdArg`""
-=======
         $ShellArgs += $CmdArg
       } else {
         $ShellArgs += "`"$CmdArg`""
->>>>>>> 8ab822ef
       }
     }
 
