<<<<<<< HEAD
# Copyright (c) 2002-2018 "Neo4j"
=======
# Copyright (c) 2002-2020 "Neo4j,"
>>>>>>> d2b0d2c7
# Neo4j Sweden AB [http://neo4j.com]
#
# This file is part of ONgDB.
#
# ONgDB is free software: you can redistribute it and/or modify
# it under the terms of the GNU General Public License as published by
# the Free Software Foundation, either version 3 of the License, or
# (at your option) any later version.
#
# This program is distributed in the hope that it will be useful,
# but WITHOUT ANY WARRANTY; without even the implied warranty of
# MERCHANTABILITY or FITNESS FOR A PARTICULAR PURPOSE.  See the
# GNU General Public License for more details.
#
# You should have received a copy of the GNU General Public License
# along with this program.  If not, see <http://www.gnu.org/licenses/>.


<#
.SYNOPSIS
Invokes a command which manipulates a Neo4j Server e.g Start, Stop, Install and Uninstall

.DESCRIPTION
Invokes a command which manipulates a Neo4j Server e.g Start, Stop, Install and Uninstall.  

Invoke this function with a blank or missing command to list available commands

.PARAMETER Command
A string of the command to run.  Pass a blank string for the help text

.EXAMPLE
Invoke-Neo4j

Outputs the available commands

.EXAMPLE
Invoke-Neo4j status -Verbose

Gets the status of the Neo4j Windows Service and outputs verbose information to the console.

.OUTPUTS
System.Int32
0 = Success
non-zero = an error occured

.NOTES
Only supported on version 4.x Neo4j Community and Enterprise Edition databases

#>
function Invoke-Neo4j
{
  [CmdletBinding(SupportsShouldProcess = $false,ConfirmImpact = 'Low')]
  param(
    [Parameter(Mandatory = $false,ValueFromPipeline = $false,Position = 0)]
    [string]$Command = ''
  )

  begin
  {
  }

  process
  {
    try
    {
      $HelpText = "Usage: neo4j { console | start | stop | restart | status | install-service | uninstall-service | update-service } < -Verbose >"

      # Determine the Neo4j Home Directory.  Uses the NEO4J_HOME environment variable or a parent directory of this script
      $Neo4jHome = Get-Neo4jEnv 'NEO4J_HOME'
      if (($Neo4jHome -eq $null) -or (-not (Test-Path -Path $Neo4jHome))) {
        $Neo4jHome = Split-Path -Path (Split-Path -Path $PSScriptRoot -Parent) -Parent
      }
      if ($Neo4jHome -eq $null) { throw "Could not determine the Neo4j home Directory.  Set the NEO4J_HOME environment variable and retry" }
      Write-Verbose "Neo4j Root is '$Neo4jHome'"

      $thisServer = Get-Neo4jServer -Neo4jHome $Neo4jHome -ErrorAction Stop
      if ($thisServer -eq $null) { throw "Unable to determine the Neo4j Server installation information" }
      Write-Verbose "Neo4j Server Type is '$($thisServer.ServerType)'"
      Write-Verbose "Neo4j Version is '$($thisServer.ServerVersion)'"
      Write-Verbose "Neo4j Database Mode is '$($thisServer.DatabaseMode)'"

      switch ($Command.Trim().ToLower())
      {
        "help" {
          Write-Host $HelpText
          return 0
        }
        "console" {
          Write-Verbose "Console command specified"
          return [int](Start-Neo4jServer -Console -Neo4jServer $thisServer -ErrorAction Stop)
        }
        "start" {
          Write-Verbose "Start command specified"
          return [int](Start-Neo4jServer -Service -Neo4jServer $thisServer -ErrorAction Stop)
        }
        "stop" {
          Write-Verbose "Stop command specified"
          return [int](Stop-Neo4jServer -Neo4jServer $thisServer -ErrorAction Stop)
        }
        "restart" {
          Write-Verbose "Restart command specified"

          $result = (Stop-Neo4jServer -Neo4jServer $thisServer -ErrorAction Stop)
          if ($result -ne 0) { return $result }
          return (Start-Neo4jServer -Service -Neo4jServer $thisServer -ErrorAction Stop)
        }
        "status" {
          Write-Verbose "Status command specified"
          return [int](Get-Neo4jStatus -Neo4jServer $thisServer -ErrorAction Stop)
        }
        "install-service" {
          Write-Verbose "Install command specified"
          return [int](Install-Neo4jServer -Neo4jServer $thisServer -ErrorAction Stop)
        }
        "uninstall-service" {
          Write-Verbose "Uninstall command specified"
          return [int](Uninstall-Neo4jServer -Neo4jServer $thisServer -ErrorAction Stop)
        }
        "update-service" {
          Write-Verbose "Update command specified"
          return [int](Update-Neo4jServer -Neo4jServer $thisServer -ErrorAction Stop)
        }
        default {
          if ($Command -ne '') { Write-Host "Unknown command $Command" }
          Write-Host $HelpText
          return 1
        }
      }
      # Should not get here!
      return 2
    }
    catch {
      Write-Error $_
      return 1
    }
  }

  end
  {
  }
}<|MERGE_RESOLUTION|>--- conflicted
+++ resolved
@@ -1,8 +1,4 @@
-<<<<<<< HEAD
-# Copyright (c) 2002-2018 "Neo4j"
-=======
-# Copyright (c) 2002-2020 "Neo4j,"
->>>>>>> d2b0d2c7
+# Copyright (c) 2002-2020 "Neo4j"
 # Neo4j Sweden AB [http://neo4j.com]
 #
 # This file is part of ONgDB.
@@ -46,10 +42,10 @@
 .OUTPUTS
 System.Int32
 0 = Success
-non-zero = an error occured
+non-zero = an error occurred
 
 .NOTES
-Only supported on version 4.x Neo4j Community and Enterprise Edition databases
+Only supported on version 4.x ONgDB Community and Enterprise Edition databases
 
 #>
 function Invoke-Neo4j
