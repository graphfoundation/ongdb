@ECHO OFF
<<<<<<< HEAD
rem Copyright (c) 2018-2022 "Graph Foundation,"
=======
rem Copyright (c) "Graph Foundation,"
>>>>>>> dbeefc59
rem Graph Foundation, Inc. [https://graphfoundation.org]
rem
rem This file is part of ONgDB.
rem
rem ONgDB is free software: you can redistribute it and/or modify
rem it under the terms of the GNU General Public License as published by
rem the Free Software Foundation, either version 3 of the License, or
rem (at your option) any later version.
rem
rem This program is distributed in the hope that it will be useful,
rem but WITHOUT ANY WARRANTY; without even the implied warranty of
rem MERCHANTABILITY or FITNESS FOR A PARTICULAR PURPOSE.  See the
rem GNU General Public License for more details.
rem
rem You should have received a copy of the GNU General Public License
rem along with this program.  If not, see <http://www.gnu.org/licenses/>.

rem Copyright (c) 2002-2018 "Neo4j,"
rem Neo4j Sweden AB [http://neo4j.com]
rem
rem This file is part of Neo4j.
rem
rem Neo4j is free software: you can redistribute it and/or modify
rem it under the terms of the GNU General Public License as published by
rem the Free Software Foundation, either version 3 of the License, or
rem (at your option) any later version.
rem
rem This program is distributed in the hope that it will be useful,
rem but WITHOUT ANY WARRANTY; without even the implied warranty of
rem MERCHANTABILITY or FITNESS FOR A PARTICULAR PURPOSE.  See the
rem GNU General Public License for more details.
rem
rem You should have received a copy of the GNU General Public License
rem along with this program.  If not, see <http://www.gnu.org/licenses/>.

SETLOCAL

Powershell -NoProfile -NonInteractive -NoLogo -ExecutionPolicy Bypass -Command "Import-Module '%~dp0ONgDB-Management.psd1'; Exit (Invoke-ONgDBShell %*)"
EXIT /B %ERRORLEVEL%<|MERGE_RESOLUTION|>--- conflicted
+++ resolved
@@ -1,9 +1,5 @@
 @ECHO OFF
-<<<<<<< HEAD
-rem Copyright (c) 2018-2022 "Graph Foundation,"
-=======
 rem Copyright (c) "Graph Foundation,"
->>>>>>> dbeefc59
 rem Graph Foundation, Inc. [https://graphfoundation.org]
 rem
 rem This file is part of ONgDB.
