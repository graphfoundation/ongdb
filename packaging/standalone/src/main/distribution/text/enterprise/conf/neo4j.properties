# Default values for the low-level graph engine
#neostore.nodestore.db.mapped_memory=25M
#neostore.relationshipstore.db.mapped_memory=50M
#neostore.propertystore.db.mapped_memory=90M
#neostore.propertystore.db.strings.mapped_memory=130M
#neostore.propertystore.db.arrays.mapped_memory=130M

#Autoindexing

#enable auto-indexing for nodes, default is false
#node_auto_indexing=true

# The node property keys to be auto-indexed, if enabled
#node_keys_indexable=name,age


#enable auto-indexing for relationships, default is false
#relationship_auto_indexing=true

# The relationship property keys to be auto-indexed, if enabled
#relationship_keys_indexable=name,age

<<<<<<< HEAD
# Keep logical logs, needed for online backups to work
keep_logical_logs=true

=======
>>>>>>> b44695e0
# Enable online backups to be taken from this database.
enable_online_backup=true

# Uncomment and specify these lines for running Neo4j in High Availability mode.
# ha.server_id is a unique integer for each instance of the Neo4j database in the cluster.
# (as opposed to the coordinator instance IDs)
# example: ha.server_id=1
#ha.server_id=

# ha.coordinators is a comma-separated list (without spaces) of the host:port of where to
# find one or more of the Neo4j coordinator servers.
# Avoid localhost due to IP resolution issues on some systems.
# example: ha.coordinators=localhost:2181,1.2.3.4:4321
#ha.coordinators=localhost:2181

# You can also, optionally, configure the ha.cluster_name. This is the name of the cluster this
# instance is supposed to join. Accepted characters are alphabetical, numerical, dot and dash. 
# This configuration is useful if you have multiple Neo4j HA clusters managed by the same
# Coordinator cluster.
# Example: ha.cluster_name = my.neo4j.ha.cluster
#ha.cluster_name =

# IP and port for this instance to bind to to communicate data with the
# other neo4j instances in the cluster. This is broadcasted to the other
# cluster members, so different members can have different communication ports.
#Optional if the members are on different machines so the IP is different for every member.
#ha.server = localhost:6001

# The interval at which slaves will pull updates from the master. Comment out 
# the option to disable periodic pulling of updates. Unit is seconds.
ha.pull_interval = 10

# The session timeout for the zookeeper client. Lower values make new master
# election happen closer to the master loosing connection but also more sensitive
# to zookeeper quorum hiccups. If experiencing master switches without reason
# consider increasing this value. Unit is seconds
# ha.zk_session_timeout = 5

# Enable this to be able to upgrade a store from 1.4 -> 1.5 or 1.4 -> 1.6
#allow_store_upgrade=true

# Enable this to specify a parser other than the default one. 1.5 and 1.6 are available
#cypher_parser_version=1.6<|MERGE_RESOLUTION|>--- conflicted
+++ resolved
@@ -20,12 +20,9 @@
 # The relationship property keys to be auto-indexed, if enabled
 #relationship_keys_indexable=name,age
 
-<<<<<<< HEAD
 # Keep logical logs, needed for online backups to work
 keep_logical_logs=true
 
-=======
->>>>>>> b44695e0
 # Enable online backups to be taken from this database.
 enable_online_backup=true
 
