/**
 * Copyright (c) 2002-2013 "Neo Technology,"
 * Network Engine for Objects in Lund AB [http://neotechnology.com]
 *
 * This file is part of Neo4j.
 *
 * Neo4j is free software: you can redistribute it and/or modify
 * it under the terms of the GNU Affero General Public License as
 * published by the Free Software Foundation, either version 3 of the
 * License, or (at your option) any later version.
 *
 * This program is distributed in the hope that it will be useful,
 * but WITHOUT ANY WARRANTY; without even the implied warranty of
 * MERCHANTABILITY or FITNESS FOR A PARTICULAR PURPOSE.  See the
 * GNU Affero General Public License for more details.
 *
 * You should have received a copy of the GNU Affero General Public License
 * along with this program. If not, see <http://www.gnu.org/licenses/>.
 */
package org.neo4j.qa.features;

import java.io.File;
import java.io.IOException;
import java.net.ConnectException;

import org.apache.http.HttpResponse;
import org.apache.http.client.methods.HttpGet;
import org.apache.http.impl.client.DefaultHttpClient;
import org.apache.http.util.EntityUtils;
import org.junit.Before;
import org.junit.Test;

import static org.junit.Assert.assertEquals;
import static org.junit.Assert.assertTrue;
import static org.junit.Assert.fail;
import static org.neo4j.qa.features.support.FileHelper.copyFile;
import static org.neo4j.qa.features.support.ProcessHelper.exec;

public class StartAndStopFeatureTest
{
    @Before
    public void The_Neo4j_package_is_expanded_at_neo4j_home() throws Exception
    {
        String product = "neo4j-community";
        String version = System.getProperty( "project_version" );
        String platform = "unix";
        String archiveName = product + "-" + version + "-" + platform + ".tar.gz";
        File copiedArchive = new File( workingDirectory, archiveName );
        copyFile( new File( "../standalone/target/" + archiveName ), copiedArchive );
        exec( workingDirectory, "tar", "xzf", copiedArchive.getName() );
        neo4jHome = new File( workingDirectory, product + "-" + version );
    }

    @Test
    public void The_Neo4j_server_should_start_and_stop_using_a_command_line_script() throws Exception
    {
        When_I_start_Neo4j_Server();
        And_wait_for_Server_started_at( "http://localhost:7474" );
        Then_it_should_provide_the_Neo4j_REST_interface_at( "http://localhost:7474" );

        When_I_stop_Neo4j_Server();
        And_wait_for_Server_stopped_at( "http://localhost:7474" );
        Then_it_should_not_provide_the_Neo4j_REST_interface_at( "http://localhost:7474" );
    }

    private final File workingDirectory = new File( "target/test-data/" + getClass().getName() );
    private File neo4jHome;

    private void When_I_start_Neo4j_Server() throws Exception
    {
        exec( neo4jHome, "bin/neo4j", "start" );
    }

    private void When_I_stop_Neo4j_Server() throws Exception
    {
        exec( neo4jHome, "bin/neo4j", "stop" );
    }

    private void And_wait_for_Server_started_at( String uri ) throws IOException, InterruptedException
    {
<<<<<<< HEAD
        DefaultHttpClient httpClient = new DefaultHttpClient();
=======
        HttpGet request = new HttpGet( uri );
>>>>>>> 5aa91396
        boolean success = false;
        long startTime = System.currentTimeMillis();
        while ( !success && System.currentTimeMillis() - startTime < 60000 )
        {
            DefaultHttpClient httpClient = new DefaultHttpClient();
            try
            {
<<<<<<< HEAD
                success = statusCode( uri, httpClient ) == 200;
=======
                HttpResponse response = httpClient.execute( request );
                success = response.getStatusLine().getStatusCode() == 200;
                response.getEntity().getContent().close();
>>>>>>> 5aa91396
            }
            catch ( ConnectException e )
            {
                System.out.println( "Connection refused, sleeping" );
            }
            finally
            {
                httpClient.getConnectionManager().shutdown();
            }
            Thread.sleep( 1000 );
        }
        assertTrue( "Timed out waiting for " + uri, success );
    }

    private void And_wait_for_Server_stopped_at( String uri ) throws IOException, InterruptedException
    {
        DefaultHttpClient httpClient = new DefaultHttpClient();
        boolean success = false;
        long startTime = System.currentTimeMillis();
        while ( !success && System.currentTimeMillis() - startTime < 6000 )
        {
            try
            {
                statusCode( uri, httpClient );
                System.out.println( "Connection still available, sleeping" );
            }
            catch ( ConnectException e )
            {
                success = true;
            }
            Thread.sleep( 1000 );
        }
        assertTrue( "Timed out waiting for " + uri, success );
    }

    private void Then_it_should_provide_the_Neo4j_REST_interface_at( String uri ) throws Exception
    {
        assertEquals( 200, statusCode( uri, new DefaultHttpClient() ) );
    }

    private void Then_it_should_not_provide_the_Neo4j_REST_interface_at( String uri ) throws Exception
    {
        try
        {
            statusCode( uri, new DefaultHttpClient() );
            fail( "Should refuse connections" );
        }
        catch ( ConnectException e )
        {
            // expected
        }
    }
    
    private int statusCode( String uri, DefaultHttpClient httpClient ) throws IOException
    {
        HttpResponse response = httpClient.execute( new HttpGet( uri ) );
        EntityUtils.toString( response.getEntity() );
        return response.getStatusLine().getStatusCode();
    }
}<|MERGE_RESOLUTION|>--- conflicted
+++ resolved
@@ -78,11 +78,6 @@
 
     private void And_wait_for_Server_started_at( String uri ) throws IOException, InterruptedException
     {
-<<<<<<< HEAD
-        DefaultHttpClient httpClient = new DefaultHttpClient();
-=======
-        HttpGet request = new HttpGet( uri );
->>>>>>> 5aa91396
         boolean success = false;
         long startTime = System.currentTimeMillis();
         while ( !success && System.currentTimeMillis() - startTime < 60000 )
@@ -90,13 +85,7 @@
             DefaultHttpClient httpClient = new DefaultHttpClient();
             try
             {
-<<<<<<< HEAD
                 success = statusCode( uri, httpClient ) == 200;
-=======
-                HttpResponse response = httpClient.execute( request );
-                success = response.getStatusLine().getStatusCode() == 200;
-                response.getEntity().getContent().close();
->>>>>>> 5aa91396
             }
             catch ( ConnectException e )
             {
@@ -149,7 +138,7 @@
             // expected
         }
     }
-    
+
     private int statusCode( String uri, DefaultHttpClient httpClient ) throws IOException
     {
         HttpResponse response = httpClient.execute( new HttpGet( uri ) );
