/**
 * Copyright (c) 2002-2010 "Neo Technology,"
 * Network Engine for Objects in Lund AB [http://neotechnology.com]
 *
 * This file is part of Neo4j.
 *
 * Neo4j is free software: you can redistribute it and/or modify
 * it under the terms of the GNU Affero General Public License as
 * published by the Free Software Foundation, either version 3 of the
 * License, or (at your option) any later version.
 *
 * This program is distributed in the hope that it will be useful,
 * but WITHOUT ANY WARRANTY; without even the implied warranty of
 * MERCHANTABILITY or FITNESS FOR A PARTICULAR PURPOSE.  See the
 * GNU Affero General Public License for more details.
 *
 * You should have received a copy of the GNU Affero General Public License
 * along with this program. If not, see <http://www.gnu.org/licenses/>.
 */

package org.neo4j.kernel.impl.nioneo.store;

import static org.junit.Assert.assertTrue;
import static org.junit.Assert.fail;

import java.io.File;
import java.io.IOException;
import java.util.List;

import org.junit.Test;
<<<<<<< HEAD
=======
import org.neo4j.helpers.collection.MapUtil;
import org.neo4j.kernel.CommonFactories;
import org.neo4j.kernel.IdGeneratorFactory;
>>>>>>> 65e87e4a
import org.neo4j.kernel.impl.AbstractNeo4jTestCase;

public class TestStore
{
<<<<<<< HEAD
=======
    public static IdGeneratorFactory ID_GENERATOR_FACTORY =
            CommonFactories.defaultIdGeneratorFactory();
    
>>>>>>> 65e87e4a
    private String path()
    {
        String path = AbstractNeo4jTestCase.getStorePath( "teststore" );
        new File( path ).mkdirs();
        return path;
    }
    
    private String file( String name )
    {
        return path() + File.separator + name;
    }
    
    private String storeFile()
    {
        return file( "testStore.db" );
    }
    
    private String storeIdFile()
    {
        return file( "testStore.db.id" );
    }
    
    @Test
    public void testCreateStore() throws IOException
    {
        try
        {
            try
            {
                Store.createStore( null );
                fail( "Null fileName should throw exception" );
            }
            catch ( IllegalArgumentException e )
            { // good
            }
            Store store = Store.createStore( storeFile() );
            try
            {
                Store.createStore( storeFile() );
                fail( "Creating existing store should throw exception" );
            }
            catch ( IllegalStateException e )
            { // good
            }
            store.close();
        }
        finally
        {
            deleteBothFiles();
        }
    }

    private void deleteBothFiles()
    {
        File file = new File( storeFile() );
        if ( file.exists() )
        {
            assertTrue( file.delete() );
        }
        file = new File( storeIdFile() );
        if ( file.exists() )
        {
            assertTrue( file.delete() );
        }
    }

    @Test
    public void testStickyStore() throws IOException
    {
        try
        {
            Store.createStore( storeFile() ).close();
            java.nio.channels.FileChannel fileChannel = new java.io.RandomAccessFile(
                storeFile(), "rw" ).getChannel();
            fileChannel.truncate( fileChannel.size() - 2 );
            fileChannel.close();
            Store store = new Store( storeFile() );
            store.makeStoreOk();
            store.close();
        }
        finally
        {
            deleteBothFiles();
        }
    }

    @Test
    public void testClose() throws IOException
    {
        try
        {
            Store store = Store.createStore( storeFile() );
            store.close();
        }
        finally
        {
            deleteBothFiles();
        }
    }

    private static class Store extends AbstractStore
    {
        // store version, each store ends with this string (byte encoded)
        private static final String VERSION = "TestVersion v0.1";
        private static final int RECORD_SIZE = 1;

        public Store( String fileName ) throws IOException
        {
            super( fileName, MapUtil.genericMap( IdGeneratorFactory.class,
                    ID_GENERATOR_FACTORY, "store_dir", "target/var/teststore" ), null );
        }

        protected void initStorage()
        {
        }

//        protected void closeImpl()
//        {
//        }

//        protected boolean fsck( boolean modify )
//        {
//            return false;
//        }

        public int getRecordSize()
        {
            return RECORD_SIZE;
        }

        public String getTypeAndVersionDescriptor()
        {
            return VERSION;
        }

        public static Store createStore( String fileName ) throws IOException
        {
            createEmptyStore( fileName, VERSION, ID_GENERATOR_FACTORY );
            return new Store( fileName );
        }

//        public void flush()
//        {
//        }

        protected void rebuildIdGenerator()
        {
        }

        @Override
        public List<WindowPoolStats> getAllWindowPoolStats()
        {
            // TODO Auto-generated method stub
            return null;
        }
    }
}<|MERGE_RESOLUTION|>--- conflicted
+++ resolved
@@ -28,22 +28,16 @@
 import java.util.List;
 
 import org.junit.Test;
-<<<<<<< HEAD
-=======
 import org.neo4j.helpers.collection.MapUtil;
 import org.neo4j.kernel.CommonFactories;
 import org.neo4j.kernel.IdGeneratorFactory;
->>>>>>> 65e87e4a
 import org.neo4j.kernel.impl.AbstractNeo4jTestCase;
 
 public class TestStore
 {
-<<<<<<< HEAD
-=======
     public static IdGeneratorFactory ID_GENERATOR_FACTORY =
             CommonFactories.defaultIdGeneratorFactory();
     
->>>>>>> 65e87e4a
     private String path()
     {
         String path = AbstractNeo4jTestCase.getStorePath( "teststore" );
