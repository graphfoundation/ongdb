--- conflicted
+++ resolved
@@ -64,10 +64,6 @@
 
 import static java.nio.charset.Charset.defaultCharset;
 
-<<<<<<< HEAD
-=======
-import static org.neo4j.graphdb.factory.GraphDatabaseSettings.store_dir;
->>>>>>> a6a49808
 import static org.neo4j.helpers.Exceptions.launderedException;
 import static org.neo4j.helpers.Format.bytes;
 import static org.neo4j.helpers.Strings.TAB;
@@ -128,17 +124,15 @@
         MULTILINE_FIELDS( "multiline-fields", org.neo4j.csv.reader.Configuration.DEFAULT.multilineFields(),
                 "<true/false>",
                 "Whether or not fields from input source can span multiple lines, i.e. contain newline characters." ),
-<<<<<<< HEAD
+
         INPUT_ENCODING( "input-encoding", null,
                 "<character set>",
                 "Character set that input data is encoded in. Provided value must be one out of the available "
                         + "character sets in the JVM, as provided by Charset#availableCharsets(). "
                         + "If no input encoding is provided, the default character set of the JVM will be used." ),
-=======
         IGNORE_EMPTY_STRINGS( "ignore-empty-strings", org.neo4j.csv.reader.Configuration.DEFAULT.emptyQuotedStringsAsNull(),
                 "<true/false>",
                 "Whether or not empty string fields, i.e. \"\" from input source are ignored, i.e. treated as null." ),
->>>>>>> a6a49808
         ID_TYPE( "id-type", IdType.STRING,
                 "<id-type>",
                 "One out of " + Arrays.toString( IdType.values() )
