<?xml version="1.0" encoding="UTF-8"?>
<project xmlns="http://maven.apache.org/POM/4.0.0" xmlns:xsi="http://www.w3.org/2001/XMLSchema-instance"
         xsi:schemaLocation="http://maven.apache.org/POM/4.0.0 http://maven.apache.org/maven-v4_0_0.xsd">
    <parent>
        <groupId>org.graphfoundation.ongdb</groupId>
        <artifactId>parent</artifactId>
        <version>2.0.0-SNAPSHOT</version>
        <relativePath>../..</relativePath>
    </parent>
    <modelVersion>4.0.0</modelVersion>
    <artifactId>ongdb-dbms</artifactId>
    <name>ONgDB - Database Management System</name>
<<<<<<< HEAD
    <version>2.0.0-SNAPSHOT</version>
=======
>>>>>>> dbeefc59

    <properties>
        <license-text.header>headers/GPL-3-header.txt</license-text.header>
        <licensing.prepend.text>licensing/notice-gpl-prefix.txt</licensing.prepend.text>
        <moduleName>org.neo4j.dbms</moduleName>
        <default.jupiter.test.mode>concurrent</default.jupiter.test.mode>
    </properties>

    <description>
        This component provides management functionality and product surface for Neo4j instances.
    </description>
    <url>https://graphfoundation.org/projects/ongdb/${project.version}/${project.artifactId}/</url>
    <packaging>jar</packaging>

    <scm>
        <url>https://github.com/neo4j/neo4j/tree/3.0/community/dbms</url>
    </scm>

    <licenses>
        <license>
            <name>GNU General Public License, Version 3</name>
            <url>http://www.gnu.org/licenses/gpl-3.0-standalone.html</url>
            <comments>
                The software ("Software") developed and owned by Graph Foundation, Inc.
                (referred to in this notice as "Graph Foundation") is licensed under the
                GNU GENERAL PUBLIC LICENSE Version 3 to all third parties and that license is included below.
            </comments>
        </license>
        <license>
            <name>GNU General Public License, Version 3</name>
            <url>http://www.gnu.org/licenses/gpl-3.0-standalone.html</url>
            <comments>
                The software ("Software") developed and owned by Neo4j Sweden AB (referred to in this notice as "Neo4j") is
                licensed under the GNU GENERAL PUBLIC LICENSE Version 3 to all third
                parties and that license is included below.

                However, if you have executed an End User Software License and Services
                Agreement or an OEM Software License and Support Services Agreement, or
                another commercial license agreement with Neo4j or one of its
                affiliates (each, a "Commercial Agreement"), the terms of the license in
                such Commercial Agreement will supersede the GNU GENERAL PUBLIC LICENSE
                Version 3 and you may use the Software solely pursuant to the terms of
                the relevant Commercial Agreement.
            </comments>
        </license>
    </licenses>

    <dependencies>
        <dependency>
            <groupId>org.graphfoundation.ongdb</groupId>
            <artifactId>ongdb-kernel</artifactId>
            <version>${project.version}</version>
        </dependency>
        <dependency>
            <groupId>org.graphfoundation.ongdb</groupId>
            <artifactId>ongdb-graphdb-api</artifactId>
            <version>${project.version}</version>
        </dependency>
        <dependency>
            <groupId>org.graphfoundation.ongdb</groupId>
            <artifactId>ongdb-command-line</artifactId>
            <version>${project.version}</version>
        </dependency>
        <dependency>
            <groupId>org.graphfoundation.ongdb</groupId>
            <artifactId>ongdb-collections</artifactId>
            <version>${project.version}</version>
        </dependency>
        <dependency>
            <groupId>org.graphfoundation.ongdb</groupId>
            <artifactId>ongdb-io</artifactId>
            <version>${project.version}</version>
        </dependency>
        <dependency>
            <groupId>org.graphfoundation.ongdb</groupId>
            <artifactId>ongdb-lucene-index</artifactId>
            <version>${project.version}</version>
        </dependency>

        <dependency>
            <groupId>org.jprocesses</groupId>
            <artifactId>jProcesses</artifactId>
        </dependency>

        <dependency>
            <groupId>org.apache.commons</groupId>
            <artifactId>commons-compress</artifactId>
        </dependency>
        <dependency>
            <groupId>org.apache.commons</groupId>
            <artifactId>commons-text</artifactId>
        </dependency>
        <dependency>
            <groupId>org.graphfoundation.ongdb.licensing-proxy</groupId>
            <artifactId>zstd-proxy</artifactId>
            <version>${project.version}</version>
        </dependency>
        <dependency>
            <groupId>org.graphfoundation.ongdb</groupId>
            <artifactId>test-utils</artifactId>
            <version>${project.version}</version>
            <scope>test</scope>
        </dependency>
        <dependency>
            <groupId>org.graphfoundation.ongdb</groupId>
            <artifactId>io-test-utils</artifactId>
            <version>${project.version}</version>
            <scope>test</scope>
        </dependency>
        <dependency>
            <groupId>org.junit.jupiter</groupId>
            <artifactId>junit-jupiter</artifactId>
        </dependency>
        <dependency>
            <groupId>org.assertj</groupId>
            <artifactId>assertj-core</artifactId>
        </dependency>
        <dependency>
            <groupId>org.mockito</groupId>
            <artifactId>mockito-core</artifactId>
        </dependency>
        <dependency>
            <groupId>org.graphfoundation.ongdb</groupId>
            <artifactId>layout-test-utils</artifactId>
            <version>${project.version}</version>
            <scope>test</scope>
        </dependency>
        <dependency>
            <groupId>org.graphfoundation.ongdb</groupId>
            <artifactId>log-test-utils</artifactId>
            <version>${project.version}</version>
            <scope>test</scope>
        </dependency>
    </dependencies>
</project><|MERGE_RESOLUTION|>--- conflicted
+++ resolved
@@ -10,10 +10,6 @@
     <modelVersion>4.0.0</modelVersion>
     <artifactId>ongdb-dbms</artifactId>
     <name>ONgDB - Database Management System</name>
-<<<<<<< HEAD
-    <version>2.0.0-SNAPSHOT</version>
-=======
->>>>>>> dbeefc59
 
     <properties>
         <license-text.header>headers/GPL-3-header.txt</license-text.header>
