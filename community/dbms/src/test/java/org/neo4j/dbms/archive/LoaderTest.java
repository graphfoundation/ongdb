--- conflicted
+++ resolved
@@ -52,15 +52,11 @@
 import static org.hamcrest.Matchers.containsString;
 import static org.junit.jupiter.api.Assertions.assertEquals;
 import static org.junit.jupiter.api.Assertions.assertThrows;
-<<<<<<< HEAD
-import static org.junit.jupiter.api.Assumptions.assumeFalse;
-=======
 import static org.junit.jupiter.api.Assertions.assertTrue;
 import static org.junit.jupiter.api.Assumptions.assumeFalse;
 import static org.neo4j.configuration.GraphDatabaseSettings.default_database;
 import static org.neo4j.configuration.GraphDatabaseSettings.neo4j_home;
 import static org.neo4j.configuration.GraphDatabaseSettings.transaction_logs_root_path;
->>>>>>> 5e83bdfe
 import static org.neo4j.dbms.archive.TestUtils.withPermissions;
 
 @Neo4jLayoutExtension
@@ -199,15 +195,9 @@
         Path parentPath = databaseLayout.databaseDirectory().getParentFile().toPath();
         try ( Closeable ignored = withPermissions( parentPath, emptySet() ) )
         {
-<<<<<<< HEAD
-            assumeFalse( destination.getParent().toFile().canWrite() );
-            AccessDeniedException exception = assertThrows( AccessDeniedException.class, () -> new Loader().load( archive, destination, destination ) );
-            assertEquals( destination.getParent().toString(), exception.getMessage() );
-=======
             assumeFalse( parentPath.toFile().canWrite() );
             AccessDeniedException exception = assertThrows( AccessDeniedException.class, () -> new Loader().load( archive, databaseLayout ) );
             assertEquals( parentPath.toString(), exception.getMessage() );
->>>>>>> 5e83bdfe
         }
     }
 
@@ -228,15 +218,9 @@
         Path txLogsRoot = databaseLayout.getTransactionLogsDirectory().getParentFile().toPath();
         try ( Closeable ignored = withPermissions( txLogsRoot, emptySet() ) )
         {
-<<<<<<< HEAD
-            assumeFalse( txLogsDirectory.getParent().toFile().canWrite() );
-            AccessDeniedException exception = assertThrows( AccessDeniedException.class, () -> new Loader().load( archive, destination, txLogsDirectory ) );
-            assertEquals( txLogsDirectory.getParent().toString(), exception.getMessage() );
-=======
             assumeFalse( txLogsRoot.toFile().canWrite() );
             AccessDeniedException exception = assertThrows( AccessDeniedException.class, () -> new Loader().load( archive, databaseLayout ) );
             assertEquals( txLogsRoot.toString(), exception.getMessage() );
->>>>>>> 5e83bdfe
         }
     }
 
