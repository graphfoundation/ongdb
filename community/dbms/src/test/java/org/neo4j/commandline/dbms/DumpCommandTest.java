/*
 * Copyright (c) 2002-2020 "Neo4j,"
 * Neo4j Sweden AB [http://neo4j.com]
 *
 * This file is part of Neo4j.
 *
 * Neo4j is free software: you can redistribute it and/or modify
 * it under the terms of the GNU General Public License as published by
 * the Free Software Foundation, either version 3 of the License, or
 * (at your option) any later version.
 *
 * This program is distributed in the hope that it will be useful,
 * but WITHOUT ANY WARRANTY; without even the implied warranty of
 * MERCHANTABILITY or FITNESS FOR A PARTICULAR PURPOSE.  See the
 * GNU General Public License for more details.
 *
 * You should have received a copy of the GNU General Public License
 * along with this program.  If not, see <http://www.gnu.org/licenses/>.
 */
package org.neo4j.commandline.dbms;

import org.junit.jupiter.api.Test;
import picocli.CommandLine;

import java.io.ByteArrayOutputStream;
import java.io.PrintStream;
import java.nio.file.Path;

import org.neo4j.cli.ExecutionContext;
import org.neo4j.dbms.archive.Dumper;

import static org.hamcrest.MatcherAssert.assertThat;
import static org.hamcrest.Matchers.equalTo;
<<<<<<< HEAD
import static org.hamcrest.Matchers.is;
import static org.hamcrest.Matchers.startsWith;
import static org.junit.jupiter.api.Assertions.assertEquals;
import static org.junit.jupiter.api.Assertions.assertThrows;
import static org.junit.jupiter.api.Assumptions.assumeFalse;
import static org.mockito.ArgumentMatchers.any;
import static org.mockito.ArgumentMatchers.eq;
import static org.mockito.Mockito.doAnswer;
import static org.mockito.Mockito.doThrow;
=======
>>>>>>> 5e83bdfe
import static org.mockito.Mockito.mock;

class DumpCommandTest
{
    @Test
    void printUsageHelp()
    {
        final var baos = new ByteArrayOutputStream();
        final var command = new DumpCommand( new ExecutionContext( Path.of( "." ), Path.of( "." ) ), mock( Dumper.class ) );
        try ( var out = new PrintStream( baos ) )
        {
<<<<<<< HEAD
            storeLocker.checkLock();

            try ( Closeable ignored = withPermissions( storeLayout.storeLockFile().toPath(), emptySet() ) )
            {
                assumeFalse( storeLayout.storeLockFile().canWrite() );
                CommandFailed commandFailed = assertThrows( CommandFailed.class, () -> execute( "foo.db" ) );
                assertEquals( commandFailed.getMessage(), "you do not have permission to dump the database -- is Neo4j running as a different user?" );
            }
=======
            CommandLine.usage( command, new PrintStream( out ) );
>>>>>>> 5e83bdfe
        }
        assertThat( baos.toString().trim(), equalTo( String.format(
                "Dump a database into a single-file archive.%n" +
                "%n" +
                "USAGE%n" +
                "%n" +
                "dump [--verbose] [--database=<database>] --to=<path>%n" +
                "%n" +
                "DESCRIPTION%n" +
                "%n" +
                "Dump a database into a single-file archive. The archive can be used by the load%n" +
                "command. <destination-path> can be a file or directory (in which case a file%n" +
                "called <database>.dump will be created). It is not possible to dump a database%n" +
                "that is mounted in a running Neo4j server.%n" +
                "%n" +
                "OPTIONS%n" +
                "%n" +
                "      --verbose     Enable verbose output.%n" +
                "      --database=<database>%n" +
                "                    Name of the database to dump.%n" +
                "                      Default: neo4j%n" +
                "      --to=<path>   Destination (file or folder) of database dump."
        ) ) );
    }
}<|MERGE_RESOLUTION|>--- conflicted
+++ resolved
@@ -31,18 +31,6 @@
 
 import static org.hamcrest.MatcherAssert.assertThat;
 import static org.hamcrest.Matchers.equalTo;
-<<<<<<< HEAD
-import static org.hamcrest.Matchers.is;
-import static org.hamcrest.Matchers.startsWith;
-import static org.junit.jupiter.api.Assertions.assertEquals;
-import static org.junit.jupiter.api.Assertions.assertThrows;
-import static org.junit.jupiter.api.Assumptions.assumeFalse;
-import static org.mockito.ArgumentMatchers.any;
-import static org.mockito.ArgumentMatchers.eq;
-import static org.mockito.Mockito.doAnswer;
-import static org.mockito.Mockito.doThrow;
-=======
->>>>>>> 5e83bdfe
 import static org.mockito.Mockito.mock;
 
 class DumpCommandTest
@@ -54,18 +42,7 @@
         final var command = new DumpCommand( new ExecutionContext( Path.of( "." ), Path.of( "." ) ), mock( Dumper.class ) );
         try ( var out = new PrintStream( baos ) )
         {
-<<<<<<< HEAD
-            storeLocker.checkLock();
-
-            try ( Closeable ignored = withPermissions( storeLayout.storeLockFile().toPath(), emptySet() ) )
-            {
-                assumeFalse( storeLayout.storeLockFile().canWrite() );
-                CommandFailed commandFailed = assertThrows( CommandFailed.class, () -> execute( "foo.db" ) );
-                assertEquals( commandFailed.getMessage(), "you do not have permission to dump the database -- is Neo4j running as a different user?" );
-            }
-=======
             CommandLine.usage( command, new PrintStream( out ) );
->>>>>>> 5e83bdfe
         }
         assertThat( baos.toString().trim(), equalTo( String.format(
                 "Dump a database into a single-file archive.%n" +
