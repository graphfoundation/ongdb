--- conflicted
+++ resolved
@@ -11,10 +11,6 @@
     <modelVersion>4.0.0</modelVersion>
     <artifactId>ongdb-command-line</artifactId>
     <name>ONgDB - Command Line</name>
-<<<<<<< HEAD
-    <version>2.0.0-SNAPSHOT</version>
-=======
->>>>>>> dbeefc59
     <packaging>jar</packaging>
 
     <properties>
