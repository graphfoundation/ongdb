/*
 * Copyright (c) 2002-2018 "Neo4j,"
 * Neo4j Sweden AB [http://neo4j.com]
 *
 * This file is part of Neo4j.
 *
 * Neo4j is free software: you can redistribute it and/or modify
 * it under the terms of the GNU General Public License as published by
 * the Free Software Foundation, either version 3 of the License, or
 * (at your option) any later version.
 *
 * This program is distributed in the hope that it will be useful,
 * but WITHOUT ANY WARRANTY; without even the implied warranty of
 * MERCHANTABILITY or FITNESS FOR A PARTICULAR PURPOSE.  See the
 * GNU General Public License for more details.
 *
 * You should have received a copy of the GNU General Public License
 * along with this program.  If not, see <http://www.gnu.org/licenses/>.
 */
package org.neo4j.values.storable;

import java.lang.invoke.MethodHandle;
import java.time.DateTimeException;
import java.time.Duration;
import java.time.Period;
import java.time.temporal.ChronoUnit;
import java.time.temporal.Temporal;
import java.time.temporal.TemporalAmount;
import java.time.temporal.TemporalUnit;
import java.time.temporal.UnsupportedTemporalTypeException;
import java.util.Comparator;
import java.util.List;
import java.util.Map;
import java.util.regex.Matcher;
import java.util.regex.Pattern;

import org.neo4j.hashing.HashFunction;
import org.neo4j.values.AnyValue;
import org.neo4j.values.StructureBuilder;
import org.neo4j.values.ValueMapper;
import org.neo4j.values.utils.InvalidValuesArgumentException;
import org.neo4j.values.utils.TemporalArithmeticException;
import org.neo4j.values.utils.UnsupportedTemporalUnitException;
import org.neo4j.values.virtual.MapValue;

import static java.lang.Double.parseDouble;
import static java.lang.Long.parseLong;
import static java.time.temporal.ChronoField.EPOCH_DAY;
import static java.time.temporal.ChronoField.NANO_OF_SECOND;
import static java.time.temporal.ChronoField.OFFSET_SECONDS;
import static java.time.temporal.ChronoField.SECOND_OF_MINUTE;
import static java.time.temporal.ChronoUnit.DAYS;
import static java.time.temporal.ChronoUnit.MONTHS;
import static java.time.temporal.ChronoUnit.NANOS;
import static java.time.temporal.ChronoUnit.SECONDS;
import static java.util.Arrays.asList;
import static java.util.Collections.unmodifiableList;
import static java.util.Objects.requireNonNull;
import static java.util.regex.Pattern.CASE_INSENSITIVE;
import static org.neo4j.values.storable.NumberType.NO_NUMBER;
import static org.neo4j.values.storable.NumberValue.safeCastFloatingPoint;
import static org.neo4j.values.utils.TemporalUtil.AVG_DAYS_PER_MONTH;
import static org.neo4j.values.utils.TemporalUtil.AVG_SECONDS_PER_MONTH;
import static org.neo4j.values.utils.TemporalUtil.NANOS_PER_SECOND;
import static org.neo4j.values.utils.TemporalUtil.SECONDS_PER_DAY;

/**
 * We use our own implementation because neither {@link java.time.Duration} nor {@link java.time.Period} fits our needs.
 * {@link java.time.Duration} only works with seconds, assumes 24H days, and is unable to handle larger units than days.
 * {@link java.time.Period} only works with units from days or larger, and does not deal with time.
 */
public final class DurationValue extends ScalarValue implements TemporalAmount, Comparable<DurationValue>
{
    public static final DurationValue MIN_VALUE = duration( 0, 0, Long.MIN_VALUE, 0 );
    public static final DurationValue MAX_VALUE = duration( 0, 0, Long.MAX_VALUE, 999_999_999 );

    public static DurationValue duration( Duration value )
    {
        requireNonNull( value, "Duration" );
        return newDuration( 0, 0, value.getSeconds(), value.getNano() );
    }

    public static DurationValue duration( Period value )
    {
        requireNonNull( value, "Period" );
        return newDuration( value.toTotalMonths(), value.getDays(), 0, 0 );
    }

    public static DurationValue duration( long months, long days, long seconds, long nanos )
    {
        return newDuration( months, days, seconds, nanos );
    }

    public static DurationValue parse( CharSequence text )
    {
        return TemporalValue.parse( DurationValue.class, PATTERN, DurationValue::parse, text );
    }

    public static DurationValue parse( TextValue text )
    {
        return TemporalValue.parse( DurationValue.class, PATTERN, DurationValue::parse, text );
    }

    static DurationValue build( Map<String,? extends AnyValue> input )
    {
        StructureBuilder<AnyValue,DurationValue> builder = builder();
        for ( Map.Entry<String,? extends AnyValue> entry : input.entrySet() )
        {
            builder.add( entry.getKey(), entry.getValue() );
        }
        return builder.build();
    }

    public static DurationValue build( MapValue map )
    {
        return StructureBuilder.build( builder(), map );
    }

    public static DurationValue between( TemporalUnit unit, Temporal from, Temporal to )
    {
        if ( unit == null )
        {
            return durationBetween( from, to );
        }
        else if ( unit instanceof ChronoUnit )
        {
            switch ( (ChronoUnit) unit )
            {
            case MONTHS:
                return newDuration( assertValidUntil( from, to ,unit ), 0, 0, 0 );
            case DAYS:
                return newDuration( 0, assertValidUntil( from, to ,unit ), 0, 0 );
            case SECONDS:
                return durationInSecondsAndNanos( from, to );
            default:
                throw new UnsupportedTemporalUnitException( "Unsupported unit: " + unit );
            }
        }
        else
        {
            throw new UnsupportedTemporalUnitException( "Unsupported unit: " + unit );
        }
    }

    static StructureBuilder<AnyValue,DurationValue> builder()
    {
        return new DurationBuilder<AnyValue,DurationValue>()
        {
            @Override
            DurationValue create(
                    AnyValue years,
                    AnyValue months,
                    AnyValue weeks,
                    AnyValue days,
                    AnyValue hours,
                    AnyValue minutes,
                    AnyValue seconds,
                    AnyValue milliseconds,
                    AnyValue microseconds,
                    AnyValue nanoseconds )
            {
                return approximate(
                        safeCastFloatingPoint( "years", years, 0 ) * 12 +
                                safeCastFloatingPoint( "months", months, 0 ),
                        safeCastFloatingPoint( "weeks", weeks, 0 ) * 7 +
                                safeCastFloatingPoint( "days", days, 0 ),
                        safeCastFloatingPoint( "hours", hours, 0 ) * 3600 +
                                safeCastFloatingPoint( "minutes", minutes, 0 ) * 60 +
                                safeCastFloatingPoint( "seconds", seconds, 0 ),
                        safeCastFloatingPoint( "milliseconds", milliseconds, 0 ) * 1_000_000 +
                                safeCastFloatingPoint( "microseconds", microseconds, 0 ) * 1_000 +
                                safeCastFloatingPoint( "nanoseconds", nanoseconds, 0 )
                );
            }
        };
    }

    public abstract static class Compiler<Input> extends DurationBuilder<Input,MethodHandle>
    {
    }

    public static final DurationValue ZERO = new DurationValue( 0, 0, 0, 0 );
    private static final List<TemporalUnit> UNITS = unmodifiableList( asList( MONTHS, DAYS, SECONDS, NANOS ) );
    // This comparator is safe until 292,271,023,045 years. After that, we have an overflow.
    private static final Comparator<DurationValue> COMPARATOR =
            Comparator.comparingLong( DurationValue::getAverageLengthInSeconds )
                    // nanos are guaranteed to be smaller than NANOS_PER_SECOND
                    .thenComparingLong( d -> d.nanos )
                    // At this point, the durations have the same length and we compare by the individual fields.
                    .thenComparingLong( d -> d.months )
                    .thenComparingLong( d -> d.days )
                    .thenComparingLong( d -> d.seconds );
    private final long months;
    private final long days;
    private final long seconds;
    private final int nanos;

    private static DurationValue newDuration( long months, long days, long seconds, long nanos )
    {
        return seconds == 0 && days == 0 && months == 0 && nanos == 0 // ordered by probability of non-zero
                ? ZERO : new DurationValue( months, days, seconds, nanos );
    }

    private DurationValue( long months, long days, long seconds, long nanos )
    {
<<<<<<< HEAD
        seconds = Math.addExact( seconds, nanos / NANOS_PER_SECOND);
=======
        assertNoOverflow( months, days, seconds, nanos );
        seconds = secondsWithNanos( seconds, nanos );
>>>>>>> 943519ef
        nanos %= NANOS_PER_SECOND;
        // normalize nanos to be between 0 and NANOS_PER_SECOND-1
        if ( nanos < 0 )
        {
            seconds -= 1;
            nanos += NANOS_PER_SECOND;
        }
        this.months = months;
        this.days = days;
        this.seconds = seconds;
        this.nanos = (int) nanos;
    }

    @Override
    public int compareTo( DurationValue other )
    {
        return COMPARATOR.compare( this, other );
    }

    @Override
    int unsafeCompareTo( Value otherValue )
    {
        return compareTo( (DurationValue) otherValue );
    }

    private long getAverageLengthInSeconds()
    {
        return calcAverageLengthInSeconds( this.months, this.days, this.seconds );
    }

    private long calcAverageLengthInSeconds( long months, long days, long seconds )
    {
        long daysInSeconds = Math.multiplyExact( days, SECONDS_PER_DAY );
        long monthsInSeconds = Math.multiplyExact( months, AVG_SECONDS_PER_MONTH );
        return Math.addExact( seconds, Math.addExact( daysInSeconds, monthsInSeconds ) );
    }

    private long secondsWithNanos( long seconds, long nanos )
    {
        return Math.addExact( seconds, nanos / NANOS_PER_SECOND );
    }

    private void assertNoOverflow( long months, long days, long seconds, long nanos )
    {
        try
        {
            calcAverageLengthInSeconds( months, days, seconds );
            secondsWithNanos( seconds, nanos );
        }
        catch ( ArithmeticException e )
        {
            throw new InvalidValuesArgumentException(
                    String.format( "Invalid value for duration, will cause overflow. Value was months=%d, days=%d, seconds=%d, nanos=%d",
                            months, days, seconds, nanos ), e );
        }
    }

    long nanosOfDay()
    {
        return (seconds % SECONDS_PER_DAY) * NANOS_PER_SECOND + nanos;
    }

    long totalMonths()
    {
        return months;
    }

    /**
     * The number of days of this duration, as computed by the days and the whole days made up of seconds. This
     * excludes the days contributed by the months.
     *
     * @return the total number of days of this duration.
     */
    long totalDays()
    {
        return days + (seconds / SECONDS_PER_DAY);
    }

    private static final String UNIT_BASED_PATTERN = "(?:(?<years>[-+]?[0-9]+(?:[.,][0-9]+)?)Y)?"
            + "(?:(?<months>[-+]?[0-9]+(?:[.,][0-9]+)?)M)?"
            + "(?:(?<weeks>[-+]?[0-9]+(?:[.,][0-9]+)?)W)?"
            + "(?:(?<days>[-+]?[0-9]+(?:[.,][0-9]+)?)D)?"
            + "(?<T>T"
            + "(?:(?<hours>[-+]?[0-9]+(?:[.,][0-9]+)?)H)?"
            + "(?:(?<minutes>[-+]?[0-9]+(?:[.,][0-9]+)?)M)?"
            + "(?:(?<seconds>[-+]?[0-9]+)(?:[.,](?<subseconds>[0-9]{1,9}))?S)?)?";
    private static final String DATE_BASED_PATTERN = "(?:"
            + "(?<year>[0-9]{4})(?:"
            + "-(?<longMonth>[0-9]{2})-(?<longDay>[0-9]{2})|"
            + "(?<shortMonth>[0-9]{2})(?<shortDay>[0-9]{2}))"
            + ")?(?<time>T"
            + "(?:(?<shortHour>[0-9]{2})(?:(?<shortMinute>[0-9]{2})"
            + "(?:(?<shortSecond>[0-9]{2})(?:[.,](?<shortSub>[0-9]{1,9}))?)?)?|"
            + "(?<longHour>[0-9]{2}):(?<longMinute>[0-9]{2})"
            + "(?::(?<longSecond>[0-9]{2})(?:[.,](?<longSub>[0-9]{1,9}))?)?))?";
    private static final Pattern PATTERN = Pattern.compile(
            "(?<sign>[-+]?)P(?:" + UNIT_BASED_PATTERN + "|" + DATE_BASED_PATTERN + ")",
            CASE_INSENSITIVE );

    private static DurationValue parse( Matcher matcher )
    {
        String year = matcher.group( "year" );
        String time = matcher.group( "time" );
        if ( year != null || time != null )
        {
            return parseDateDuration( year, matcher, time != null );
        }
        else
        {
            return parseDuration( matcher );
        }
    }

    private static DurationValue parseDuration( Matcher matcher )
    {
        int sign = "-".equals( matcher.group( "sign" ) ) ? -1 : 1;
        String y = matcher.group( "years" );
        String m = matcher.group( "months" );
        String w = matcher.group( "weeks" );
        String d = matcher.group( "days" );
        String t = matcher.group( "T" );
        if ( (y == null && m == null && w == null && d == null && t == null) || "T".equalsIgnoreCase( t ) )
        {
            return null;
        }
        int pos;
        if ( (pos = fractionPoint( y )) >= 0 )
        {
            if ( m != null || w != null || d != null || t != null )
            {
                return null;
            }
            return approximate( parseFractional( y, pos ) * 12, 0, 0, 0 );
        }
        long months = optLong( y ) * 12;
        if ( (pos = fractionPoint( m )) >= 0 )
        {
            if ( w != null || d != null || t != null )
            {
                return null;
            }
            return approximate( months + parseFractional( m, pos ), 0, 0, 0 );
        }
        months += optLong( m );
        if ( (pos = fractionPoint( w )) >= 0 )
        {
            if ( d != null || t != null )
            {
                return null;
            }
            return approximate( months, parseFractional( w, pos ) * 7, 0, 0 );
        }
        long days = optLong( w ) * 7;
        if ( (pos = fractionPoint( d )) >= 0 )
        {
            if ( t != null )
            {
                return null;
            }
            return approximate( months, days + parseFractional( d, pos ), 0, 0 );
        }
        days += optLong( d );
        return parseDuration( sign, months, days, matcher, false, "hours", "minutes", "seconds", "subseconds" );
    }

    private static DurationValue parseDateDuration( String year, Matcher matcher, boolean time )
    {
        int sign = "-".equals( matcher.group( "sign" ) ) ? -1 : 1;
        long months = 0;
        long days = 0;
        if ( year != null )
        {
            String month = matcher.group( "longMonth" );
            String day;
            if ( month == null )
            {
                month = matcher.group( "shortMonth" );
                day = matcher.group( "shortDay" );
            }
            else
            {
                day = matcher.group( "longDay" );
            }
            months = parseLong( month );
            if ( months > 12 )
            {
                throw new InvalidValuesArgumentException( "months is out of range: " + month );
            }
            months += parseLong( year ) * 12;
            days = parseLong( day );
            if ( days > 31 )
            {
                throw new InvalidValuesArgumentException( "days is out of range: " + day );
            }
        }
        if ( time )
        {
            if ( matcher.group( "longHour" ) != null )
            {
                return parseDuration(
                        sign, months, days, matcher, true, "longHour", "longMinute", "longSecond", "longSub" );
            }
            else
            {
                return parseDuration(
                        sign, months, days, matcher, true, "shortHour", "shortMinute", "shortSecond", "shortSub" );
            }
        }
        else
        {
            return duration( sign * months, sign * days, 0, 0 );
        }
    }

    private static DurationValue parseDuration(
            int sign, long months, long days, Matcher matcher, boolean strict,
            String hour, String min, String sec, String sub )
    {
        String h = matcher.group( hour );
        String m = matcher.group( min );
        String s = matcher.group( sec );
        String n = matcher.group( sub );
        if ( !strict )
        {
            int pos;
            if ( (pos = fractionPoint( h )) >= 0 )
            {
                if ( m != null || s != null )
                {
                    return null;
                }
                return approximate( months, days, parseFractional( h, pos ) * 3600, 0 );
            }
            if ( (pos = fractionPoint( m )) >= 0 )
            {
                if ( s != null )
                {
                    return null;
                }
                return approximate( months, days, parseFractional( m, pos ) * 60, 0 );
            }
        }
        long hours = optLong( h );
        long minutes = optLong( m );
        long seconds = optLong( s );
        if ( strict )
        {
            if ( hours > 24 )
            {
                throw new InvalidValuesArgumentException( "hours out of range: " + hours );
            }
            if ( minutes > 60 )
            {
                throw new InvalidValuesArgumentException( "minutes out of range: " + minutes );
            }
            if ( seconds > 60 )
            {
                throw new InvalidValuesArgumentException( "seconds out of range: " + seconds );
            }
        }
        seconds += hours * 3600 + minutes * 60;
        long nanos = optLong( n );
        if ( nanos != 0 )
        {
            for ( int i = n.length(); i < 9; i++ )
            {
                nanos *= 10;
            }
            if ( s.startsWith( "-" ) )
            {
                nanos = -nanos;
            }
        }
        return duration( sign * months, sign * days, sign * seconds, sign * nanos );
    }

    private static double parseFractional( String input, int pos )
    {
        return parseDouble( input.charAt( pos ) == '.' ? input :
                (input.substring( 0, pos ) + "." + input.substring( pos + 1 )) );
    }

    private static int fractionPoint( String field )
    {
        if ( field == null )
        {
            return -1;
        }
        int fractionPoint = field.indexOf( '.' );
        if ( fractionPoint < 0 )
        {
            fractionPoint = field.indexOf( ',' );
        }
        return fractionPoint;
    }

    private static long optLong( String value )
    {
        return value == null ? 0 : parseLong( value );
    }

    static DurationValue durationBetween( Temporal from, Temporal to )
    {
        long months = 0;
        long days = 0;
        if ( from.isSupported( EPOCH_DAY ) && to.isSupported( EPOCH_DAY ) )
        {
            months = assertValidUntil( from, to, ChronoUnit.MONTHS );
            try
            {
                from = from.plus( months, ChronoUnit.MONTHS );
            }
            catch ( DateTimeException | ArithmeticException e )
            {
                throw new TemporalArithmeticException( e.getMessage(), e );
            }

            days = assertValidUntil( from, to, ChronoUnit.DAYS );
            try
            {
                from = from.plus( days, ChronoUnit.DAYS );
            }
            catch ( DateTimeException | ArithmeticException e )
            {
                throw new TemporalArithmeticException( e.getMessage(), e );
            }
        }
        long nanos = assertValidUntil( from, to, NANOS );
        return newDuration( months, days, nanos / NANOS_PER_SECOND, nanos % NANOS_PER_SECOND );
    }

    private static DurationValue durationInSecondsAndNanos( Temporal from, Temporal to )
    {
        long seconds;
        long nanos;
        boolean negate = false;
        if ( from.isSupported( OFFSET_SECONDS ) && !to.isSupported( OFFSET_SECONDS ) )
        {
            negate = true;
            Temporal tmp = from;
            from = to;
            to = tmp;
        }
        seconds = assertValidUntil( from, to, SECONDS );
        int fromNanos = from.isSupported( NANO_OF_SECOND ) ? from.get( NANO_OF_SECOND ) : 0;
        int toNanos = to.isSupported( NANO_OF_SECOND ) ? to.get( NANO_OF_SECOND ) : 0;
        nanos = toNanos - fromNanos;

        boolean differenceIsLessThanOneSecond = seconds == 0
                && from.isSupported( SECOND_OF_MINUTE )
                && to.isSupported( SECOND_OF_MINUTE )
                && from.get( SECOND_OF_MINUTE ) != to.get( SECOND_OF_MINUTE );

        if ( nanos < 0 && ( seconds > 0 || differenceIsLessThanOneSecond ) )
        {
            nanos = NANOS_PER_SECOND + nanos;
        }
        else if ( nanos > 0 && ( seconds < 0 || differenceIsLessThanOneSecond ) )
        {
            nanos = nanos - NANOS_PER_SECOND;
        }
        if ( negate )
        {
            seconds = -seconds;
            nanos = -nanos;
        }
        return duration( 0, 0, seconds, nanos );
    }

    @Override
    public boolean equals( Value other )
    {
        if ( other instanceof DurationValue )
        {
            DurationValue that = (DurationValue) other;
            return that.months == this.months &&
                    that.days == this.days &&
                    that.seconds == this.seconds &&
                    that.nanos == this.nanos;
        }
        else
        {
            return false;
        }
    }

    @Override
    public <E extends Exception> void writeTo( ValueWriter<E> writer ) throws E
    {
        writer.writeDuration( months, days, seconds, nanos );
    }

    @Override
    public TemporalAmount asObjectCopy()
    {
        return this;
    }

    @Override
    public String toString()
    {
        return prettyPrint();
    }

    @Override
    public String getTypeName()
    {
        return "Duration";
    }

    @Override
    public String prettyPrint()
    {
        if ( this == ZERO )
        {
            return "PT0S"; // no need to allocate a string builder if we know the result
        }
        StringBuilder str = new StringBuilder().append( "P" );
        append( str, months / 12, 'Y' );
        append( str, months % 12, 'M' );
        append( str, days, 'D' );
        if ( seconds != 0 || nanos != 0 )
        {
            boolean negative = seconds < 0;
            long s = seconds;
            int n = nanos;
            if ( negative && nanos != 0 )
            {
                s++;
                n -= NANOS_PER_SECOND;
            }
            str.append( 'T' );
            append( str, s / 3600, 'H' );
            s %= 3600;
            append( str, s / 60, 'M' );
            s %= 60;
            if ( s != 0 )
            {
                if ( negative && s >= 0 && n != 0 )
                {
                    str.append( '-' );
                }
                str.append( s );
                if ( n != 0 )
                {
                    nanos( str, n );
                }
                str.append( 'S' );
            }
            else if ( n != 0 )
            {
                if ( negative )
                {
                    str.append( '-' );
                }
                str.append( '0' );
                nanos( str, n );
                str.append( 'S' );
            }
        }
        if ( str.length() == 1 )
        { // this was all zeros (but not ZERO for some reason), ensure well formed output:
            str.append( "T0S" );
        }
        return str.toString();
    }

    private void nanos( StringBuilder str, int nanos )
    {
        str.append( '.' );
        int n = nanos < 0 ? -nanos : nanos;
        for ( int mod = (int)NANOS_PER_SECOND; mod > 1 && n > 0; n %= mod )
        {
            str.append( n / (mod /= 10) );
        }
    }

    private static void append( StringBuilder str, long quantity, char unit )
    {
        if ( quantity != 0 )
        {
            str.append( quantity ).append( unit );
        }
    }

    @Override
    public ValueGroup valueGroup()
    {
        return ValueGroup.DURATION;
    }

    @Override
    public NumberType numberType()
    {
        return NO_NUMBER;
    }

    @Override
    protected int computeHash()
    {
        int result = (int) (months ^ (months >>> 32));
        result = 31 * result + (int) (days ^ (days >>> 32));
        result = 31 * result + (int) (seconds ^ (seconds >>> 32));
        result = 31 * result + nanos;
        return result;
    }

    @Override
    public long updateHash( HashFunction hashFunction, long hash )
    {
        hash = hashFunction.update( hash, months );
        hash = hashFunction.update( hash, days );
        hash = hashFunction.update( hash, seconds );
        hash = hashFunction.update( hash, nanos );
        return hash;
    }

    @Override
    public <T> T map( ValueMapper<T> mapper )
    {
        return mapper.mapDuration( this );
    }

    @Override
    public long get( TemporalUnit unit )
    {
        if ( unit instanceof ChronoUnit )
        {
            switch ( (ChronoUnit) unit )
            {
            case MONTHS:
                return months;
            case DAYS:
                return days;
            case SECONDS:
                return seconds;
            case NANOS:
                return nanos;
            default:
                break;
            }
        }
        throw new UnsupportedTemporalUnitException( "Unsupported unit: " + unit );
    }

    /**
     * In contrast to {@link #get(TemporalUnit)}, this method supports more units, namely:
     *
     * years, hours, minutes, milliseconds, microseconds,
     * monthsOfYear, minutesOfHour, secondsOfMinute, millisecondsOfSecond, microsecondsOfSecond, nanosecondsOfSecond
     */
    public LongValue get( String fieldName )
    {
        long val;
        switch ( fieldName.toLowerCase() )
        {
        case "years":
            val = months / 12;
            break;
        case "months":
            val = months;
            break;
        case "monthsofyear":
            val = months % 12;
            break;
        case "monthsofquarter":
            val = months % 3;
            break;
        case "quarters":
            val = months / 3;
            break;
        case "quartersofyear":
            val = (months / 3) % 4;
            break;
        case "weeks":
            val = days / 7;
            break;
        case "daysofweek":
            val = days % 7;
            break;
        case "days":
            val = days;
            break;
        case "hours":
            val = seconds / 3600;
            break;
        case "minutesofhour":
            val = (seconds / 60) % 60;
            break;
        case "minutes":
            val = seconds / 60;
            break;
        case "secondsofminute":
            val = seconds % 60;
            break;
        case "seconds":
            val = seconds;
            break;
        case "millisecondsofsecond":
            val = nanos / 1000_000;
            break;
        case "milliseconds":
            val = seconds * 1000 + nanos / 1000_000;
            break;
        case "microsecondsofsecond":
            val = nanos / 1000;
            break;
        case "microseconds":
            val = seconds * 1000_000 + nanos / 1000;
            break;
        case "nanosecondsofsecond":
            val = nanos;
            break;
        case "nanoseconds":
            val = seconds * NANOS_PER_SECOND + nanos;
            break;
        default:
            throw new UnsupportedTemporalUnitException( "No such field: " + fieldName );
        }

        return Values.longValue( val );
    }

    @Override
    public List<TemporalUnit> getUnits()
    {
        return UNITS;
    }

    public DurationValue plus( long amount, TemporalUnit unit )
    {
        if ( unit instanceof ChronoUnit )
        {
            switch ( (ChronoUnit) unit )
            {
            case NANOS:
                return duration( months, days, seconds, nanos + amount );
            case MICROS:
                return duration( months, days, seconds, nanos + amount * 1000 );
            case MILLIS:
                return duration( months, days, seconds, nanos + amount * 1000_000 );
            case SECONDS:
                return duration( months, days, seconds + amount, nanos );
            case MINUTES:
                return duration( months, days, seconds + amount * 60, nanos );
            case HOURS:
                return duration( months, days, seconds + amount * 3600, nanos );
            case HALF_DAYS:
                return duration( months, days, seconds + amount * 12 * 3600, nanos );
            case DAYS:
                return duration( months, days + amount, seconds, nanos );
            case WEEKS:
                return duration( months, days + amount * 7, seconds, nanos );
            case MONTHS:
                return duration( months + amount, days, seconds, nanos );
            case YEARS:
                return duration( months + amount * 12, days, seconds, nanos );
            case DECADES:
                return duration( months + amount * 120, days, seconds, nanos );
            case CENTURIES:
                return duration( months + amount * 1200, days, seconds, nanos );
            case MILLENNIA:
                return duration( months + amount * 12000, days, seconds, nanos );
            default:
                break;
            }
        }
        throw new UnsupportedOperationException( "Unsupported unit: " + unit );
    }

    @Override
    public Temporal addTo( Temporal temporal )
    {
        if ( months != 0 && temporal.isSupported( MONTHS ) )
        {
            temporal = assertValidPlus( temporal, months, MONTHS );
        }
        if ( days != 0 && temporal.isSupported( DAYS ) )
        {
            temporal = assertValidPlus( temporal, days, DAYS );
        }
        if ( seconds != 0 )
        {
            if ( temporal.isSupported( SECONDS ) )
            {
                temporal = assertValidPlus( temporal, seconds, SECONDS );
            }
            else
            {
                long asDays = seconds / SECONDS_PER_DAY;
                if ( asDays != 0 )
                {
                    temporal = assertValidPlus( temporal, asDays, DAYS );
                }
            }
        }
        if ( nanos != 0 && temporal.isSupported( NANOS ) )
        {
            temporal = assertValidPlus( temporal, nanos, NANOS );
        }
        return temporal;
    }

    @Override
    public Temporal subtractFrom( Temporal temporal )
    {
        if ( months != 0 && temporal.isSupported( MONTHS ) )
        {
            temporal = assertValidMinus( temporal, months, MONTHS );
        }
        if ( days != 0 && temporal.isSupported( DAYS ) )
        {
            temporal = assertValidMinus( temporal, days, DAYS );
        }
        if ( seconds != 0 )
        {
            if ( temporal.isSupported( SECONDS ) )
            {
                temporal = assertValidMinus( temporal, seconds, SECONDS );
            }
            else if ( temporal.isSupported( DAYS ) )
            {
                long asDays = seconds / SECONDS_PER_DAY;
                if ( asDays != 0 )
                {
                    temporal = assertValidMinus( temporal, asDays, DAYS );
                }
            }
        }
        if ( nanos != 0 && temporal.isSupported( NANOS ) )
        {
            temporal = assertValidMinus( temporal, nanos, NANOS );
        }
        return temporal;
    }

    public DurationValue add( DurationValue that )
    {
        return duration(
                Math.addExact( this.months, that.months ),
                Math.addExact( this.days, that.days ),
                Math.addExact( this.seconds, that.seconds ),
                Math.addExact( this.nanos, that.nanos ) );
    }

    public DurationValue sub( DurationValue that )
    {
        return duration(
                Math.subtractExact( this.months, that.months ),
                Math.subtractExact( this.days, that.days ),
                Math.subtractExact( this.seconds, that.seconds ),
                Math.subtractExact( this.nanos, that.nanos ) );
    }

    public DurationValue mul( NumberValue number )
    {
        if ( number instanceof IntegralValue )
        {
            long factor = number.longValue();
            return duration(
                    Math.multiplyExact( months, factor ),
                    Math.multiplyExact( days, factor ),
                    Math.multiplyExact( seconds, factor ),
                    Math.multiplyExact( nanos, factor ) );
        }
        if ( number instanceof FloatingPointValue )
        {
            double factor = number.doubleValue();
            return approximate( months * factor, days * factor, seconds * factor, nanos * factor );
        }
        throw new InvalidValuesArgumentException( "Factor must be either integer of floating point number." );
    }

    public DurationValue div( NumberValue number )
    {
        double divisor = number.doubleValue();
        return approximate( months / divisor, days / divisor, seconds / divisor, nanos / divisor );
    }

    /**
     * Returns an approximation of the provided values by rounding to whole units and recalculating
     * the remainder into the smaller units.
     */
    public static DurationValue approximate( double months, double days, double seconds, double nanos )
    {
        long m = safeDoubleToLong( months );
        days += AVG_DAYS_PER_MONTH * (months - m);
        long d = safeDoubleToLong( days );
        seconds += SECONDS_PER_DAY * (days - d);
        long s = safeDoubleToLong( seconds );
        nanos += NANOS_PER_SECOND * (seconds - s);
        long n = safeDoubleToLong( nanos );
        return duration( m, d, s, n );
    }

    /**
     * Will cast a double to a long, but only if it is inside the limits of [Long.MIN_VALUE, LONG.MAX_VALUE]
     * We need this to detect overflow errors, whereas normal truncation is OK while approximating.
     */
    private static long safeDoubleToLong( double d )
    {
        if ( d > Long.MAX_VALUE || d < Long.MIN_VALUE )
        {
            throw new ArithmeticException( "long overflow" );
        }
        return (long) d;
    }

    private static Temporal assertValidPlus( Temporal temporal, long amountToAdd, TemporalUnit unit )
    {
        try
        {
            return temporal.plus(amountToAdd,  unit);
        }
        catch ( DateTimeException | ArithmeticException e )
        {
            throw new TemporalArithmeticException( e.getMessage(), e );
        }
    }

    private static Temporal assertValidMinus( Temporal temporal, long amountToAdd, TemporalUnit unit )
    {
        try
        {
            return temporal.minus(amountToAdd,  unit);
        }
        catch ( DateTimeException | ArithmeticException e )
        {
            throw new TemporalArithmeticException( e.getMessage(), e );
        }
    }

    private static long assertValidUntil( Temporal from, Temporal to, TemporalUnit unit )
    {
        try
        {
            return from.until( to, unit );
        }
        catch ( UnsupportedTemporalTypeException e )
        {
            throw new UnsupportedTemporalUnitException( e.getMessage(), e );
        }
        catch ( DateTimeException e )
        {
            throw new InvalidValuesArgumentException( e.getMessage(), e );
        }
    }
}<|MERGE_RESOLUTION|>--- conflicted
+++ resolved
@@ -203,12 +203,8 @@
 
     private DurationValue( long months, long days, long seconds, long nanos )
     {
-<<<<<<< HEAD
-        seconds = Math.addExact( seconds, nanos / NANOS_PER_SECOND);
-=======
         assertNoOverflow( months, days, seconds, nanos );
         seconds = secondsWithNanos( seconds, nanos );
->>>>>>> 943519ef
         nanos %= NANOS_PER_SECOND;
         // normalize nanos to be between 0 and NANOS_PER_SECOND-1
         if ( nanos < 0 )
@@ -260,9 +256,7 @@
         }
         catch ( ArithmeticException e )
         {
-            throw new InvalidValuesArgumentException(
-                    String.format( "Invalid value for duration, will cause overflow. Value was months=%d, days=%d, seconds=%d, nanos=%d",
-                            months, days, seconds, nanos ), e );
+            throw invalidDuration( months, days, seconds, nanos, e );
         }
     }
 
@@ -947,37 +941,58 @@
 
     public DurationValue add( DurationValue that )
     {
-        return duration(
-                Math.addExact( this.months, that.months ),
-                Math.addExact( this.days, that.days ),
-                Math.addExact( this.seconds, that.seconds ),
-                Math.addExact( this.nanos, that.nanos ) );
+        try
+        {
+            return duration(
+                    Math.addExact( this.months, that.months ),
+                    Math.addExact( this.days, that.days ),
+                    Math.addExact( this.seconds, that.seconds ),
+                    Math.addExact( this.nanos, that.nanos ) );
+        }
+        catch ( ArithmeticException e )
+        {
+            throw invalidDurationAdd( this, that, e );
+        }
     }
 
     public DurationValue sub( DurationValue that )
     {
-        return duration(
-                Math.subtractExact( this.months, that.months ),
-                Math.subtractExact( this.days, that.days ),
-                Math.subtractExact( this.seconds, that.seconds ),
-                Math.subtractExact( this.nanos, that.nanos ) );
+        try
+        {
+            return duration(
+                    Math.subtractExact( this.months, that.months ),
+                    Math.subtractExact( this.days, that.days ),
+                    Math.subtractExact( this.seconds, that.seconds ),
+                    Math.subtractExact( this.nanos, that.nanos ) );
+        }
+        catch ( ArithmeticException e )
+        {
+            throw invalidDurationSubtract( this, that, e );
+        }
     }
 
     public DurationValue mul( NumberValue number )
     {
-        if ( number instanceof IntegralValue )
-        {
-            long factor = number.longValue();
-            return duration(
-                    Math.multiplyExact( months, factor ),
-                    Math.multiplyExact( days, factor ),
-                    Math.multiplyExact( seconds, factor ),
-                    Math.multiplyExact( nanos, factor ) );
-        }
-        if ( number instanceof FloatingPointValue )
-        {
-            double factor = number.doubleValue();
-            return approximate( months * factor, days * factor, seconds * factor, nanos * factor );
+        try
+        {
+            if ( number instanceof IntegralValue )
+            {
+                long factor = number.longValue();
+                return duration(
+                        Math.multiplyExact( months, factor ),
+                        Math.multiplyExact( days, factor ),
+                        Math.multiplyExact( seconds, factor ),
+                        Math.multiplyExact( nanos, factor ) );
+            }
+            if ( number instanceof FloatingPointValue )
+            {
+                double factor = number.doubleValue();
+                return approximate( months * factor, days * factor, seconds * factor, nanos * factor );
+            }
+        }
+        catch ( ArithmeticException e )
+        {
+            throw invalidDurationMultiply( this, number, e );
         }
         throw new InvalidValuesArgumentException( "Factor must be either integer of floating point number." );
     }
@@ -985,7 +1000,14 @@
     public DurationValue div( NumberValue number )
     {
         double divisor = number.doubleValue();
-        return approximate( months / divisor, days / divisor, seconds / divisor, nanos / divisor );
+        try
+        {
+            return approximate( months / divisor, days / divisor, seconds / divisor, nanos / divisor );
+        }
+        catch ( ArithmeticException e )
+        {
+            throw invalidDurationDivision( this, number, e );
+        }
     }
 
     /**
@@ -1056,4 +1078,35 @@
             throw new InvalidValuesArgumentException( e.getMessage(), e );
         }
     }
+
+    private InvalidValuesArgumentException invalidDuration( long months, long days, long seconds, long nanos, ArithmeticException e )
+    {
+        return new InvalidValuesArgumentException(
+                String.format( "Invalid value for duration, will cause overflow. Value was months=%d, days=%d, seconds=%d, nanos=%d",
+                        months, days, seconds, nanos ), e );
+    }
+
+    private InvalidValuesArgumentException invalidDurationAdd( DurationValue o1, DurationValue o2, ArithmeticException e )
+    {
+        return new InvalidValuesArgumentException(
+                String.format( "Can not add duration %s and %s without causing overflow.", o1.toString(), o2.toString() ), e );
+    }
+
+    private InvalidValuesArgumentException invalidDurationSubtract( DurationValue o1, DurationValue o2, ArithmeticException e )
+    {
+        return new InvalidValuesArgumentException(
+                String.format( "Can not subtract duration %s and %s without causing overflow.", o1.toString(), o2.toString() ), e );
+    }
+
+    private InvalidValuesArgumentException invalidDurationMultiply( DurationValue o1, NumberValue numberValue, ArithmeticException e )
+    {
+        return new InvalidValuesArgumentException(
+                String.format( "Can not multiply duration %s with %s without causing overflow.", o1.toString(), numberValue.toString() ), e );
+    }
+
+    private InvalidValuesArgumentException invalidDurationDivision( DurationValue o1, NumberValue numberValue, ArithmeticException e )
+    {
+        return new InvalidValuesArgumentException(
+                String.format( "Can not divide duration %s with %s without causing overflow.", o1.toString(), numberValue.toString() ), e );
+    }
 }