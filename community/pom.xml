--- conflicted
+++ resolved
@@ -11,10 +11,6 @@
     <modelVersion>4.0.0</modelVersion>
     <groupId>org.graphfoundation.ongdb.build</groupId>
     <artifactId>community-build</artifactId>
-<<<<<<< HEAD
-    <version>2.0.0-SNAPSHOT</version>
-=======
->>>>>>> dbeefc59
 
     <name>ONgDB - Community Build</name>
     <packaging>pom</packaging>
