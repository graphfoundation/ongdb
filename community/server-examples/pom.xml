<project xmlns="http://maven.apache.org/POM/4.0.0" xmlns:xsi="http://www.w3.org/2001/XMLSchema-instance" xsi:schemaLocation="http://maven.apache.org/POM/4.0.0 http://maven.apache.org/maven-v4_0_0.xsd">
  <modelVersion>4.0.0</modelVersion>
  <parent>
    <groupId>org.neo4j</groupId>
    <artifactId>parent</artifactId>
<<<<<<< HEAD
    <version>2.0-SNAPSHOT</version>
=======
    <version>1.9.6-SNAPSHOT</version>
>>>>>>> d245b464
    <relativePath>../..</relativePath>
  </parent>
  <groupId>org.neo4j.examples</groupId>
  <artifactId>neo4j-server-examples</artifactId>
  <name>Neo4j Server Examples</name>
<<<<<<< HEAD
  <version>2.0-SNAPSHOT</version>
=======
  <version>1.9.6-SNAPSHOT</version>
>>>>>>> d245b464
  <description>Neo4j Server Plugin Examples</description>
  <url>http://components.neo4j.org/${project.artifactId}/${project.version}/</url>

  <properties>
    <short-name>neo4j-server-examples</short-name>
    <version-package>examples.server.impl</version-package>
    <bundle.namespace>org.neo4j.examples.server</bundle.namespace>
    <license-text.header>ApacheLicense-2.0-header.txt</license-text.header>
    <licensing.prepend.text>notice-gpl-prefix.txt</licensing.prepend.text>
    <docs.url>http://docs.neo4j.org/chunked/${project.version}/server-java-rest-client-example.html</docs.url>
  </properties>

  <scm>
	  <url>https://github.com/neo4j/neo4j/tree/master/community/server-examples</url>
  </scm>

  <dependencies>
    <dependency>
      <groupId>org.neo4j</groupId>
      <artifactId>server-api</artifactId>
      <version>${project.version}</version>
    </dependency>
    <dependency>
      <groupId>org.neo4j</groupId>
      <artifactId>neo4j-graph-algo</artifactId>
      <version>${project.version}</version>
    </dependency>
    <dependency>
      <groupId>com.sun.jersey</groupId>
      <artifactId>jersey-client</artifactId>
      <version>1.9</version>
    </dependency>
  </dependencies>

  <licenses>
    <license>
      <name>Apache License Version 2.0</name>
      <url>http://www.apache.org/licenses/LICENSE-2.0.txt</url>
      <comments>
        Note that this license is for the project itself,
        and not for its dependencies. See the included NOTICE.txt
        file for further details.
        </comments>
    </license>
  </licenses>

  <build>
    <plugins>
      <plugin>
        <artifactId>maven-dependency-plugin</artifactId>
        <executions>
          <execution>
            <id>get-javadoc-sources</id>
            <phase>none</phase>
          </execution>
        </executions>
      </plugin>
      <plugin>
        <groupId>org.neo4j.build.plugins</groupId>
        <artifactId>docs-maven-plugin</artifactId>
        <configuration>
          <sourceDirectories>
            <sourceDirectory>${basedir}/src/docs</sourceDirectory>
            <sourceDirectory>${basedir}/src/main/resources/META-INF/services</sourceDirectory>
          </sourceDirectories>
        </configuration>
      </plugin>
    </plugins>
  </build>

  <repositories>
    <repository>
      <id>java.net</id>
      <url>http://download.java.net/maven/2/</url>
    </repository>
    <repository>
      <id>neo4j-release-repository</id>
      <name>Neo4j Maven 2 release repository</name>
      <url>http://m2.neo4j.org/content/repositories/releases</url>
      <releases>
        <enabled>true</enabled>
      </releases>
      <snapshots>
        <enabled>false</enabled>
      </snapshots>
    </repository>
    <repository>
      <id>neo4j-snapshot-repository</id>
      <name>Neo4j Maven 2 snapshot repository</name>
      <url>http://m2.neo4j.org/content/repositories/snapshots</url>
      <snapshots>
        <enabled>true</enabled>
      </snapshots>
      <releases>
        <enabled>false</enabled>
      </releases>
    </repository>
  </repositories>

  <distributionManagement>
    <site>
      <id>neo4j-site</id>
      <url>scpexe://docs.neo4j.org/data/www/doc/components.neo4j.org/${project.artifactId}/${project.version}</url>
    </site>
  </distributionManagement>

</project><|MERGE_RESOLUTION|>--- conflicted
+++ resolved
@@ -3,21 +3,14 @@
   <parent>
     <groupId>org.neo4j</groupId>
     <artifactId>parent</artifactId>
-<<<<<<< HEAD
     <version>2.0-SNAPSHOT</version>
-=======
-    <version>1.9.6-SNAPSHOT</version>
->>>>>>> d245b464
     <relativePath>../..</relativePath>
   </parent>
   <groupId>org.neo4j.examples</groupId>
   <artifactId>neo4j-server-examples</artifactId>
   <name>Neo4j Server Examples</name>
-<<<<<<< HEAD
   <version>2.0-SNAPSHOT</version>
-=======
-  <version>1.9.6-SNAPSHOT</version>
->>>>>>> d245b464
+
   <description>Neo4j Server Plugin Examples</description>
   <url>http://components.neo4j.org/${project.artifactId}/${project.version}/</url>
 
