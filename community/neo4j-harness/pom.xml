<?xml version="1.0" encoding="UTF-8"?>
<project xmlns="http://maven.apache.org/POM/4.0.0"
         xmlns:xsi="http://www.w3.org/2001/XMLSchema-instance"
         xsi:schemaLocation="http://maven.apache.org/POM/4.0.0 http://maven.apache.org/xsd/maven-4.0.0.xsd">
    <parent>
        <groupId>org.graphfoundation.ongdb</groupId>
        <artifactId>parent</artifactId>
        <version>2.0.0-SNAPSHOT</version>
<<<<<<< HEAD
        <relativePath>../..</relativePath>
=======
        <relativePath>../../pom.xml</relativePath>
>>>>>>> dbeefc59
    </parent>
    <modelVersion>4.0.0</modelVersion>

    <groupId>org.graphfoundation.ongdb.test</groupId>
    <artifactId>ongdb-harness</artifactId>

    <packaging>jar</packaging>

    <name>ONgDB - Test Harness</name>
    <description>Components for writing integration tests with Neo4j.</description>
    <url>https://graphfoundation.org/projects/ongdb/${project.version}/${project.artifactId}</url>

    <properties>
        <license-text.header>headers/GPL-3-header.txt</license-text.header>
        <licensing.prepend.text>licensing/notice-gpl-prefix.txt</licensing.prepend.text>
        <moduleName>org.neo4j.harness</moduleName>
    </properties>

    <scm>
        <connection>scm:git:git://github.com/graphfoundation/ongdb.git</connection>
        <developerConnection>scm:git:git@github.com:graphfoundation/ongdb.git</developerConnection>
        <url>https://github.com/graphfoundation/ongdb</url>
    </scm>

    <licenses>
        <license>
            <name>GNU General Public License, Version 3</name>
            <url>http://www.gnu.org/licenses/gpl-3.0-standalone.html</url>
            <comments>
                The software ("Software") developed and owned by Graph Foundation, Inc.
                (referred to in this notice as "Graph Foundation") is licensed under the
                GNU GENERAL PUBLIC LICENSE Version 3 to all third parties and that license is included below.
            </comments>
        </license>
        <license>
            <name>GNU General Public License, Version 3</name>
            <url>http://www.gnu.org/licenses/gpl-3.0-standalone.html</url>
            <comments>
                The software ("Software") developed and owned by Neo4j Sweden AB (referred to in this notice as "Neo4j") is
                licensed under the GNU GENERAL PUBLIC LICENSE Version 3 to all third
                parties and that license is included below.

                However, if you have executed an End User Software License and Services
                Agreement or an OEM Software License and Support Services Agreement, or
                another commercial license agreement with Neo4j or one of its
                affiliates (each, a "Commercial Agreement"), the terms of the license in
                such Commercial Agreement will supersede the GNU GENERAL PUBLIC LICENSE
                Version 3 and you may use the Software solely pursuant to the terms of
                the relevant Commercial Agreement.
            </comments>
        </license>
    </licenses>

    <dependencies>
        <dependency>
            <groupId>org.graphfoundation.ongdb</groupId>
            <artifactId>annotations</artifactId>
        </dependency>

        <dependency>
            <groupId>org.graphfoundation.ongdb</groupId>
            <artifactId>ongdb</artifactId>
            <version>${project.version}</version>
        </dependency>
        <dependency>
            <groupId>org.slf4j</groupId>
            <artifactId>slf4j-nop</artifactId>
            <scope>runtime</scope>
        </dependency>

        <dependency>
            <groupId>junit</groupId>
            <artifactId>junit</artifactId>
            <scope>provided</scope>
            <optional>true</optional>
        </dependency>
        <dependency>
            <groupId>org.junit.jupiter</groupId>
            <artifactId>junit-jupiter</artifactId>
            <scope>provided</scope>
            <optional>true</optional>
        </dependency>
        <dependency>
            <groupId>org.assertj</groupId>
            <artifactId>assertj-core</artifactId>
        </dependency>

        <dependency>
            <groupId>org.graphfoundation.ongdb</groupId>
            <artifactId>test-utils</artifactId>
            <version>${project.version}</version>
        </dependency>
        <dependency>
            <groupId>org.graphfoundation.ongdb.community</groupId>
            <artifactId>it-test-support</artifactId>
            <version>${project.version}</version>
            <scope>test</scope>
        </dependency>

        <dependency>
            <groupId>org.graphfoundation.ongdb</groupId>
            <artifactId>io-test-utils</artifactId>
            <version>${project.version}</version>
        </dependency>

        <dependency>
            <groupId>commons-logging</groupId>
            <artifactId>commons-logging</artifactId>
        </dependency>

        <dependency>
            <groupId>org.graphfoundation.ongdb.app</groupId>
            <artifactId>ongdb-server</artifactId>
            <version>${project.version}</version>
            <type>test-jar</type>
        </dependency>

        <!-- Test dependencies -->

        <dependency>
            <groupId>commons-codec</groupId>
            <artifactId>commons-codec</artifactId>
            <scope>compile</scope>
        </dependency>

        <dependency>
            <groupId>org.graphfoundation.ongdb</groupId>
            <artifactId>ongdb-bolt</artifactId>
            <version>${project.version}</version>
            <type>test-jar</type>
            <scope>test</scope>
        </dependency>

        <dependency>
            <groupId>org.graphfoundation.ongdb</groupId>
            <artifactId>ongdb-kernel</artifactId>
            <version>${project.version}</version>
        </dependency>

        <dependency>
            <groupId>org.mockito</groupId>
            <artifactId>mockito-core</artifactId>
        </dependency>

    </dependencies>
</project><|MERGE_RESOLUTION|>--- conflicted
+++ resolved
@@ -6,11 +6,7 @@
         <groupId>org.graphfoundation.ongdb</groupId>
         <artifactId>parent</artifactId>
         <version>2.0.0-SNAPSHOT</version>
-<<<<<<< HEAD
-        <relativePath>../..</relativePath>
-=======
         <relativePath>../../pom.xml</relativePath>
->>>>>>> dbeefc59
     </parent>
     <modelVersion>4.0.0</modelVersion>
 
