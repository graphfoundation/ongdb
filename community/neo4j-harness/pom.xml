<?xml version="1.0" encoding="UTF-8"?>
<project xmlns="http://maven.apache.org/POM/4.0.0"
         xmlns:xsi="http://www.w3.org/2001/XMLSchema-instance"
         xsi:schemaLocation="http://maven.apache.org/POM/4.0.0 http://maven.apache.org/xsd/maven-4.0.0.xsd">
    <parent>
<<<<<<< HEAD
        <groupId>org.graphfoundation.ongdb</groupId>
        <artifactId>parent</artifactId>
        <version>3.6.0-SNAPSHOT</version>
=======
        <groupId>org.neo4j</groupId>
        <artifactId>parent</artifactId>
        <version>4.0.4-SNAPSHOT</version>
>>>>>>> 5e83bdfe
        <relativePath>../..</relativePath>
    </parent>
    <modelVersion>4.0.0</modelVersion>

<<<<<<< HEAD
    <groupId>org.graphfoundation.ongdb.test</groupId>
    <artifactId>ongdb-harness</artifactId>

    <packaging>jar</packaging>

    <name>ONgDB - Test Harness</name>
    <description>Components for writing integration tests with Neo4j.</description>
    <url>https://ongdb.graphfoundation.org/${project.artifactId}/${project.version}</url>
=======
    <groupId>org.neo4j.test</groupId>
    <artifactId>neo4j-harness</artifactId>

    <packaging>jar</packaging>

    <name>Neo4j - Test Harness</name>
    <description>Components for writing integration tests with Neo4j.</description>
    <url>http://components.neo4j.org/${project.artifactId}/${project.version}</url>
>>>>>>> 5e83bdfe

    <properties>
        <license-text.header>headers/GPL-3-header.txt</license-text.header>
        <licensing.prepend.text>licensing/notice-gpl-prefix.txt</licensing.prepend.text>
        <moduleName>org.neo4j.harness</moduleName>
    </properties>

    <scm>
<<<<<<< HEAD
        <connection>scm:git:git://github.com/graphfoundation/ongdb.git</connection>
        <developerConnection>scm:git:git@github.com:graphfoundation/ongdb.git</developerConnection>
        <url>https://github.com/graphfoundation/ongdb</url>
=======
        <connection>scm:git:git://github.com/neo4j/neo4j.git</connection>
        <developerConnection>scm:git:git@github.com:neo4j/neo4j.git</developerConnection>
        <url>https://github.com/neo4j/neo4j</url>
>>>>>>> 5e83bdfe
    </scm>

    <licenses>
        <license>
            <name>GNU General Public License, Version 3</name>
            <url>http://www.gnu.org/licenses/gpl-3.0-standalone.html</url>
<<<<<<< HEAD
            <comments>The software ("Software") developed and owned by Neo4j Sweden AB (referred to in this notice as "Neo4j") is
=======
            <comments>
                The software ("Software") developed and owned by Neo4j Sweden AB (referred to in this notice as "Neo4j") is
>>>>>>> 5e83bdfe
                licensed under the GNU GENERAL PUBLIC LICENSE Version 3 to all third
                parties and that license is included below.

                However, if you have executed an End User Software License and Services
                Agreement or an OEM Software License and Support Services Agreement, or
                another commercial license agreement with Neo4j or one of its
                affiliates (each, a "Commercial Agreement"), the terms of the license in
                such Commercial Agreement will supersede the GNU GENERAL PUBLIC LICENSE
                Version 3 and you may use the Software solely pursuant to the terms of
                the relevant Commercial Agreement.
            </comments>
        </license>
    </licenses>

    <dependencies>
        <dependency>
            <groupId>org.neo4j</groupId>
            <artifactId>annotations</artifactId>
        </dependency>

        <dependency>
            <groupId>org.graphfoundation.ongdb</groupId>
            <artifactId>ongdb</artifactId>
            <version>${project.version}</version>
        </dependency>

        <dependency>
            <groupId>org.graphfoundation.ongdb.app</groupId>
            <artifactId>ongdb-server</artifactId>
            <version>${project.version}</version>
        </dependency>
        <dependency>
            <groupId>org.slf4j</groupId>
            <artifactId>slf4j-nop</artifactId>
            <scope>runtime</scope>
        </dependency>

        <dependency>
            <groupId>junit</groupId>
            <artifactId>junit</artifactId>
            <scope>provided</scope>
            <optional>true</optional>
        </dependency>
        <dependency>
            <groupId>org.junit.vintage</groupId>
            <artifactId>junit-vintage-engine</artifactId>
        </dependency>
        <dependency>
            <groupId>org.junit.jupiter</groupId>
            <artifactId>junit-jupiter</artifactId>
            <scope>provided</scope>
            <optional>true</optional>
        </dependency>
        <dependency>
            <groupId>org.hamcrest</groupId>
            <artifactId>hamcrest</artifactId>
        </dependency>

        <dependency>
<<<<<<< HEAD
            <groupId>org.graphfoundation.ongdb</groupId>
            <artifactId>ongdb-common</artifactId>
=======
            <groupId>org.neo4j</groupId>
            <artifactId>test-utils</artifactId>
>>>>>>> 5e83bdfe
            <version>${project.version}</version>
        </dependency>
        <dependency>
            <groupId>org.graphfoundation.ongdb.community</groupId>
            <artifactId>it-test-support</artifactId>
            <version>${project.version}</version>
            <scope>test</scope>
        </dependency>
<<<<<<< HEAD
        <dependency>
            <groupId>org.graphfoundation.ongdb</groupId>
            <artifactId>ongdb-kernel</artifactId>
            <version>${project.version}</version>
            <type>test-jar</type>
        </dependency>

        <dependency>
            <groupId>org.graphfoundation.ongdb</groupId>
            <artifactId>ongdb-io</artifactId>
=======

        <dependency>
            <groupId>org.neo4j</groupId>
            <artifactId>io-test-utils</artifactId>
>>>>>>> 5e83bdfe
            <version>${project.version}</version>
        </dependency>

        <dependency>
            <groupId>commons-logging</groupId>
            <artifactId>commons-logging</artifactId>
        </dependency>

        <dependency>
            <groupId>org.graphfoundation.ongdb.app</groupId>
            <artifactId>ongdb-server</artifactId>
            <version>${project.version}</version>
            <type>test-jar</type>
        </dependency>

        <!-- Test dependencies -->

        <dependency>
            <groupId>commons-codec</groupId>
            <artifactId>commons-codec</artifactId>
            <scope>compile</scope>
        </dependency>

        <dependency>
<<<<<<< HEAD
            <groupId>org.apache.httpcomponents</groupId>
            <artifactId>httpclient</artifactId>
        </dependency>

        <dependency>
            <groupId>org.apache.httpcomponents</groupId>
            <artifactId>httpcore</artifactId>
        </dependency>

        <dependency>
            <groupId>org.graphfoundation.ongdb</groupId>
            <artifactId>ongdb-bolt</artifactId>
=======
            <groupId>org.neo4j</groupId>
            <artifactId>neo4j-bolt</artifactId>
>>>>>>> 5e83bdfe
            <version>${project.version}</version>
            <type>test-jar</type>
            <scope>test</scope>
        </dependency>

        <dependency>
            <groupId>org.graphfoundation.ongdb</groupId>
            <artifactId>ongdb-kernel</artifactId>
            <version>${project.version}</version>
        </dependency>

        <dependency>
            <groupId>org.mockito</groupId>
            <artifactId>mockito-core</artifactId>
        </dependency>

    </dependencies>
</project><|MERGE_RESOLUTION|>--- conflicted
+++ resolved
@@ -3,29 +3,13 @@
          xmlns:xsi="http://www.w3.org/2001/XMLSchema-instance"
          xsi:schemaLocation="http://maven.apache.org/POM/4.0.0 http://maven.apache.org/xsd/maven-4.0.0.xsd">
     <parent>
-<<<<<<< HEAD
-        <groupId>org.graphfoundation.ongdb</groupId>
-        <artifactId>parent</artifactId>
-        <version>3.6.0-SNAPSHOT</version>
-=======
         <groupId>org.neo4j</groupId>
         <artifactId>parent</artifactId>
         <version>4.0.4-SNAPSHOT</version>
->>>>>>> 5e83bdfe
         <relativePath>../..</relativePath>
     </parent>
     <modelVersion>4.0.0</modelVersion>
 
-<<<<<<< HEAD
-    <groupId>org.graphfoundation.ongdb.test</groupId>
-    <artifactId>ongdb-harness</artifactId>
-
-    <packaging>jar</packaging>
-
-    <name>ONgDB - Test Harness</name>
-    <description>Components for writing integration tests with Neo4j.</description>
-    <url>https://ongdb.graphfoundation.org/${project.artifactId}/${project.version}</url>
-=======
     <groupId>org.neo4j.test</groupId>
     <artifactId>neo4j-harness</artifactId>
 
@@ -34,7 +18,6 @@
     <name>Neo4j - Test Harness</name>
     <description>Components for writing integration tests with Neo4j.</description>
     <url>http://components.neo4j.org/${project.artifactId}/${project.version}</url>
->>>>>>> 5e83bdfe
 
     <properties>
         <license-text.header>headers/GPL-3-header.txt</license-text.header>
@@ -43,27 +26,17 @@
     </properties>
 
     <scm>
-<<<<<<< HEAD
-        <connection>scm:git:git://github.com/graphfoundation/ongdb.git</connection>
-        <developerConnection>scm:git:git@github.com:graphfoundation/ongdb.git</developerConnection>
-        <url>https://github.com/graphfoundation/ongdb</url>
-=======
         <connection>scm:git:git://github.com/neo4j/neo4j.git</connection>
         <developerConnection>scm:git:git@github.com:neo4j/neo4j.git</developerConnection>
         <url>https://github.com/neo4j/neo4j</url>
->>>>>>> 5e83bdfe
     </scm>
 
     <licenses>
         <license>
             <name>GNU General Public License, Version 3</name>
             <url>http://www.gnu.org/licenses/gpl-3.0-standalone.html</url>
-<<<<<<< HEAD
-            <comments>The software ("Software") developed and owned by Neo4j Sweden AB (referred to in this notice as "Neo4j") is
-=======
             <comments>
                 The software ("Software") developed and owned by Neo4j Sweden AB (referred to in this notice as "Neo4j") is
->>>>>>> 5e83bdfe
                 licensed under the GNU GENERAL PUBLIC LICENSE Version 3 to all third
                 parties and that license is included below.
 
@@ -85,14 +58,14 @@
         </dependency>
 
         <dependency>
-            <groupId>org.graphfoundation.ongdb</groupId>
-            <artifactId>ongdb</artifactId>
+            <groupId>org.neo4j</groupId>
+            <artifactId>neo4j</artifactId>
             <version>${project.version}</version>
         </dependency>
 
         <dependency>
-            <groupId>org.graphfoundation.ongdb.app</groupId>
-            <artifactId>ongdb-server</artifactId>
+            <groupId>org.neo4j.app</groupId>
+            <artifactId>neo4j-server</artifactId>
             <version>${project.version}</version>
         </dependency>
         <dependency>
@@ -123,38 +96,20 @@
         </dependency>
 
         <dependency>
-<<<<<<< HEAD
-            <groupId>org.graphfoundation.ongdb</groupId>
-            <artifactId>ongdb-common</artifactId>
-=======
             <groupId>org.neo4j</groupId>
             <artifactId>test-utils</artifactId>
->>>>>>> 5e83bdfe
             <version>${project.version}</version>
         </dependency>
         <dependency>
-            <groupId>org.graphfoundation.ongdb.community</groupId>
+            <groupId>org.neo4j.community</groupId>
             <artifactId>it-test-support</artifactId>
             <version>${project.version}</version>
             <scope>test</scope>
         </dependency>
-<<<<<<< HEAD
-        <dependency>
-            <groupId>org.graphfoundation.ongdb</groupId>
-            <artifactId>ongdb-kernel</artifactId>
-            <version>${project.version}</version>
-            <type>test-jar</type>
-        </dependency>
-
-        <dependency>
-            <groupId>org.graphfoundation.ongdb</groupId>
-            <artifactId>ongdb-io</artifactId>
-=======
 
         <dependency>
             <groupId>org.neo4j</groupId>
             <artifactId>io-test-utils</artifactId>
->>>>>>> 5e83bdfe
             <version>${project.version}</version>
         </dependency>
 
@@ -164,8 +119,8 @@
         </dependency>
 
         <dependency>
-            <groupId>org.graphfoundation.ongdb.app</groupId>
-            <artifactId>ongdb-server</artifactId>
+            <groupId>org.neo4j.app</groupId>
+            <artifactId>neo4j-server</artifactId>
             <version>${project.version}</version>
             <type>test-jar</type>
         </dependency>
@@ -179,31 +134,16 @@
         </dependency>
 
         <dependency>
-<<<<<<< HEAD
-            <groupId>org.apache.httpcomponents</groupId>
-            <artifactId>httpclient</artifactId>
-        </dependency>
-
-        <dependency>
-            <groupId>org.apache.httpcomponents</groupId>
-            <artifactId>httpcore</artifactId>
-        </dependency>
-
-        <dependency>
-            <groupId>org.graphfoundation.ongdb</groupId>
-            <artifactId>ongdb-bolt</artifactId>
-=======
             <groupId>org.neo4j</groupId>
             <artifactId>neo4j-bolt</artifactId>
->>>>>>> 5e83bdfe
             <version>${project.version}</version>
             <type>test-jar</type>
             <scope>test</scope>
         </dependency>
 
         <dependency>
-            <groupId>org.graphfoundation.ongdb</groupId>
-            <artifactId>ongdb-kernel</artifactId>
+            <groupId>org.neo4j</groupId>
+            <artifactId>neo4j-kernel</artifactId>
             <version>${project.version}</version>
         </dependency>
 
