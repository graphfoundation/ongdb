--- conflicted
+++ resolved
@@ -2,15 +2,9 @@
 <project xmlns="http://maven.apache.org/POM/4.0.0" xmlns:xsi="http://www.w3.org/2001/XMLSchema-instance"
          xsi:schemaLocation="http://maven.apache.org/POM/4.0.0 http://maven.apache.org/maven-v4_0_0.xsd">
     <parent>
-<<<<<<< HEAD
-        <groupId>org.graphfoundation.ongdb</groupId>
-        <artifactId>parent</artifactId>
-        <version>3.6.0-SNAPSHOT</version>
-=======
         <groupId>org.neo4j</groupId>
         <artifactId>parent</artifactId>
         <version>4.0.4-SNAPSHOT</version>
->>>>>>> 5e83bdfe
         <relativePath>../..</relativePath>
     </parent>
 
@@ -18,23 +12,6 @@
         <license-text.header>headers/GPL-3-header.txt</license-text.header>
         <licensing.prepend.text>licensing/notice-gpl-prefix.txt</licensing.prepend.text>
         <moduleName>org.neo4j.logging</moduleName>
-<<<<<<< HEAD
-    </properties>
-
-    <modelVersion>4.0.0</modelVersion>
-    <artifactId>ongdb-logging</artifactId>
-    <version>3.6.0-SNAPSHOT</version>
-
-    <packaging>jar</packaging>
-    <name>ONgDB - Logging</name>
-    <description>Logging interfaces and basic logger implementations.</description>
-    <url>https://ongdb.graphfoundation.org/${project.artifactId}/${project.version}</url>
-
-    <scm>
-        <connection>scm:git:git://github.com/graphfoundation/ongdb.git</connection>
-        <developerConnection>scm:git:git@github.com:graphfoundation/ongdb.git</developerConnection>
-        <url>https://github.com/graphfoundation/ongdb</url>
-=======
         <default.jupiter.test.mode>concurrent</default.jupiter.test.mode>
     </properties>
 
@@ -50,19 +27,14 @@
         <connection>scm:git:git://github.com/neo4j/neo4j.git</connection>
         <developerConnection>scm:git:git@github.com:neo4j/neo4j.git</developerConnection>
         <url>https://github.com/neo4j/neo4j</url>
->>>>>>> 5e83bdfe
     </scm>
 
     <licenses>
         <license>
             <name>GNU General Public License, Version 3</name>
             <url>http://www.gnu.org/licenses/gpl-3.0-standalone.html</url>
-<<<<<<< HEAD
-            <comments>The software ("Software") developed and owned by Neo4j Sweden AB (referred to in this notice as "Neo4j") is
-=======
             <comments>
                 The software ("Software") developed and owned by Neo4j Sweden AB (referred to in this notice as "Neo4j") is
->>>>>>> 5e83bdfe
                 licensed under the GNU GENERAL PUBLIC LICENSE Version 3 to all third
                 parties and that license is included below.
 
@@ -76,45 +48,22 @@
             </comments>
         </license>
     </licenses>
-<<<<<<< HEAD
-
-    <build>
-        <plugins>
-            <!-- This module contains public API, run revapi -->
-            <plugin>
-                <groupId>org.revapi</groupId>
-                <artifactId>revapi-maven-plugin</artifactId>
-            </plugin>
-        </plugins>
-    </build>
-=======
->>>>>>> 5e83bdfe
 
     <dependencies>
         <dependency>
-            <groupId>org.graphfoundation.ongdb</groupId>
-            <artifactId>ongdb-io</artifactId>
+            <groupId>org.neo4j</groupId>
+            <artifactId>neo4j-io</artifactId>
             <version>${project.version}</version>
         </dependency>
         <dependency>
-<<<<<<< HEAD
-            <groupId>org.graphfoundation.ongdb</groupId>
-            <artifactId>ongdb-common</artifactId>
-=======
             <groupId>org.neo4j</groupId>
             <artifactId>test-utils</artifactId>
->>>>>>> 5e83bdfe
             <version>${project.version}</version>
             <scope>test</scope>
         </dependency>
         <dependency>
-<<<<<<< HEAD
-            <groupId>org.graphfoundation.ongdb</groupId>
-            <artifactId>ongdb-io</artifactId>
-=======
             <groupId>org.neo4j</groupId>
             <artifactId>io-test-utils</artifactId>
->>>>>>> 5e83bdfe
             <version>${project.version}</version>
             <scope>test</scope>
         </dependency>
