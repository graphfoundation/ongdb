/*
 * Copyright (c) 2002-2020 "Neo4j,"
 * Neo4j Sweden AB [http://neo4j.com]
 *
 * This file is part of Neo4j.
 *
 * Neo4j is free software: you can redistribute it and/or modify
 * it under the terms of the GNU General Public License as published by
 * the Free Software Foundation, either version 3 of the License, or
 * (at your option) any later version.
 *
 * This program is distributed in the hope that it will be useful,
 * but WITHOUT ANY WARRANTY; without even the implied warranty of
 * MERCHANTABILITY or FITNESS FOR A PARTICULAR PURPOSE.  See the
 * GNU General Public License for more details.
 *
 * You should have received a copy of the GNU General Public License
 * along with this program.  If not, see <http://www.gnu.org/licenses/>.
 */
package org.neo4j.consistency.checking;

import java.util.HashMap;
import java.util.Map;
import java.util.OptionalLong;

import org.neo4j.consistency.checking.index.IndexAccessors;
import org.neo4j.consistency.report.ConsistencyReport;
import org.neo4j.consistency.store.RecordAccess;
import org.neo4j.internal.kernel.api.exceptions.schema.MalformedSchemaRuleException;
<<<<<<< HEAD
import org.neo4j.internal.kernel.api.schema.LabelSchemaDescriptor;
import org.neo4j.internal.kernel.api.schema.RelationTypeSchemaDescriptor;
import org.neo4j.internal.kernel.api.schema.SchemaDescriptor;
import org.neo4j.internal.kernel.api.schema.SchemaProcessor;
import org.neo4j.kernel.impl.store.SchemaRuleAccess;
import org.neo4j.kernel.impl.store.record.AbstractBaseRecord;
import org.neo4j.kernel.impl.store.record.ConstraintRule;
import org.neo4j.kernel.impl.store.record.DynamicRecord;
=======
import org.neo4j.internal.recordstorage.SchemaRuleAccess;
import org.neo4j.internal.schema.ConstraintDescriptor;
import org.neo4j.internal.schema.IndexDescriptor;
import org.neo4j.internal.schema.LabelSchemaDescriptor;
import org.neo4j.internal.schema.RelationTypeSchemaDescriptor;
import org.neo4j.internal.schema.SchemaDescriptor;
import org.neo4j.internal.schema.SchemaProcessor;
import org.neo4j.internal.schema.SchemaRule;
import org.neo4j.internal.schema.constraints.IndexBackedConstraintDescriptor;
>>>>>>> 5e83bdfe
import org.neo4j.kernel.impl.store.record.LabelTokenRecord;
import org.neo4j.kernel.impl.store.record.PropertyKeyTokenRecord;
import org.neo4j.kernel.impl.store.record.RelationshipTypeTokenRecord;
import org.neo4j.kernel.impl.store.record.SchemaRecord;

/**
 * Note that this class builds up an in-memory representation of the complete schema store by being used in
 * multiple phases.
 *
 * This differs from other store checks, where we deliberately avoid building up state, expecting store to generally be
 * larger than available memory. However, it is safe to make the assumption that schema storage will fit in memory
 * because the same assumption is also made by the online database.
 */
public class SchemaRecordCheck implements RecordCheck<SchemaRecord, ConsistencyReport.SchemaConsistencyReport>
{
    static final String CONSTRAINT_OBLIGATION = "UNIQUENESS_CONSTRAINT";
    static final String INDEX_OBLIGATION = "CONSTRAINT_INDEX_RULE";

    final SchemaRuleAccess ruleAccess;
    final IndexAccessors indexAccessors;

    private final Map<Long, SchemaRecord> indexObligations;
    private final Map<Long, String> indexNameObligations;
    private final Map<Long, SchemaRecord> constraintObligations;
    private final Map<SchemaRuleKey, SchemaRecord> verifiedRulesWithRecords;
    private final Map<String, NamedSchema> verifiedRuleNames;
    private final CheckStrategy strategy;

    public SchemaRecordCheck( SchemaRuleAccess ruleAccess, IndexAccessors indexAccessors )
    {
        this.ruleAccess = ruleAccess;
        this.indexAccessors = indexAccessors;
        this.indexObligations = new HashMap<>();
        this.indexNameObligations = new HashMap<>();
        this.constraintObligations = new HashMap<>();
        this.verifiedRulesWithRecords = new HashMap<>();
        this.verifiedRuleNames = new HashMap<>();
        this.strategy = new RulesCheckStrategy();
    }

    private SchemaRecordCheck(
            SchemaRuleAccess ruleAccess,
            IndexAccessors indexAccessors,
            Map<Long, SchemaRecord> indexObligations,
            Map<Long, String> indexNameObligations,
            Map<Long, SchemaRecord> constraintObligations,
            Map<SchemaRuleKey, SchemaRecord> verifiedRulesWithRecords,
            Map<String, NamedSchema> verifiedRuleNames,
            CheckStrategy strategy )
    {
        this.ruleAccess = ruleAccess;
        this.indexAccessors = indexAccessors;
        this.indexObligations = indexObligations;
        this.indexNameObligations = indexNameObligations;
        this.constraintObligations = constraintObligations;
        this.verifiedRulesWithRecords = verifiedRulesWithRecords;
        this.verifiedRuleNames = verifiedRuleNames;
        this.strategy = strategy;
    }

    public SchemaRecordCheck forObligationChecking()
    {
        return new SchemaRecordCheck( ruleAccess, indexAccessors, indexObligations, indexNameObligations, constraintObligations,
                verifiedRulesWithRecords, verifiedRuleNames, new ObligationsCheckStrategy() );
    }

    @Override
    public void check( SchemaRecord record,
                       CheckerEngine<SchemaRecord, ConsistencyReport.SchemaConsistencyReport> engine,
                       RecordAccess records )
    {
        if ( record.inUse() )
        {
            // parse schema rule
            SchemaRule rule;
            try
            {
                rule = ruleAccess.loadSingleSchemaRule( record.getId() );
            }
            catch ( MalformedSchemaRuleException e )
            {
                strategy.reportMalformedSchemaRule( engine.report() );
                return;
            }

            if ( rule instanceof IndexDescriptor )
            {
                strategy.checkIndexRule( (IndexDescriptor)rule, record, records, engine );
            }
            else if ( rule instanceof ConstraintDescriptor )
            {
                strategy.checkConstraintRule( (ConstraintDescriptor) rule, record, records, engine );
            }
            else
            {
                engine.report().unsupportedSchemaRuleType( rule.getClass() );
            }
        }
    }

    private interface CheckStrategy
    {
        void checkIndexRule( IndexDescriptor rule, SchemaRecord record, RecordAccess records,
                             CheckerEngine<SchemaRecord,ConsistencyReport.SchemaConsistencyReport> engine );

        void checkConstraintRule( ConstraintDescriptor rule, SchemaRecord record,
                RecordAccess records, CheckerEngine<SchemaRecord,ConsistencyReport.SchemaConsistencyReport> engine );

        void reportMalformedSchemaRule( ConsistencyReport.SchemaConsistencyReport report );
    }

    /**
     * Verify rules can be de-serialized, have valid forward references, and build up internal state
     * for checking in back references in later phases (obligations)
     */
    private class RulesCheckStrategy implements CheckStrategy
    {
        @Override
        public void checkIndexRule( IndexDescriptor rule, SchemaRecord record, RecordAccess records,
                                    CheckerEngine<SchemaRecord,ConsistencyReport.SchemaConsistencyReport> engine )
        {
            checkSchema( rule, record, records, engine );

            if ( rule.isUnique() && rule.getOwningConstraintId().isPresent() )
            {
<<<<<<< HEAD
                DynamicRecord previousObligation = constraintObligations.put( rule.getOwningConstraint(), cloneRecord( record ) );
=======
                SchemaRecord previousObligation = constraintObligations.put( rule.getOwningConstraintId().getAsLong(), cloneRecord( record ) );
>>>>>>> 5e83bdfe
                if ( previousObligation != null )
                {
                    engine.report().duplicateObligation( previousObligation );
                }
            }
        }

        @Override
        public void checkConstraintRule( ConstraintDescriptor constraint, SchemaRecord record,
                RecordAccess records, CheckerEngine<SchemaRecord,ConsistencyReport.SchemaConsistencyReport> engine )
        {
            checkSchema( constraint, record, records, engine );

            if ( constraint.isIndexBackedConstraint() )
            {
<<<<<<< HEAD
                DynamicRecord previousObligation = indexObligations.put( rule.getOwnedIndex(), cloneRecord( record ) );
=======
                IndexBackedConstraintDescriptor indexBacked = constraint.asIndexBackedConstraint();
                SchemaRecord previousObligation = indexObligations.put( indexBacked.ownedIndexId(), cloneRecord( record ) );
>>>>>>> 5e83bdfe
                if ( previousObligation != null )
                {
                    engine.report().duplicateObligation( previousObligation );
                }
                indexNameObligations.put( indexBacked.ownedIndexId(), indexBacked.getName() );
            }
        }

        @Override
        public void reportMalformedSchemaRule( ConsistencyReport.SchemaConsistencyReport report )
        {
            report.malformedSchemaRule();
        }
    }

    /**
     * Verify obligations, that is correct back references
     */
    private class ObligationsCheckStrategy implements CheckStrategy
    {
        @Override
        public void checkIndexRule( IndexDescriptor rule, SchemaRecord record, RecordAccess records,
                                    CheckerEngine<SchemaRecord,ConsistencyReport.SchemaConsistencyReport> engine )
        {
            if ( rule.isUnique() )
            {
                SchemaRecord obligation = indexObligations.get( rule.getId() );
                if ( obligation == null ) // no pointer to here
                {
                    if ( rule.getOwningConstraintId().isPresent() ) // we only expect a pointer if we have an owner
                    {
                        engine.report().missingObligation( CONSTRAINT_OBLIGATION );
                    }
                }
                else
                {
                    // if someone points to here, it must be our owner
                    if ( obligation.getId() != rule.getOwningConstraintId().getAsLong() )
                    {
                        engine.report().constraintIndexRuleNotReferencingBack( obligation );
                    }
                }

                String nameObligation = indexNameObligations.get( rule.getId() );
                if ( nameObligation != null && !nameObligation.equals( rule.getName() ) )
                {
                    engine.report().constraintIndexNameDoesNotMatchConstraintName( record, rule.getName(), nameObligation );
                }
            }
            if ( indexAccessors.notOnlineRules().contains( rule ) )
            {
                engine.report().schemaRuleNotOnline( rule );
            }
        }

        @Override
        public void checkConstraintRule( ConstraintDescriptor constraint, SchemaRecord record,
                RecordAccess records, CheckerEngine<SchemaRecord,ConsistencyReport.SchemaConsistencyReport> engine )
        {
            if ( constraint.isIndexBackedConstraint() )
            {
                SchemaRecord obligation = constraintObligations.get( constraint.getId() );
                if ( obligation == null )
                {
                    engine.report().missingObligation( INDEX_OBLIGATION );
                }
                else
                {
                    if ( obligation.getId() != constraint.asIndexBackedConstraint().ownedIndexId() )
                    {
                        engine.report().uniquenessConstraintNotReferencingBack( obligation );
                    }
                }
            }
        }

        @Override
        public void reportMalformedSchemaRule( ConsistencyReport.SchemaConsistencyReport report )
        {
            // Do nothing. The RulesCheckStrategy will report this for us.
        }
    }

    private void checkSchema( SchemaRule rule, SchemaRecord record,
            RecordAccess records, CheckerEngine<SchemaRecord,ConsistencyReport.SchemaConsistencyReport> engine )
    {
        rule.schema().processWith( new CheckSchema( engine, records ) );
        checkNamesAndDuplicates( rule, record, engine );
    }

    private SchemaRecord cloneRecord( SchemaRecord record )
    {
        return record.clone();
    }

    @SuppressWarnings( "unchecked" )
    private <T extends AbstractBaseRecord> T cloneRecord( T record )
    {
        return (T) record.clone();
    }

    static class CheckSchema implements SchemaProcessor
    {
        private final CheckerEngine<SchemaRecord,ConsistencyReport.SchemaConsistencyReport> engine;
        private final RecordAccess records;

        CheckSchema( CheckerEngine<SchemaRecord,ConsistencyReport.SchemaConsistencyReport> engine,
                RecordAccess records )
        {
            this.engine = engine;
            this.records = records;
        }

        @Override
        public void processSpecific( LabelSchemaDescriptor schema )
        {
            engine.comparativeCheck( records.label( schema.getLabelId() ), VALID_LABEL );
            checkProperties( schema.getPropertyIds() );
        }

        @Override
        public void processSpecific( RelationTypeSchemaDescriptor schema )
        {
            engine.comparativeCheck( records.relationshipType( schema.getRelTypeId() ), VALID_RELATIONSHIP_TYPE );
            checkProperties( schema.getPropertyIds() );
        }

        @Override
        public void processSpecific( SchemaDescriptor schema )
        {
            switch ( schema.entityType() )
            {
            case NODE:
                for ( int entityTokenId : schema.getEntityTokenIds() )
                {
                    engine.comparativeCheck( records.label( entityTokenId ), VALID_LABEL );
                }
                break;
            case RELATIONSHIP:
                for ( int entityTokenId : schema.getEntityTokenIds() )
                {
                    engine.comparativeCheck( records.relationshipType( entityTokenId ), VALID_RELATIONSHIP_TYPE );
                }
                break;
            default:
                throw new IllegalArgumentException( "Schema with given entity type is not supported: " + schema.entityType() );
            }

            checkProperties( schema.getPropertyIds() );
        }

        private void checkProperties( int[] propertyIds )
        {
            for ( int propertyId : propertyIds )
            {
                engine.comparativeCheck( records.propertyKey( propertyId ), VALID_PROPERTY_KEY );
            }
        }
    }

    private void checkNamesAndDuplicates( SchemaRule rule, SchemaRecord record,
            CheckerEngine<SchemaRecord,ConsistencyReport.SchemaConsistencyReport> engine )
    {
<<<<<<< HEAD
        DynamicRecord previousContentRecord = verifiedRulesWithRecords.put( rule, cloneRecord( record ) );
=======
        SchemaRecord previousContentRecord = verifiedRulesWithRecords.put( new SchemaRuleKey( rule ), cloneRecord( record ) );
>>>>>>> 5e83bdfe
        if ( previousContentRecord != null )
        {
            engine.report().duplicateRuleContent( previousContentRecord );
        }

        String name = rule.getName();
        NamedSchema namedSchema = verifiedRuleNames.get( name );
        if ( namedSchema == null )
        {
            namedSchema = new NamedSchema();
            verifiedRuleNames.put( name, namedSchema );
        }
        if ( rule instanceof ConstraintDescriptor )
        {
            ConstraintDescriptor constraint = (ConstraintDescriptor) rule;
            if ( namedSchema.constraint != null )
            {
                engine.report().duplicateRuleName( namedSchema.constraintRecord, name );
            }
            namedSchema.constraint = constraint;
            namedSchema.constraintRecord = record;
            if ( namedSchema.index != null )
            {
                if ( constraint.isIndexBackedConstraint() )
                {
                    IndexBackedConstraintDescriptor ibc = constraint.asIndexBackedConstraint();
                    if ( ibc.hasOwnedIndexId() && ibc.ownedIndexId() == namedSchema.index.getId() )
                    {
                        return;
                    }
                }
                if ( namedSchema.indexRecord.getId() != rule.getId() /*don't report itself*/ )
                {
                    engine.report().duplicateRuleName( namedSchema.indexRecord, name );
                }
            }
        }
        else
        {
            IndexDescriptor index = (IndexDescriptor) rule;
            if ( namedSchema.index != null &&
                    namedSchema.indexRecord.getId() != index.getId() /*don't report itself*/ )
            {
                engine.report().duplicateRuleName( namedSchema.indexRecord, name );
            }
            namedSchema.index = index;
            namedSchema.indexRecord = record;
            if ( namedSchema.constraint != null )
            {
                OptionalLong owningConstraintId = index.getOwningConstraintId();
                if ( owningConstraintId.isEmpty() || owningConstraintId.getAsLong() != namedSchema.constraint.getId() )
                {
                    engine.report().duplicateRuleName( namedSchema.constraintRecord, name );
                }
            }
        }
    }

    private static final ComparativeRecordChecker<SchemaRecord,LabelTokenRecord,
            ConsistencyReport.SchemaConsistencyReport> VALID_LABEL =
            ( record, labelTokenRecord, engine, records ) ->
            {
                if ( !labelTokenRecord.inUse() )
                {
                    engine.report().labelNotInUse( labelTokenRecord );
                }
            };

    private static final ComparativeRecordChecker<SchemaRecord,RelationshipTypeTokenRecord,
            ConsistencyReport.SchemaConsistencyReport> VALID_RELATIONSHIP_TYPE =
            ( record, relTypeTokenRecord, engine, records ) ->
            {
                if ( !relTypeTokenRecord.inUse() )
                {
                    engine.report().relationshipTypeNotInUse( relTypeTokenRecord );
                }
            };

    private static final ComparativeRecordChecker<SchemaRecord, PropertyKeyTokenRecord,
            ConsistencyReport.SchemaConsistencyReport> VALID_PROPERTY_KEY =
            ( record, propertyKeyTokenRecord, engine, records ) ->
            {
                if ( !propertyKeyTokenRecord.inUse() )
                {
                    engine.report().propertyKeyNotInUse( propertyKeyTokenRecord );
                }
            };

    private static class NamedSchema
    {
        private IndexDescriptor index;
        private ConstraintDescriptor constraint;
        private SchemaRecord indexRecord;
        private SchemaRecord constraintRecord;
    }
}<|MERGE_RESOLUTION|>--- conflicted
+++ resolved
@@ -27,16 +27,6 @@
 import org.neo4j.consistency.report.ConsistencyReport;
 import org.neo4j.consistency.store.RecordAccess;
 import org.neo4j.internal.kernel.api.exceptions.schema.MalformedSchemaRuleException;
-<<<<<<< HEAD
-import org.neo4j.internal.kernel.api.schema.LabelSchemaDescriptor;
-import org.neo4j.internal.kernel.api.schema.RelationTypeSchemaDescriptor;
-import org.neo4j.internal.kernel.api.schema.SchemaDescriptor;
-import org.neo4j.internal.kernel.api.schema.SchemaProcessor;
-import org.neo4j.kernel.impl.store.SchemaRuleAccess;
-import org.neo4j.kernel.impl.store.record.AbstractBaseRecord;
-import org.neo4j.kernel.impl.store.record.ConstraintRule;
-import org.neo4j.kernel.impl.store.record.DynamicRecord;
-=======
 import org.neo4j.internal.recordstorage.SchemaRuleAccess;
 import org.neo4j.internal.schema.ConstraintDescriptor;
 import org.neo4j.internal.schema.IndexDescriptor;
@@ -46,7 +36,6 @@
 import org.neo4j.internal.schema.SchemaProcessor;
 import org.neo4j.internal.schema.SchemaRule;
 import org.neo4j.internal.schema.constraints.IndexBackedConstraintDescriptor;
->>>>>>> 5e83bdfe
 import org.neo4j.kernel.impl.store.record.LabelTokenRecord;
 import org.neo4j.kernel.impl.store.record.PropertyKeyTokenRecord;
 import org.neo4j.kernel.impl.store.record.RelationshipTypeTokenRecord;
@@ -172,11 +161,7 @@
 
             if ( rule.isUnique() && rule.getOwningConstraintId().isPresent() )
             {
-<<<<<<< HEAD
-                DynamicRecord previousObligation = constraintObligations.put( rule.getOwningConstraint(), cloneRecord( record ) );
-=======
                 SchemaRecord previousObligation = constraintObligations.put( rule.getOwningConstraintId().getAsLong(), cloneRecord( record ) );
->>>>>>> 5e83bdfe
                 if ( previousObligation != null )
                 {
                     engine.report().duplicateObligation( previousObligation );
@@ -192,12 +177,8 @@
 
             if ( constraint.isIndexBackedConstraint() )
             {
-<<<<<<< HEAD
-                DynamicRecord previousObligation = indexObligations.put( rule.getOwnedIndex(), cloneRecord( record ) );
-=======
                 IndexBackedConstraintDescriptor indexBacked = constraint.asIndexBackedConstraint();
                 SchemaRecord previousObligation = indexObligations.put( indexBacked.ownedIndexId(), cloneRecord( record ) );
->>>>>>> 5e83bdfe
                 if ( previousObligation != null )
                 {
                     engine.report().duplicateObligation( previousObligation );
@@ -293,12 +274,6 @@
         return record.clone();
     }
 
-    @SuppressWarnings( "unchecked" )
-    private <T extends AbstractBaseRecord> T cloneRecord( T record )
-    {
-        return (T) record.clone();
-    }
-
     static class CheckSchema implements SchemaProcessor
     {
         private final CheckerEngine<SchemaRecord,ConsistencyReport.SchemaConsistencyReport> engine;
@@ -361,11 +336,7 @@
     private void checkNamesAndDuplicates( SchemaRule rule, SchemaRecord record,
             CheckerEngine<SchemaRecord,ConsistencyReport.SchemaConsistencyReport> engine )
     {
-<<<<<<< HEAD
-        DynamicRecord previousContentRecord = verifiedRulesWithRecords.put( rule, cloneRecord( record ) );
-=======
         SchemaRecord previousContentRecord = verifiedRulesWithRecords.put( new SchemaRuleKey( rule ), cloneRecord( record ) );
->>>>>>> 5e83bdfe
         if ( previousContentRecord != null )
         {
             engine.report().duplicateRuleContent( previousContentRecord );
