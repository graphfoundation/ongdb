--- conflicted
+++ resolved
@@ -19,7 +19,6 @@
  */
 package org.neo4j.unsafe.impl.batchimport;
 
-import java.io.File;
 import java.io.IOException;
 import java.nio.ByteBuffer;
 import java.util.Arrays;
@@ -60,13 +59,6 @@
 import org.neo4j.unsafe.impl.batchimport.input.InputNode;
 import org.neo4j.unsafe.impl.batchimport.input.InputRelationship;
 import org.neo4j.unsafe.impl.batchimport.staging.SilentExecutionMonitor;
-<<<<<<< HEAD
-import org.neo4j.unsafe.impl.batchimport.store.BatchingPageCache;
-import org.neo4j.unsafe.impl.batchimport.store.io.IoQueue;
-=======
-import org.neo4j.unsafe.impl.batchimport.store.BatchingWindowPoolFactory.Writer;
-import org.neo4j.unsafe.impl.batchimport.store.BatchingWindowPoolFactory.WriterFactory;
->>>>>>> 7445fc7e
 import org.neo4j.unsafe.impl.batchimport.store.io.Monitor;
 
 import static org.junit.Assert.assertEquals;
@@ -74,24 +66,18 @@
 
 import static org.neo4j.helpers.collection.IteratorUtil.count;
 import static org.neo4j.unsafe.impl.batchimport.store.BatchingPageCache.SYNCHRONOUS;
+import static org.neo4j.unsafe.impl.batchimport.store.BatchingPageCache.Writer;
+import static org.neo4j.unsafe.impl.batchimport.store.BatchingPageCache.WriterFactory;
 
 @RunWith(Parameterized.class)
 public class ParallelBatchImporterTest
 {
     private static final long SEED = 12345L;
-<<<<<<< HEAD
-    protected static final String[] LABELS = new String[]{"Person", "Guy"};
-    @Rule
-    public final TargetDirectory.TestDirectory directory = TargetDirectory.testDirForTest( getClass() );
-
-    private void shouldImportCsvData0( BatchingPageCache.WriterFactory delegateWriterFactory ) throws Exception
-=======
     private static final String[] LABELS = new String[]{"Person", "Guy"};
     private static final int NODE_COUNT = 100_000;
     private static final int RELATIONSHIP_COUNT = NODE_COUNT * 10;
 
     private static final Configuration config = new Configuration.Default()
->>>>>>> 7445fc7e
     {
         @Override
         public int denseNodeThreshold()
@@ -157,50 +143,7 @@
                 result.isSuccessful() );
     }
 
-<<<<<<< HEAD
-    @Test
-    public void shouldImportCsvData() throws Exception
-    {
-        shouldImportCsvData0( SYNCHRONOUS );
-    }
-
-    @Test
-    public void shouldImportCsvDataWhenWritesAreSlow() throws Exception
-    {
-        shouldImportCsvData0( new BatchingPageCache.WriterFactory()
-        {
-            @Override
-            public BatchingPageCache.Writer create( final File file, final StoreChannel channel, final Monitor monitor )
-            {
-                return new BatchingPageCache.Writer()
-                {
-                    final BatchingPageCache.Writer delegate = SYNCHRONOUS.create( file, channel, monitor );
-
-                    @Override
-                    public void write( ByteBuffer data, long position, Pool<ByteBuffer> pool )
-                            throws IOException
-                    {
-                        LockSupport.parkNanos( 50_000_000 ); // slowness comes from here
-                        delegate.write( data, position, pool );
-
-                    }
-                };
-            }
-
-            @Override
-            public void awaitEverythingWritten()
-            {   // no-op
-            }
-
-            @Override
-            public void shutdown()
-            {   // no-op
-            }
-        } );
-    }
-
-=======
->>>>>>> 7445fc7e
+
     protected void verifyData( int nodeCount, GraphDatabaseService db )
     {
         // Verify that all the labels are in place
@@ -250,23 +193,24 @@
                 final Writer delegate = SYNCHRONOUS.create( channel, monitor );
 
                 @Override
-                public void write( ByteBuffer data, long position, SimplePool<ByteBuffer> pool )
+                public void write( ByteBuffer data, long position, Pool<ByteBuffer> pool )
                         throws IOException
                 {
                     LockSupport.parkNanos( 50_000_000 ); // slowness comes from here
                     delegate.write( data, position, pool );
+
                 }
             };
         }
 
         @Override
         public void awaitEverythingWritten()
-        {   // no-op
+        { //noop
         }
 
         @Override
         public void shutdown()
-        {   // no-op
+        { //noop
         }
     };
 
