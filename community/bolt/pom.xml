<?xml version="1.0" encoding="UTF-8"?>
<project xmlns="http://maven.apache.org/POM/4.0.0"
         xmlns:xsi="http://www.w3.org/2001/XMLSchema-instance"
         xsi:schemaLocation="http://maven.apache.org/POM/4.0.0 http://maven.apache.org/xsd/maven-4.0.0.xsd">
    <modelVersion>4.0.0</modelVersion>

    <parent>
<<<<<<< HEAD
        <groupId>org.graphfoundation.ongdb</groupId>
        <artifactId>parent</artifactId>
        <version>3.6.0-SNAPSHOT</version>
=======
        <groupId>org.neo4j</groupId>
        <artifactId>parent</artifactId>
        <version>4.0.4-SNAPSHOT</version>
>>>>>>> 5e83bdfe
        <relativePath>../..</relativePath>
    </parent>

    <properties>
        <license-text.header>headers/GPL-3-header.txt</license-text.header>
        <licensing.prepend.text>licensing/notice-gpl-prefix.txt</licensing.prepend.text>
        <moduleName>org.neo4j.bolt</moduleName>
<<<<<<< HEAD
    </properties>

    <artifactId>ongdb-bolt</artifactId>
    <packaging>jar</packaging>

    <name>ONgDB - Bolt Protocol Version 1</name>
=======
        <default.jupiter.test.mode>concurrent</default.jupiter.test.mode>
    </properties>

    <artifactId>neo4j-bolt</artifactId>

    <packaging>jar</packaging>
    <name>Neo4j - Bolt Protocol Version 1</name>
>>>>>>> 5e83bdfe
    <description>The core of Neo4j Bolt Protocol, this contains the state machine for Bolt sessions.</description>

    <licenses>
        <license>
            <name>GNU General Public License, Version 3</name>
            <url>http://www.gnu.org/licenses/gpl-3.0-standalone.html</url>
<<<<<<< HEAD
            <comments>The software ("Software") developed and owned by Neo4j Sweden AB (referred to in this notice as "Neo4j") is
=======
            <comments>
                The software ("Software") developed and owned by Neo4j Sweden AB (referred to in this notice as "Neo4j") is
>>>>>>> 5e83bdfe
                licensed under the GNU GENERAL PUBLIC LICENSE Version 3 to all third
                parties and that license is included below.

                However, if you have executed an End User Software License and Services
                Agreement or an OEM Software License and Support Services Agreement, or
                another commercial license agreement with Neo4j or one of its
                affiliates (each, a "Commercial Agreement"), the terms of the license in
                such Commercial Agreement will supersede the GNU GENERAL PUBLIC LICENSE
                Version 3 and you may use the Software solely pursuant to the terms of
                the relevant Commercial Agreement.
            </comments>
        </license>
    </licenses>

    <dependencies>
        <dependency>
            <groupId>org.graphfoundation.ongdb</groupId>
            <artifactId>ongdb-cypher</artifactId>
            <version>${project.version}</version>
        </dependency>

        <dependency>
            <groupId>org.graphfoundation.ongdb</groupId>
            <artifactId>ongdb-values</artifactId>
            <version>${project.version}</version>
        </dependency>

        <dependency>
            <groupId>org.graphfoundation.ongdb</groupId>
            <artifactId>ongdb-kernel</artifactId>
            <version>${project.version}</version>
        </dependency>
<<<<<<< HEAD
        <dependency>
            <groupId>org.graphfoundation.ongdb</groupId>
            <artifactId>ongdb-udc</artifactId>
            <version>${project.version}</version>
        </dependency>
=======
>>>>>>> 5e83bdfe

        <dependency>
            <groupId>org.graphfoundation.ongdb</groupId>
            <artifactId>ongdb-ssl</artifactId>
            <version>${project.version}</version>
        </dependency>

        <dependency>
            <groupId>io.netty</groupId>
            <artifactId>netty-all</artifactId>
        </dependency>

        <dependency>
            <groupId>org.apache.commons</groupId>
            <artifactId>commons-lang3</artifactId>
        </dependency>

        <!--Test dependencies-->
        <dependency>
            <groupId>org.junit.vintage</groupId>
            <artifactId>junit-vintage-engine</artifactId>
        </dependency>
        <dependency>
            <groupId>org.junit.jupiter</groupId>
            <artifactId>junit-jupiter</artifactId>
        </dependency>
        <dependency>
            <groupId>org.hamcrest</groupId>
            <artifactId>hamcrest</artifactId>
        </dependency>
        <dependency>
            <groupId>org.mockito</groupId>
            <artifactId>mockito-core</artifactId>
        </dependency>

        <dependency>
            <groupId>org.graphfoundation.ongdb</groupId>
            <artifactId>ongdb-kernel</artifactId>
            <version>${project.version}</version>
            <type>test-jar</type>
            <scope>test</scope>
        </dependency>
        <dependency>
            <groupId>org.graphfoundation.ongdb</groupId>
            <artifactId>ongdb-security</artifactId>
            <version>${project.version}</version>
            <scope>test</scope>
        </dependency>
        <dependency>
            <groupId>org.graphfoundation.ongdb</groupId>
            <artifactId>ongdb-security</artifactId>
            <version>${project.version}</version>
            <type>test-jar</type>
            <scope>test</scope>
        </dependency>
        <dependency>
<<<<<<< HEAD
            <groupId>org.graphfoundation.ongdb</groupId>
            <artifactId>ongdb-io</artifactId>
=======
            <groupId>org.neo4j</groupId>
            <artifactId>log-test-utils</artifactId>
>>>>>>> 5e83bdfe
            <version>${project.version}</version>
            <scope>test</scope>
        </dependency>
        <dependency>
<<<<<<< HEAD
            <groupId>org.graphfoundation.ongdb</groupId>
            <artifactId>ongdb-logging</artifactId>
            <version>${project.version}</version>
            <type>test-jar</type>
            <scope>test</scope>
        </dependency>
        <dependency>
            <groupId>org.graphfoundation.ongdb</groupId>
            <artifactId>ongdb-common</artifactId>
            <version>${project.version}</version>
            <type>test-jar</type>
=======
            <groupId>org.neo4j</groupId>
            <artifactId>test-utils</artifactId>
            <version>${project.version}</version>
>>>>>>> 5e83bdfe
            <scope>test</scope>
        </dependency>
        <dependency>
            <groupId>org.graphfoundation.ongdb</groupId>
            <artifactId>ongdb-random-values</artifactId>
            <version>${project.version}</version>
            <scope>test</scope>
        </dependency>

        <!-- This dependency is needed for Netty to be able to generate
    self signed certificate on a JDK without sun.security.* package -->
        <dependency>
            <groupId>org.bouncycastle</groupId>
            <artifactId>bcpkix-jdk15on</artifactId>
        </dependency>

        <dependency>
            <groupId>org.eclipse.jetty.websocket</groupId>
            <artifactId>websocket-client</artifactId>
            <scope>test</scope>
        </dependency>
    </dependencies>
</project><|MERGE_RESOLUTION|>--- conflicted
+++ resolved
@@ -5,15 +5,9 @@
     <modelVersion>4.0.0</modelVersion>
 
     <parent>
-<<<<<<< HEAD
-        <groupId>org.graphfoundation.ongdb</groupId>
-        <artifactId>parent</artifactId>
-        <version>3.6.0-SNAPSHOT</version>
-=======
         <groupId>org.neo4j</groupId>
         <artifactId>parent</artifactId>
         <version>4.0.4-SNAPSHOT</version>
->>>>>>> 5e83bdfe
         <relativePath>../..</relativePath>
     </parent>
 
@@ -21,14 +15,6 @@
         <license-text.header>headers/GPL-3-header.txt</license-text.header>
         <licensing.prepend.text>licensing/notice-gpl-prefix.txt</licensing.prepend.text>
         <moduleName>org.neo4j.bolt</moduleName>
-<<<<<<< HEAD
-    </properties>
-
-    <artifactId>ongdb-bolt</artifactId>
-    <packaging>jar</packaging>
-
-    <name>ONgDB - Bolt Protocol Version 1</name>
-=======
         <default.jupiter.test.mode>concurrent</default.jupiter.test.mode>
     </properties>
 
@@ -36,19 +22,14 @@
 
     <packaging>jar</packaging>
     <name>Neo4j - Bolt Protocol Version 1</name>
->>>>>>> 5e83bdfe
     <description>The core of Neo4j Bolt Protocol, this contains the state machine for Bolt sessions.</description>
 
     <licenses>
         <license>
             <name>GNU General Public License, Version 3</name>
             <url>http://www.gnu.org/licenses/gpl-3.0-standalone.html</url>
-<<<<<<< HEAD
-            <comments>The software ("Software") developed and owned by Neo4j Sweden AB (referred to in this notice as "Neo4j") is
-=======
             <comments>
                 The software ("Software") developed and owned by Neo4j Sweden AB (referred to in this notice as "Neo4j") is
->>>>>>> 5e83bdfe
                 licensed under the GNU GENERAL PUBLIC LICENSE Version 3 to all third
                 parties and that license is included below.
 
@@ -65,34 +46,26 @@
 
     <dependencies>
         <dependency>
-            <groupId>org.graphfoundation.ongdb</groupId>
-            <artifactId>ongdb-cypher</artifactId>
+            <groupId>org.neo4j</groupId>
+            <artifactId>neo4j-cypher</artifactId>
             <version>${project.version}</version>
         </dependency>
 
         <dependency>
-            <groupId>org.graphfoundation.ongdb</groupId>
-            <artifactId>ongdb-values</artifactId>
+            <groupId>org.neo4j</groupId>
+            <artifactId>neo4j-values</artifactId>
             <version>${project.version}</version>
         </dependency>
 
         <dependency>
-            <groupId>org.graphfoundation.ongdb</groupId>
-            <artifactId>ongdb-kernel</artifactId>
+            <groupId>org.neo4j</groupId>
+            <artifactId>neo4j-kernel</artifactId>
             <version>${project.version}</version>
         </dependency>
-<<<<<<< HEAD
-        <dependency>
-            <groupId>org.graphfoundation.ongdb</groupId>
-            <artifactId>ongdb-udc</artifactId>
-            <version>${project.version}</version>
-        </dependency>
-=======
->>>>>>> 5e83bdfe
 
         <dependency>
-            <groupId>org.graphfoundation.ongdb</groupId>
-            <artifactId>ongdb-ssl</artifactId>
+            <groupId>org.neo4j</groupId>
+            <artifactId>neo4j-ssl</artifactId>
             <version>${project.version}</version>
         </dependency>
 
@@ -125,59 +98,40 @@
         </dependency>
 
         <dependency>
-            <groupId>org.graphfoundation.ongdb</groupId>
-            <artifactId>ongdb-kernel</artifactId>
+            <groupId>org.neo4j</groupId>
+            <artifactId>neo4j-kernel</artifactId>
             <version>${project.version}</version>
             <type>test-jar</type>
             <scope>test</scope>
         </dependency>
         <dependency>
-            <groupId>org.graphfoundation.ongdb</groupId>
-            <artifactId>ongdb-security</artifactId>
+            <groupId>org.neo4j</groupId>
+            <artifactId>neo4j-security</artifactId>
             <version>${project.version}</version>
             <scope>test</scope>
         </dependency>
         <dependency>
-            <groupId>org.graphfoundation.ongdb</groupId>
-            <artifactId>ongdb-security</artifactId>
+            <groupId>org.neo4j</groupId>
+            <artifactId>neo4j-security</artifactId>
             <version>${project.version}</version>
             <type>test-jar</type>
             <scope>test</scope>
         </dependency>
         <dependency>
-<<<<<<< HEAD
-            <groupId>org.graphfoundation.ongdb</groupId>
-            <artifactId>ongdb-io</artifactId>
-=======
             <groupId>org.neo4j</groupId>
             <artifactId>log-test-utils</artifactId>
->>>>>>> 5e83bdfe
             <version>${project.version}</version>
             <scope>test</scope>
         </dependency>
         <dependency>
-<<<<<<< HEAD
-            <groupId>org.graphfoundation.ongdb</groupId>
-            <artifactId>ongdb-logging</artifactId>
+            <groupId>org.neo4j</groupId>
+            <artifactId>test-utils</artifactId>
             <version>${project.version}</version>
-            <type>test-jar</type>
             <scope>test</scope>
         </dependency>
         <dependency>
-            <groupId>org.graphfoundation.ongdb</groupId>
-            <artifactId>ongdb-common</artifactId>
-            <version>${project.version}</version>
-            <type>test-jar</type>
-=======
             <groupId>org.neo4j</groupId>
-            <artifactId>test-utils</artifactId>
-            <version>${project.version}</version>
->>>>>>> 5e83bdfe
-            <scope>test</scope>
-        </dependency>
-        <dependency>
-            <groupId>org.graphfoundation.ongdb</groupId>
-            <artifactId>ongdb-random-values</artifactId>
+            <artifactId>neo4j-random-values</artifactId>
             <version>${project.version}</version>
             <scope>test</scope>
         </dependency>
