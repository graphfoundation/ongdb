--- conflicted
+++ resolved
@@ -4,21 +4,17 @@
          xsi:schemaLocation="http://maven.apache.org/POM/4.0.0 http://maven.apache.org/xsd/maven-4.0.0.xsd">
     <modelVersion>4.0.0</modelVersion>
     <parent>
-        <groupId>org.graphfoundation.ongdb</groupId>
+        <groupId>org.neo4j</groupId>
         <artifactId>community-integration-tests</artifactId>
         <version>4.0.4-SNAPSHOT</version>
     </parent>
 
-    <groupId>org.graphfoundation.ongdb.community</groupId>
+    <groupId>org.neo4j.community</groupId>
     <artifactId>index-it</artifactId>
-<<<<<<< HEAD
-    <version>4.0.4-SNAPSHOT</version>
-=======
->>>>>>> 5e83bdfe
 
-    <name>ONgDB - Community Index Integration Tests</name>
+    <name>Neo4j - Community Index Integration Tests</name>
     <packaging>jar</packaging>
-    <description>ONgDB Community Edition index integration tests.</description>
+    <description>Neo4j community edition index integration tests.</description>
 
     <properties>
         <license-text.header>headers/GPL-3-header.txt</license-text.header>
@@ -28,9 +24,9 @@
     </properties>
 
     <scm>
-        <connection>scm:git:git://github.com/graphfoundation/ongdb.git</connection>
-        <developerConnection>scm:git:git@github.com:graphfoundation/ongdb.git</developerConnection>
-        <url>https://github.com/graphfoundation/ongdb</url>
+        <connection>scm:git:git://github.com/neo4j/neo4j.git</connection>
+        <developerConnection>scm:git:git@github.com:neo4j/neo4j.git</developerConnection>
+        <url>https://github.com/neo4j/neo4j</url>
     </scm>
 
     <licenses>
@@ -55,28 +51,23 @@
 
     <dependencies>
         <dependency>
-<<<<<<< HEAD
-            <groupId>org.graphfoundation.ongdb</groupId>
-            <artifactId>ongdb</artifactId>
-=======
             <groupId>org.neo4j</groupId>
             <artifactId>annotations</artifactId>
         </dependency>
         <dependency>
             <groupId>org.neo4j</groupId>
             <artifactId>neo4j</artifactId>
->>>>>>> 5e83bdfe
             <version>${project.version}</version>
         </dependency>
         <dependency>
-            <groupId>org.graphfoundation.ongdb.community</groupId>
+            <groupId>org.neo4j.community</groupId>
             <artifactId>it-test-support</artifactId>
             <version>${project.version}</version>
             <scope>test</scope>
         </dependency>
         <dependency>
-            <groupId>org.graphfoundation.ongdb</groupId>
-            <artifactId>ongdb-random-values</artifactId>
+            <groupId>org.neo4j</groupId>
+            <artifactId>neo4j-random-values</artifactId>
             <version>${project.version}</version>
             <scope>test</scope>
         </dependency>
@@ -86,38 +77,28 @@
             <scope>test</scope>
         </dependency>
         <dependency>
-<<<<<<< HEAD
-            <groupId>org.graphfoundation.ongdb</groupId>
-            <artifactId>ongdb-logging</artifactId>
-=======
             <groupId>org.neo4j</groupId>
             <artifactId>log-test-utils</artifactId>
->>>>>>> 5e83bdfe
             <version>${project.version}</version>
             <scope>test</scope>
         </dependency>
         <dependency>
-            <groupId>org.graphfoundation.ongdb</groupId>
-            <artifactId>ongdb-kernel</artifactId>
+            <groupId>org.neo4j</groupId>
+            <artifactId>neo4j-kernel</artifactId>
             <version>${project.version}</version>
             <type>test-jar</type>
             <scope>test</scope>
         </dependency>
         <dependency>
-            <groupId>org.graphfoundation.ongdb.community</groupId>
+            <groupId>org.neo4j.community</groupId>
             <artifactId>kernel-it</artifactId>
             <version>${project.version}</version>
             <type>test-jar</type>
             <scope>test</scope>
         </dependency>
         <dependency>
-<<<<<<< HEAD
-            <groupId>org.graphfoundation.ongdb</groupId>
-            <artifactId>ongdb-kernel-api</artifactId>
-=======
             <groupId>org.neo4j</groupId>
             <artifactId>kernel-api-test-utils</artifactId>
->>>>>>> 5e83bdfe
             <version>${project.version}</version>
             <scope>test</scope>
         </dependency>
@@ -142,10 +123,6 @@
             <artifactId>commons-codec</artifactId>
         </dependency>
         <dependency>
-<<<<<<< HEAD
-            <groupId>org.graphfoundation.ongdb</groupId>
-            <artifactId>ongdb-io</artifactId>
-=======
             <groupId>org.apache.commons</groupId>
             <artifactId>commons-lang3</artifactId>
         </dependency>
@@ -158,7 +135,6 @@
         <dependency>
             <groupId>org.neo4j</groupId>
             <artifactId>neo4j-record-storage-engine</artifactId>
->>>>>>> 5e83bdfe
             <version>${project.version}</version>
             <type>test-jar</type>
             <scope>test</scope>
