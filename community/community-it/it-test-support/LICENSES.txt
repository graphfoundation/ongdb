--- conflicted
+++ resolved
@@ -27,16 +27,9 @@
   Lucene Common Analyzers
   Lucene Core
   Lucene QueryParsers
-  Neo4j - Cypher Expressions 3.4
-  Neo4j - Cypher Util 3.4
   Netty/All-in-One
-<<<<<<< HEAD
-  opencsv
-  openCypher Frontend
-=======
   org.apiguardian:apiguardian-api
   org.opentest4j:opentest4j
->>>>>>> 5e83bdfe
   parboiled-core
   parboiled-scala
   picocli - a mighty tiny Command Line Interface
