--- conflicted
+++ resolved
@@ -113,37 +113,12 @@
             }
             while ( !deletionListener.awaitModificationNotification() );
 
-<<<<<<< HEAD
             deleteFile( databaseLayout.databaseDirectory(), fileName );
             deletionListener.awaitDeletionNotification();
 
-            logProvider.assertLogStringContains( "'" + fileName + "' which belongs to the '" + databaseLayout.databaseDirectory().getName() +
+            logProvider.formattedMessageMatcher().assertContains( "'" + fileName + "' which belongs to the '" + databaseLayout.databaseDirectory().getName() +
                     "' database was deleted while it was running." );
         } );
-=======
-        logProvider.rawMessageMatcher().assertContains(
-                "'" + fileName + "' which belongs to the store was deleted while database was running." );
-    }
-
-    @Test( timeout = TEST_TIMEOUT )
-    public void notifyWhenFileWatchingFailToStart()
-    {
-        AssertableLogProvider logProvider = new AssertableLogProvider( true );
-        GraphDatabaseService db = null;
-        try
-        {
-            db = new TestGraphDatabaseFactory().setInternalLogProvider( logProvider )
-                    .setFileSystem( new NonWatchableFileSystemAbstraction() )
-                    .newEmbeddedDatabase( testDirectory.storeDir( "failed-start-db" ) );
-
-            logProvider.rawMessageMatcher().assertContains( "Can not create file watcher for current file system. " +
-                    "File monitoring capabilities for store files will be disabled." );
-        }
-        finally
-        {
-            shutdownDatabaseSilently( db );
-        }
->>>>>>> cc1256e5
     }
 
     @Test
@@ -151,7 +126,6 @@
     {
         assertTimeoutPreemptively( ofMinutes( 1 ), () ->
         {
-<<<<<<< HEAD
             AssertableLogProvider logProvider = new AssertableLogProvider( true );
             GraphDatabaseService db = null;
             DatabaseManagementService service = null;
@@ -163,7 +137,7 @@
                         .build();
                 db = managementService.database( DEFAULT_DATABASE_NAME );
 
-                logProvider.assertContainsMessageContaining(
+                logProvider.formattedMessageMatcher().assertContains(
                         "Can not create file watcher for current file system. " + "File monitoring capabilities for store files will be disabled." );
             }
             finally
@@ -171,18 +145,6 @@
                 shutdownDatabaseSilently( service );
             }
         } );
-=======
-            createNode( database );
-            forceCheckpoint( checkPointer );
-        }
-        while ( !modificationEventListener.awaitModificationNotification() );
-
-        deleteStoreDirectory( storeDir, monitoredDirectory );
-        deletionListener.awaitDeletionNotification();
-
-        logProvider.rawMessageMatcher().assertContains(
-                "'" + monitoredDirectory + "' which belongs to the store was deleted while database was running." );
->>>>>>> cc1256e5
     }
 
     @Test
@@ -285,14 +247,9 @@
 
             eventListener.awaitDeletionNotification();
 
-<<<<<<< HEAD
-            logProvider.assertLogStringContains( "'" + storeDirectoryName + "' which belongs to the '" +
+            logProvider.formattedMessageMatcher().assertContains( "'" + storeDirectoryName + "' which belongs to the '" +
                     databaseLayout.databaseDirectory().getName() + "' database was deleted while it was running." );
         } );
-=======
-        logProvider.rawMessageMatcher().assertContains(
-                "'" + storeDirectoryName + "' which belongs to the store was deleted while database was running." );
->>>>>>> cc1256e5
     }
 
     @Test
@@ -300,7 +257,6 @@
     {
         assertTimeoutPreemptively( ofMinutes( 1 ), () ->
         {
-<<<<<<< HEAD
             AssertableLogProvider logProvider = new AssertableLogProvider( true );
             GraphDatabaseService db = null;
             DatabaseManagementService service = null;
@@ -313,27 +269,13 @@
                         .build();
                 db = managementService.database( DEFAULT_DATABASE_NAME );
 
-                logProvider.assertContainsMessageContaining( "File watcher disabled by configuration." );
+                logProvider.formattedMessageMatcher().assertContains( "File watcher disabled by configuration." );
             }
             finally
             {
                 shutdownDatabaseSilently( service );
             }
         } );
-=======
-            db = new TestGraphDatabaseFactory().setInternalLogProvider( logProvider )
-                    .setFileSystem( new NonWatchableFileSystemAbstraction() )
-                    .newEmbeddedDatabaseBuilder( testDirectory.directory( "failed-start-db" ) )
-                    .setConfig( GraphDatabaseSettings.filewatcher_enabled, Settings.FALSE )
-                    .newGraphDatabase();
-
-            logProvider.rawMessageMatcher().assertContains( "File watcher disabled by configuration." );
-        }
-        finally
-        {
-            shutdownDatabaseSilently( db );
-        }
->>>>>>> cc1256e5
     }
 
     private static void shutdownDatabaseSilently( DatabaseManagementService managementService )
