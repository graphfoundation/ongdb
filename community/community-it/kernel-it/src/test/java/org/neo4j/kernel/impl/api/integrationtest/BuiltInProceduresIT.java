--- conflicted
+++ resolved
@@ -245,18 +245,15 @@
                 proc( "db.index.fulltext.queryRelationships", "(indexName :: STRING?, queryString :: STRING?) :: (relationship :: RELATIONSHIP?, " +
                         "score :: FLOAT?)", "Query the given fulltext index. Returns the matching relationships and their lucene query score, ordered by " +
                         "score.", "READ" ),
-<<<<<<< HEAD
                 proc( "db.prepareForReplanning", "(timeOutSeconds = 300 :: INTEGER?) :: VOID",
                         "Triggers an index resample and waits for it to complete, and after that clears query caches." +
                         " After this procedure has finished queries will be planned using the latest database " +
                         "statistics.",
-                        "READ" )
-=======
+                        "READ" ),
                 proc( "db.stats.retrieve", "(section :: STRING?) :: (section :: STRING?, data :: MAP?)",
                       "Retrieve statistical data about the current database.", "READ" ),
                 proc( "db.stats.retrieveAllAnonymized", "(graphToken :: STRING?) :: (section :: STRING?, data :: MAP?)",
                       "Retrieve all available statistical data about the current database, in an anonymized form.", "READ" )
->>>>>>> 67d44577
         ) );
         commit();
     }
