--- conflicted
+++ resolved
@@ -89,22 +89,6 @@
         commit(); // Commit procedure transaction
 
         // Then
-<<<<<<< HEAD
-        assertEquals( "INDEX ON :Fail(foo)", result[0] );
-        assertEquals( "Unnamed index", result[1] );
-        assertEquals( Collections.singletonList( "Fail" ), result[2] );
-        assertEquals( Collections.singletonList( "foo" ), result[3] );
-        assertEquals( Collections.emptyList(), result[4] );
-        assertEquals( "FAILED", result[5] );
-        assertEquals( "node_label_property", result[6] );
-        assertEquals( 0.0, result[7] );
-        Map<String,String> providerDescriptionMap = MapUtil.stringMap(
-                "key", GraphDatabaseSettings.SchemaIndex.NATIVE_BTREE10.providerKey(),
-                "version", GraphDatabaseSettings.SchemaIndex.NATIVE_BTREE10.providerVersion() );
-        assertEquals( providerDescriptionMap, result[8] );
-        assertEquals( indexingService.getIndexId( descriptor ), result[9] );
-        assertThat( (String) result[10], containsString( "java.lang.RuntimeException: Fail on update during population" ) );
-=======
         assertEquals( longValue( index.getId() ), result[0] );
         assertEquals( stringValue( "fail foo index" ), result[1] );
         assertEquals( stringValue( "FAILED" ), result[2] );
@@ -120,7 +104,6 @@
                 containsString( "java.lang.RuntimeException: Fail on update during population" ) );
         assertEquals( 12, result.length );
     }
->>>>>>> 5e83bdfe
 
     @Test
     void indexDetailsWithNonExistingIndex()
