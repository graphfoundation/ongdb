/*
 * Copyright (c) 2002-2020 "Neo4j,"
 * Neo4j Sweden AB [http://neo4j.com]
 *
 * This file is part of Neo4j.
 *
 * Neo4j is free software: you can redistribute it and/or modify
 * it under the terms of the GNU General Public License as published by
 * the Free Software Foundation, either version 3 of the License, or
 * (at your option) any later version.
 *
 * This program is distributed in the hope that it will be useful,
 * but WITHOUT ANY WARRANTY; without even the implied warranty of
 * MERCHANTABILITY or FITNESS FOR A PARTICULAR PURPOSE.  See the
 * GNU General Public License for more details.
 *
 * You should have received a copy of the GNU General Public License
 * along with this program.  If not, see <http://www.gnu.org/licenses/>.
 */
package org.neo4j.cypher

<<<<<<< HEAD
import org.neo4j.cypher.internal.compatibility.v3_6.runtime.{InterpretedRuntimeName, RuntimeName}
import org.neo4j.cypher.internal.planner.v3_6.spi.CostBasedPlannerName
import org.neo4j.graphdb.ExecutionPlanDescription
import org.neo4j.cypher.internal.v3_6.frontend.PlannerName
=======
import org.neo4j.cypher.internal.planner.spi.CostBasedPlannerName
import org.neo4j.cypher.internal.v4_0.frontend.PlannerName
import org.neo4j.cypher.internal.{InterpretedRuntimeName, RuntimeName}
import org.neo4j.graphdb.ExecutionPlanDescription
>>>>>>> 5e83bdfe

class RootPlanAcceptanceTest extends ExecutionEngineFunSuite {

  test("cost should be default planner in 4.0") {
    given("match (n) return n")
<<<<<<< HEAD
      .withCypherVersion(CypherVersion.v3_6)
=======
      .withCypherVersion(CypherVersion.v4_0)
>>>>>>> 5e83bdfe
      .shouldHavePlanner(CostBasedPlannerName.default)
  }

  test("3.5 query should have 3.5 version") {
    given("match (n) return n")
      .withCypherVersion(CypherVersion.v3_5)
      .shouldHaveCypherVersion(CypherVersion.v3_5)
  }

  test("interpreted should be default runtime in 4.0") {
    given("match (n) return n")
<<<<<<< HEAD
      .withCypherVersion(CypherVersion.v3_6)
=======
      .withCypherVersion(CypherVersion.v4_0)
>>>>>>> 5e83bdfe
      .shouldHaveRuntime(InterpretedRuntimeName)
  }

  test("should use cost for varlength in 4.0") {
    given("match (a)-[r:T1*]->(b) return a,r,b")
<<<<<<< HEAD
      .withCypherVersion(CypherVersion.v3_6)
      .shouldHaveCypherVersion(CypherVersion.v3_6)
=======
      .withCypherVersion(CypherVersion.v4_0)
      .shouldHaveCypherVersion(CypherVersion.v4_0)
>>>>>>> 5e83bdfe
      .shouldHavePlanner(CostBasedPlannerName.default)
  }

  test("should use cost for cycles in 4.0") {
    given("match (a)-[r]->(a) return a")
<<<<<<< HEAD
      .withCypherVersion(CypherVersion.v3_6)
      .shouldHaveCypherVersion(CypherVersion.v3_6)
=======
      .withCypherVersion(CypherVersion.v4_0)
      .shouldHaveCypherVersion(CypherVersion.v4_0)
>>>>>>> 5e83bdfe
      .shouldHavePlanner(CostBasedPlannerName.default)
  }

  test("should handle updates in 4.0") {
    given("create() return 1")
<<<<<<< HEAD
      .withCypherVersion(CypherVersion.v3_6)
      .shouldHaveCypherVersion(CypherVersion.v3_6)
=======
      .withCypherVersion(CypherVersion.v4_0)
      .shouldHaveCypherVersion(CypherVersion.v4_0)
>>>>>>> 5e83bdfe
      .shouldHavePlanner(CostBasedPlannerName.default)
  }

  test("troublesome query that should be run in cost") {
    given(
      """MATCH (person)-[:ACTED_IN]->(:Movie)<-[:ACTED_IN]-()-[:ACTED_IN]->(:Movie)<-[:ACTED_IN]-(coc)-[:DIRECTED]->()
        |WHERE NOT ((coc)-[:ACTED_IN]->()<-[:ACTED_IN]-(person)) AND coc <> person
        |RETURN coc, COUNT(*) AS times
        |ORDER BY times DESC
        |LIMIT 10""".stripMargin)
<<<<<<< HEAD
      .withCypherVersion(CypherVersion.v3_6)
      .shouldHaveCypherVersion(CypherVersion.v3_6)
=======
      .withCypherVersion(CypherVersion.v4_0)
      .shouldHaveCypherVersion(CypherVersion.v4_0)
>>>>>>> 5e83bdfe
      .shouldHavePlanner(CostBasedPlannerName.default)
  }

  test("another troublesome query that should be run in cost") {
    given(
      """MATCH (s:Location {name:'DeliverySegment-257227'}), (e:Location {name:'DeliverySegment-476821'})
        |MATCH (s)<-[:DELIVERY_ROUTE]-(db1) MATCH (db2)-[:DELIVERY_ROUTE]->(e)
        |MATCH (db1)<-[:CONNECTED_TO]-()-[:CONNECTED_TO]-(db2) RETURN s""".stripMargin)
<<<<<<< HEAD
      .withCypherVersion(CypherVersion.v3_6)
      .shouldHaveCypherVersion(CypherVersion.v3_6)
=======
      .withCypherVersion(CypherVersion.v4_0)
      .shouldHaveCypherVersion(CypherVersion.v4_0)
>>>>>>> 5e83bdfe
      .shouldHavePlanner(CostBasedPlannerName.default)
  }

  test("AllNodesScan should be the only child of the plan") {
    val description = given("match (n) return n").planDescription
    var children = description.getChildren
    children should have size 1
    while (children.get(0).getChildren.size() > 0) {
      children = children.get(0).getChildren
      children should have size 1
    }

    children.get(0).getName should be("AllNodesScan")
  }

  test("DbHits should contain proper values in interpreted runtime") {
    val description = given("match (n) return n")
      .withRuntime(InterpretedRuntimeName)
      .planDescription
    val children = description.getChildren
    children should have size 1
    description.getArguments.get("DbHits") should equal(0) // ProduceResults has no hits
    children.get(0).getArguments.get("DbHits") should equal(1) // AllNodesScan has 1 hit
  }

  test("Rows should be properly formatted in interpreted runtime") {
    given("match (n) return n")
      .withRuntime(InterpretedRuntimeName)
      .planDescription.getArguments.get("Rows") should equal(0)
  }

  test("EstimatedRows should be properly formatted") {
    // on missing statistics, we fake cardinality to 10
    given("MATCH (n) RETURN n").planDescription.getArguments.get("EstimatedRows") should equal(10.0)
  }

  def given(query: String) = TestQuery(query)

  case class TestQuery(query: String,
                       cypherVersion: Option[CypherVersion] = None,
                       planner: Option[PlannerName] = None,
                       runtime: Option[RuntimeName] = None) {

    lazy val planDescription: ExecutionPlanDescription = execute()

    def withCypherVersion(version: CypherVersion): TestQuery = copy(cypherVersion = Some(version))

    def withPlanner(planner: PlannerName): TestQuery = copy(planner = Some(planner))

    def withRuntime(runtime: RuntimeName): TestQuery = copy(runtime = Some(runtime))

    def shouldHaveCypherVersion(version: CypherVersion): TestQuery = {
      planDescription.getArguments.get("version") should equal(s"CYPHER ${version.name}")
      this
    }

    def shouldHavePlanner(planner: PlannerName): TestQuery = {
      planDescription.getArguments.get("planner") should equal(s"${planner.toTextOutput}")
      planDescription.getArguments.get("planner-impl") should equal(s"${planner.name}")
      this
    }

    def shouldHaveRuntime(runtime: RuntimeName): TestQuery = {
      planDescription.getArguments.get("runtime") should equal(s"${runtime.toTextOutput}")
      planDescription.getArguments.get("runtime-impl") should equal(s"${runtime.name}")
      this
    }

    private def execute(): ExecutionPlanDescription = {
      graph.withTx { tx =>
        val prepend = (cypherVersion, planner, runtime) match {
          case (None, None, None) => ""
          case _ =>
            val version = cypherVersion.map(_.name).getOrElse("")
            val plannerString = planner.map("planner=" + _.name).getOrElse("")
            val runtimeString = runtime.map("runtime=" + _.name).getOrElse("")
            s"CYPHER $version $plannerString $runtimeString"
        }
        val result = executeOfficial( tx, s"$prepend PROFILE $query")
        result.resultAsString()
        result.getExecutionPlanDescription()
      }
    }
  }
}<|MERGE_RESOLUTION|>--- conflicted
+++ resolved
@@ -19,27 +19,16 @@
  */
 package org.neo4j.cypher
 
-<<<<<<< HEAD
-import org.neo4j.cypher.internal.compatibility.v3_6.runtime.{InterpretedRuntimeName, RuntimeName}
-import org.neo4j.cypher.internal.planner.v3_6.spi.CostBasedPlannerName
-import org.neo4j.graphdb.ExecutionPlanDescription
-import org.neo4j.cypher.internal.v3_6.frontend.PlannerName
-=======
 import org.neo4j.cypher.internal.planner.spi.CostBasedPlannerName
 import org.neo4j.cypher.internal.v4_0.frontend.PlannerName
 import org.neo4j.cypher.internal.{InterpretedRuntimeName, RuntimeName}
 import org.neo4j.graphdb.ExecutionPlanDescription
->>>>>>> 5e83bdfe
 
 class RootPlanAcceptanceTest extends ExecutionEngineFunSuite {
 
   test("cost should be default planner in 4.0") {
     given("match (n) return n")
-<<<<<<< HEAD
-      .withCypherVersion(CypherVersion.v3_6)
-=======
       .withCypherVersion(CypherVersion.v4_0)
->>>>>>> 5e83bdfe
       .shouldHavePlanner(CostBasedPlannerName.default)
   }
 
@@ -51,47 +40,28 @@
 
   test("interpreted should be default runtime in 4.0") {
     given("match (n) return n")
-<<<<<<< HEAD
-      .withCypherVersion(CypherVersion.v3_6)
-=======
       .withCypherVersion(CypherVersion.v4_0)
->>>>>>> 5e83bdfe
       .shouldHaveRuntime(InterpretedRuntimeName)
   }
 
   test("should use cost for varlength in 4.0") {
     given("match (a)-[r:T1*]->(b) return a,r,b")
-<<<<<<< HEAD
-      .withCypherVersion(CypherVersion.v3_6)
-      .shouldHaveCypherVersion(CypherVersion.v3_6)
-=======
       .withCypherVersion(CypherVersion.v4_0)
       .shouldHaveCypherVersion(CypherVersion.v4_0)
->>>>>>> 5e83bdfe
       .shouldHavePlanner(CostBasedPlannerName.default)
   }
 
   test("should use cost for cycles in 4.0") {
     given("match (a)-[r]->(a) return a")
-<<<<<<< HEAD
-      .withCypherVersion(CypherVersion.v3_6)
-      .shouldHaveCypherVersion(CypherVersion.v3_6)
-=======
       .withCypherVersion(CypherVersion.v4_0)
       .shouldHaveCypherVersion(CypherVersion.v4_0)
->>>>>>> 5e83bdfe
       .shouldHavePlanner(CostBasedPlannerName.default)
   }
 
   test("should handle updates in 4.0") {
     given("create() return 1")
-<<<<<<< HEAD
-      .withCypherVersion(CypherVersion.v3_6)
-      .shouldHaveCypherVersion(CypherVersion.v3_6)
-=======
       .withCypherVersion(CypherVersion.v4_0)
       .shouldHaveCypherVersion(CypherVersion.v4_0)
->>>>>>> 5e83bdfe
       .shouldHavePlanner(CostBasedPlannerName.default)
   }
 
@@ -102,13 +72,8 @@
         |RETURN coc, COUNT(*) AS times
         |ORDER BY times DESC
         |LIMIT 10""".stripMargin)
-<<<<<<< HEAD
-      .withCypherVersion(CypherVersion.v3_6)
-      .shouldHaveCypherVersion(CypherVersion.v3_6)
-=======
       .withCypherVersion(CypherVersion.v4_0)
       .shouldHaveCypherVersion(CypherVersion.v4_0)
->>>>>>> 5e83bdfe
       .shouldHavePlanner(CostBasedPlannerName.default)
   }
 
@@ -117,13 +82,8 @@
       """MATCH (s:Location {name:'DeliverySegment-257227'}), (e:Location {name:'DeliverySegment-476821'})
         |MATCH (s)<-[:DELIVERY_ROUTE]-(db1) MATCH (db2)-[:DELIVERY_ROUTE]->(e)
         |MATCH (db1)<-[:CONNECTED_TO]-()-[:CONNECTED_TO]-(db2) RETURN s""".stripMargin)
-<<<<<<< HEAD
-      .withCypherVersion(CypherVersion.v3_6)
-      .shouldHaveCypherVersion(CypherVersion.v3_6)
-=======
       .withCypherVersion(CypherVersion.v4_0)
       .shouldHaveCypherVersion(CypherVersion.v4_0)
->>>>>>> 5e83bdfe
       .shouldHavePlanner(CostBasedPlannerName.default)
   }
 
