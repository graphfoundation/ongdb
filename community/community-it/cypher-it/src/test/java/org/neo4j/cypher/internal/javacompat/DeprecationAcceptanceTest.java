--- conflicted
+++ resolved
@@ -62,11 +62,6 @@
     @Test
     void deprecatedProcedureCalls() throws Exception
     {
-<<<<<<< HEAD
-        Stream.of( "CYPHER 3.1", "CYPHER 3.6" )
-                .forEach( version -> assertNotifications( version + " EXPLAIN RETURN toInt('1') AS one",
-                                                          containsItem( deprecatedFeatureWarning ) ) );
-=======
         db.getDependencyResolver().provideDependency( GlobalProcedures.class ).get().registerProcedure( TestProcedures.class );
         Stream.of( "CYPHER 3.5", "CYPHER 4.0" ).forEach( version ->
         {
@@ -75,26 +70,11 @@
             assertNotifications( version + "explain CALL oldProc() RETURN 1",
                     containsItem( deprecatedProcedureWarning ) );
         } );
->>>>>>> 5e83bdfe
     }
 
     @Test
     void deprecatedProcedureResultField() throws Exception
     {
-<<<<<<< HEAD
-        Stream.of( "CYPHER 3.1", "CYPHER 3.6" )
-                .forEach( version -> assertNotifications( version + " EXPLAIN RETURN upper('foo') AS one",
-                                                          containsItem( deprecatedFeatureWarning ) ) );
-    }
-
-    @Test
-    public void deprecatedLower()
-    {
-        Stream.of( "CYPHER 3.1", "CYPHER 3.6" )
-                .forEach( version -> assertNotifications( version + " EXPLAIN RETURN lower('BAR') AS one",
-                                                          containsItem( deprecatedFeatureWarning ) ) );
-    }
-=======
         db.getDependencyResolver().provideDependency( GlobalProcedures.class ).get().registerProcedure( TestProcedures.class );
         Stream.of( "CYPHER 4.0" ).forEach(
                 version -> assertNotifications(
@@ -104,20 +84,12 @@
     }
 
     // DEPRECATED SYNTAX
->>>>>>> 5e83bdfe
 
     @Test
     void deprecatedBindingVariableLengthRelationship()
     {
-<<<<<<< HEAD
-        Stream.of( "CYPHER 3.1", "CYPHER 3.6" )
-                .forEach( version -> assertNotifications( version + " EXPLAIN MATCH p = ()-->() RETURN rels(p) AS r",
-                                                          containsItem( deprecatedFeatureWarning ) ) );
-    }
-=======
         assertNotifications( "CYPHER 4.0 explain MATCH ()-[rs*]-() RETURN rs", containsItem( deprecatedBindingWarning
         ) );
->>>>>>> 5e83bdfe
 
         assertNotifications( "CYPHER 4.0 explain MATCH p = ()-[*]-() RETURN relationships(p) AS rs", containsNoItem(
                 deprecatedBindingWarning ) );
@@ -156,18 +128,7 @@
     @Test
     void deprecatedDropRelationshipPropertyExistenceConstraintSyntax()
     {
-<<<<<<< HEAD
-        db().getDependencyResolver().provideDependency( Procedures.class ).get().registerProcedure( TestProcedures.class );
-        Stream.of( "CYPHER 3.1", "CYPHER 3.6" ).forEach( version ->
-                                                         {
-                                                             assertNotifications( version + "explain CALL oldProc()",
-                                                                                  containsItem( deprecatedProcedureWarning ) );
-                                                             assertNotifications( version + "explain CALL oldProc() RETURN 1",
-                                                                                  containsItem( deprecatedProcedureWarning ) );
-                                                         } );
-=======
         assertNotifications( "EXPLAIN DROP CONSTRAINT ON ()-[r:Type]-() ASSERT EXISTS (r.prop)", containsItem( deprecatedDropConstraintSyntax ) );
->>>>>>> 5e83bdfe
     }
 
     // FUNCTIONALITY DEPRECATED IN 3.5, REMOVED IN 4.0
@@ -175,16 +136,7 @@
     @Test
     void deprecatedToInt()
     {
-<<<<<<< HEAD
-        db().getDependencyResolver().provideDependency( Procedures.class ).get().registerProcedure( TestProcedures.class );
-        Stream.of( "CYPHER 3.6" ).forEach(
-                version -> assertNotifications(
-                        version + "explain CALL changedProc() YIELD oldField RETURN oldField",
-                        containsItem( deprecatedProcedureReturnFieldWarning )
-                ) );
-=======
         assertNotifications( "CYPHER 3.5 EXPLAIN RETURN toInt('1') AS one", containsItem( deprecatedFeatureWarning ) );
->>>>>>> 5e83bdfe
     }
 
     @Test
@@ -250,25 +202,7 @@
     }
 
     @Test
-<<<<<<< HEAD
-    public void shouldNotifyWhenUsingCreateUniqueWhenCypherVersionIs3_5()
-    {
-        // when
-        Result result = db().execute( "CYPHER 3.6 MATCH (b) WITH b LIMIT 1 CREATE UNIQUE (b)-[:REL]->()" );
-        InputPosition position = new InputPosition( 36, 1, 37 );
-
-        // then
-        assertThat( result.getNotifications(), containsItem( deprecatedCreateUnique ) );
-        result.close();
-    }
-
-    // DEPRECATED SYNTAX
-
-    @Test
-    public void deprecatedFutureAmbiguousRelTypeSeparator()
-=======
     void deprecatedFutureAmbiguousRelTypeSeparator()
->>>>>>> 5e83bdfe
     {
         List<String> deprecatedQueries = Arrays.asList( "explain MATCH (a)-[:A|:B|:C {foo:'bar'}]-(b) RETURN a,b", "explain MATCH (a)-[x:A|:B|:C]-() RETURN a",
                 "explain MATCH (a)-[:A|:B|:C*]-() RETURN a" );
@@ -279,7 +213,7 @@
 
         for ( String query : deprecatedQueries )
         {
-            assertNotifications( "CYPHER 3.6 " + query, containsItem( deprecatedSeparatorWarning ) );
+            assertNotifications( "CYPHER 3.5 " + query, containsItem( deprecatedSeparatorWarning ) );
         }
 
         // clear caches of the rewritten queries to not keep notifications around
@@ -287,23 +221,10 @@
 
         for ( String query : nonDeprecatedQueries )
         {
-            assertNotifications( "CYPHER 3.6 " + query, containsNoItem( deprecatedSeparatorWarning ) );
-        }
-    }
-
-<<<<<<< HEAD
-    @Test
-    public void deprecatedBindingVariableLengthRelationship()
-    {
-        assertNotifications( "CYPHER 3.6 explain MATCH ()-[rs*]-() RETURN rs", containsItem( deprecatedBindingWarning
-        ) );
-
-        assertNotifications( "CYPHER 3.6 explain MATCH p = ()-[*]-() RETURN relationships(p) AS rs", containsNoItem(
-                deprecatedBindingWarning ) );
-    }
-
-=======
->>>>>>> 5e83bdfe
+            assertNotifications( "CYPHER 3.5 " + query, containsNoItem( deprecatedSeparatorWarning ) );
+        }
+    }
+
     // MATCHERS & HELPERS
 
     public static class ChangedResults
