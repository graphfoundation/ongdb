--- conflicted
+++ resolved
@@ -60,14 +60,9 @@
       <version>${project.version}</version>
     </dependency>
     <dependency>
-<<<<<<< HEAD
       <groupId>org.graphfoundation.ongdb</groupId>
       <artifactId>ongdb-cypher-expression-evaluator</artifactId>
-=======
-      <groupId>org.neo4j</groupId>
-      <artifactId>neo4j-cypher-expression-evaluator</artifactId>
->>>>>>> f606af27
-      <version>4.0.6-SNAPSHOT</version>
+      <version>${project.version}</version>
     </dependency>
     <dependency>
       <groupId>org.eclipse.collections</groupId>
