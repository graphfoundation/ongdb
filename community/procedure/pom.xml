<?xml version="1.0" encoding="UTF-8"?>
<project xmlns="http://maven.apache.org/POM/4.0.0" xmlns:xsi="http://www.w3.org/2001/XMLSchema-instance"
         xsi:schemaLocation="http://maven.apache.org/POM/4.0.0 http://maven.apache.org/maven-v4_0_0.xsd">
    <parent>
<<<<<<< HEAD
        <groupId>org.graphfoundation.ongdb</groupId>
=======
        <groupId>org.neo4j</groupId>
>>>>>>> 59d3a3e0
        <artifactId>parent</artifactId>
        <version>4.0.4-SNAPSHOT</version>
        <relativePath>../..</relativePath>
    </parent>

    <properties>
        <license-text.header>headers/GPL-3-header.txt</license-text.header>
        <licensing.prepend.text>licensing/notice-gpl-prefix.txt</licensing.prepend.text>
        <moduleName>org.neo4j.procedure</moduleName>
    </properties>

    <modelVersion>4.0.0</modelVersion>
<<<<<<< HEAD
    <artifactId>ongdb-procedure</artifactId>

    <packaging>jar</packaging>
    <name>ONgDB - Community Procedures</name>
=======
    <artifactId>neo4j-procedure</artifactId>

    <packaging>jar</packaging>
    <name>Neo4j - Community Procedures</name>
>>>>>>> 59d3a3e0
    <description>Neo4j Community Procedures.</description>
    <url>http://components.neo4j.org/${project.artifactId}/${project.version}</url>

    <scm>
        <connection>scm:git:git://github.com/neo4j/neo4j.git</connection>
        <developerConnection>scm:git:git@github.com:neo4j/neo4j.git</developerConnection>
        <url>https://github.com/neo4j/neo4j</url>
    </scm>

    <licenses>
        <license>
            <name>GNU General Public License, Version 3</name>
            <url>http://www.gnu.org/licenses/gpl-3.0-standalone.html</url>
            <comments>
                The software ("Software") developed and owned by Neo4j Sweden AB (referred to in this notice as "Neo4j") is
                licensed under the GNU GENERAL PUBLIC LICENSE Version 3 to all third
                parties and that license is included below.

                However, if you have executed an End User Software License and Services
                Agreement or an OEM Software License and Support Services Agreement, or
                another commercial license agreement with Neo4j or one of its
                affiliates (each, a "Commercial Agreement"), the terms of the license in
                such Commercial Agreement will supersede the GNU GENERAL PUBLIC LICENSE
                Version 3 and you may use the Software solely pursuant to the terms of
                the relevant Commercial Agreement.
            </comments>
        </license>
    </licenses>

    <dependencies>
        <dependency>
<<<<<<< HEAD
            <groupId>org.graphfoundation.ongdb</groupId>
            <artifactId>ongdb-procedure-api</artifactId>
            <version>${project.version}</version>
        </dependency>
        <dependency>
            <groupId>org.graphfoundation.ongdb</groupId>
            <artifactId>ongdb-codegen</artifactId>
            <version>${project.version}</version>
        </dependency>
        <dependency>
            <groupId>org.graphfoundation.ongdb</groupId>
            <artifactId>ongdb-cypher-expression-evaluator</artifactId>
=======
            <groupId>org.neo4j</groupId>
            <artifactId>neo4j-procedure-api</artifactId>
            <version>${project.version}</version>
        </dependency>
        <dependency>
            <groupId>org.neo4j</groupId>
            <artifactId>neo4j-codegen</artifactId>
            <version>${project.version}</version>
        </dependency>
        <dependency>
            <groupId>org.neo4j</groupId>
            <artifactId>neo4j-cypher-expression-evaluator</artifactId>
>>>>>>> 59d3a3e0
            <version>4.0.4-SNAPSHOT</version>
        </dependency>
        <dependency>
            <groupId>org.eclipse.collections</groupId>
            <artifactId>eclipse-collections</artifactId>
        </dependency>
        <dependency>
<<<<<<< HEAD
            <groupId>org.graphfoundation.ongdb</groupId>
            <artifactId>ongdb-kernel</artifactId>
=======
            <groupId>org.neo4j</groupId>
            <artifactId>neo4j-kernel</artifactId>
>>>>>>> 59d3a3e0
            <version>${project.version}</version>
        </dependency>
        <dependency>
            <groupId>org.junit.jupiter</groupId>
            <artifactId>junit-jupiter</artifactId>
        </dependency>
        <dependency>
            <groupId>org.hamcrest</groupId>
            <artifactId>hamcrest</artifactId>
        </dependency>
        <dependency>
            <groupId>org.mockito</groupId>
            <artifactId>mockito-core</artifactId>
        </dependency>
        <dependency>
            <groupId>commons-codec</groupId>
            <artifactId>commons-codec</artifactId>
        </dependency>
        <dependency>
<<<<<<< HEAD
            <groupId>org.graphfoundation.ongdb</groupId>
=======
            <groupId>org.neo4j</groupId>
>>>>>>> 59d3a3e0
            <artifactId>io-test-utils</artifactId>
            <version>${project.version}</version>
            <scope>test</scope>
        </dependency>
        <dependency>
<<<<<<< HEAD
            <groupId>org.graphfoundation.ongdb</groupId>
=======
            <groupId>org.neo4j</groupId>
>>>>>>> 59d3a3e0
            <artifactId>log-test-utils</artifactId>
            <version>${project.version}</version>
            <scope>test</scope>
        </dependency>
        <dependency>
<<<<<<< HEAD
            <groupId>org.graphfoundation.ongdb</groupId>
            <artifactId>ongdb-kernel</artifactId>
=======
            <groupId>org.neo4j</groupId>
            <artifactId>neo4j-kernel</artifactId>
>>>>>>> 59d3a3e0
            <version>${project.version}</version>
            <scope>test</scope>
            <type>test-jar</type>
        </dependency>
    </dependencies>
</project><|MERGE_RESOLUTION|>--- conflicted
+++ resolved
@@ -2,11 +2,7 @@
 <project xmlns="http://maven.apache.org/POM/4.0.0" xmlns:xsi="http://www.w3.org/2001/XMLSchema-instance"
          xsi:schemaLocation="http://maven.apache.org/POM/4.0.0 http://maven.apache.org/maven-v4_0_0.xsd">
     <parent>
-<<<<<<< HEAD
         <groupId>org.graphfoundation.ongdb</groupId>
-=======
-        <groupId>org.neo4j</groupId>
->>>>>>> 59d3a3e0
         <artifactId>parent</artifactId>
         <version>4.0.4-SNAPSHOT</version>
         <relativePath>../..</relativePath>
@@ -19,17 +15,10 @@
     </properties>
 
     <modelVersion>4.0.0</modelVersion>
-<<<<<<< HEAD
     <artifactId>ongdb-procedure</artifactId>
 
     <packaging>jar</packaging>
     <name>ONgDB - Community Procedures</name>
-=======
-    <artifactId>neo4j-procedure</artifactId>
-
-    <packaging>jar</packaging>
-    <name>Neo4j - Community Procedures</name>
->>>>>>> 59d3a3e0
     <description>Neo4j Community Procedures.</description>
     <url>http://components.neo4j.org/${project.artifactId}/${project.version}</url>
 
@@ -43,25 +32,11 @@
         <license>
             <name>GNU General Public License, Version 3</name>
             <url>http://www.gnu.org/licenses/gpl-3.0-standalone.html</url>
-            <comments>
-                The software ("Software") developed and owned by Neo4j Sweden AB (referred to in this notice as "Neo4j") is
-                licensed under the GNU GENERAL PUBLIC LICENSE Version 3 to all third
-                parties and that license is included below.
-
-                However, if you have executed an End User Software License and Services
-                Agreement or an OEM Software License and Support Services Agreement, or
-                another commercial license agreement with Neo4j or one of its
-                affiliates (each, a "Commercial Agreement"), the terms of the license in
-                such Commercial Agreement will supersede the GNU GENERAL PUBLIC LICENSE
-                Version 3 and you may use the Software solely pursuant to the terms of
-                the relevant Commercial Agreement.
-            </comments>
         </license>
     </licenses>
 
     <dependencies>
         <dependency>
-<<<<<<< HEAD
             <groupId>org.graphfoundation.ongdb</groupId>
             <artifactId>ongdb-procedure-api</artifactId>
             <version>${project.version}</version>
@@ -74,20 +49,6 @@
         <dependency>
             <groupId>org.graphfoundation.ongdb</groupId>
             <artifactId>ongdb-cypher-expression-evaluator</artifactId>
-=======
-            <groupId>org.neo4j</groupId>
-            <artifactId>neo4j-procedure-api</artifactId>
-            <version>${project.version}</version>
-        </dependency>
-        <dependency>
-            <groupId>org.neo4j</groupId>
-            <artifactId>neo4j-codegen</artifactId>
-            <version>${project.version}</version>
-        </dependency>
-        <dependency>
-            <groupId>org.neo4j</groupId>
-            <artifactId>neo4j-cypher-expression-evaluator</artifactId>
->>>>>>> 59d3a3e0
             <version>4.0.4-SNAPSHOT</version>
         </dependency>
         <dependency>
@@ -95,13 +56,8 @@
             <artifactId>eclipse-collections</artifactId>
         </dependency>
         <dependency>
-<<<<<<< HEAD
             <groupId>org.graphfoundation.ongdb</groupId>
             <artifactId>ongdb-kernel</artifactId>
-=======
-            <groupId>org.neo4j</groupId>
-            <artifactId>neo4j-kernel</artifactId>
->>>>>>> 59d3a3e0
             <version>${project.version}</version>
         </dependency>
         <dependency>
@@ -121,33 +77,20 @@
             <artifactId>commons-codec</artifactId>
         </dependency>
         <dependency>
-<<<<<<< HEAD
             <groupId>org.graphfoundation.ongdb</groupId>
-=======
-            <groupId>org.neo4j</groupId>
->>>>>>> 59d3a3e0
             <artifactId>io-test-utils</artifactId>
             <version>${project.version}</version>
             <scope>test</scope>
         </dependency>
         <dependency>
-<<<<<<< HEAD
             <groupId>org.graphfoundation.ongdb</groupId>
-=======
-            <groupId>org.neo4j</groupId>
->>>>>>> 59d3a3e0
             <artifactId>log-test-utils</artifactId>
             <version>${project.version}</version>
             <scope>test</scope>
         </dependency>
         <dependency>
-<<<<<<< HEAD
             <groupId>org.graphfoundation.ongdb</groupId>
             <artifactId>ongdb-kernel</artifactId>
-=======
-            <groupId>org.neo4j</groupId>
-            <artifactId>neo4j-kernel</artifactId>
->>>>>>> 59d3a3e0
             <version>${project.version}</version>
             <scope>test</scope>
             <type>test-jar</type>
