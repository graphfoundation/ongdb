<?xml version="1.0" encoding="UTF-8"?>
<project xmlns="http://maven.apache.org/POM/4.0.0" xmlns:xsi="http://www.w3.org/2001/XMLSchema-instance"
         xsi:schemaLocation="http://maven.apache.org/POM/4.0.0 http://maven.apache.org/maven-v4_0_0.xsd">
    <parent>
<<<<<<< HEAD
        <groupId>org.graphfoundation.ongdb</groupId>
        <artifactId>parent</artifactId>
        <version>3.6.0-SNAPSHOT</version>
=======
        <groupId>org.neo4j</groupId>
        <artifactId>parent</artifactId>
        <version>3.5.18-SNAPSHOT</version>
>>>>>>> c8a87d01
        <relativePath>../..</relativePath>
    </parent>

    <modelVersion>4.0.0</modelVersion>
<<<<<<< HEAD
    <groupId>org.graphfoundation.ongdb.app</groupId>
    <artifactId>ongdb-server</artifactId>
    <version>3.6.0-SNAPSHOT</version>
    <name>ONgDB - Server</name>
    <description>Standalone Neo4j server application.</description>
    <url>https://ongdb.graphfoundation.org/${project.artifactId}/${project.version}</url>
=======
    <groupId>org.neo4j.app</groupId>
    <artifactId>neo4j-server</artifactId>
    <version>3.5.18-SNAPSHOT</version>
    <name>Neo4j - Server</name>
    <description>Standalone Neo4j server application.</description>
    <url>http://components.neo4j.org/${project.artifactId}/${project.version}</url>
>>>>>>> c8a87d01

    <packaging>jar</packaging>

    <properties>
        <license-text.header>headers/GPL-3-header.txt</license-text.header>
        <licensing.prepend.text>licensing/notice-gpl-prefix.txt</licensing.prepend.text>

        <neo4j.version>${project.version}</neo4j.version>
<<<<<<< HEAD
        <neo4j-browser.version>4.0.3</neo4j-browser.version>
=======
        <neo4j-browser.version>4.0.6</neo4j-browser.version>
>>>>>>> c8a87d01

        <neo4j-server.mainClass>org.neo4j.server.CommunityEntryPoint</neo4j-server.mainClass>

        <test.runner.jvm.settings.additional>
            -Dorg.neo4j.kernel.impl.api.KernelStatement.trackStatements=false
        </test.runner.jvm.settings.additional>
        <moduleName>org.neo4j.server</moduleName>
    </properties>

    <scm>
<<<<<<< HEAD
        <connection>scm:git:git://github.com/graphfoundation/ongdb.git</connection>
        <developerConnection>scm:git:git@github.com:graphfoundation/ongdb.git</developerConnection>
        <url>https://github.com/graphfoundation/ongdb</url>
=======
        <connection>scm:git:git://github.com/neo4j/neo4j.git</connection>
        <developerConnection>scm:git:git@github.com:neo4j/neo4j.git</developerConnection>
        <url>https://github.com/neo4j/neo4j</url>
>>>>>>> c8a87d01
    </scm>

    <licenses>
        <license>
            <name>GNU General Public License, Version 3</name>
            <url>http://www.gnu.org/licenses/gpl-3.0-standalone.html</url>
<<<<<<< HEAD
=======
            <comments>The software ("Software") developed and owned by Neo4j Sweden AB (referred to in this notice as "Neo4j") is
                licensed under the GNU GENERAL PUBLIC LICENSE Version 3 to all third
                parties and that license is included below.

                However, if you have executed an End User Software License and Services
                Agreement or an OEM Software License and Support Services Agreement, or
                another commercial license agreement with Neo4j or one of its
                affiliates (each, a "Commercial Agreement"), the terms of the license in
                such Commercial Agreement will supersede the GNU GENERAL PUBLIC LICENSE
                Version 3 and you may use the Software solely pursuant to the terms of
                the relevant Commercial Agreement.
            </comments>
>>>>>>> c8a87d01
        </license>
    </licenses>

    <build>
        <plugins>
            <plugin>
                <artifactId>maven-jar-plugin</artifactId>
                <executions>
                    <execution>
                        <configuration>
                            <archive>
                                <manifest>
                                    <!-- TODO: Does the server jar need to be executable? -->
                                    <mainClass>${neo4j-server.mainClass}</mainClass>
                                </manifest>
                            </archive>
                        </configuration>
                    </execution>
                </executions>
            </plugin>
        </plugins>
    </build>

    <dependencies>
        <dependency>
            <groupId>org.graphfoundation.ongdb</groupId>
            <artifactId>ongdb</artifactId>
            <version>${project.version}</version>
            <type>pom</type>
        </dependency>

        <dependency>
            <!-- We need this one, or transitive dependencies of kernel
        will end up in the test scope. -->
            <groupId>org.graphfoundation.ongdb</groupId>
            <artifactId>ongdb</artifactId>
            <version>${project.version}</version>
        </dependency>

        <dependency>
            <groupId>org.graphfoundation.ongdb</groupId>
            <artifactId>ongdb-security</artifactId>
            <version>${project.version}</version>
        </dependency>

        <dependency>
            <groupId>org.graphfoundation.ongdb</groupId>
            <artifactId>ongdb-dbms</artifactId>
            <version>${project.version}</version>
        </dependency>

        <dependency>
            <groupId>org.graphfoundation.ongdb</groupId>
            <artifactId>ongdb-command-line</artifactId>
            <version>${project.version}</version>
        </dependency>

        <dependency>
            <groupId>org.graphfoundation.ongdb</groupId>
            <artifactId>server-api</artifactId>
            <version>${project.version}</version>
        </dependency>

        <dependency>
            <groupId>org.graphfoundation.ongdb</groupId>
            <artifactId>ongdb-cypher</artifactId>
            <version>${project.version}</version>
        </dependency>

        <dependency>
            <groupId>org.graphfoundation.ongdb</groupId>
            <artifactId>ongdb-bolt</artifactId>
            <version>${project.version}</version>
        </dependency>
        <dependency>
            <groupId>org.graphfoundation.ongdb.client</groupId>
            <artifactId>ongdb-browser</artifactId>
            <version>${neo4j-browser.version}</version>
        </dependency>
        <dependency>
            <groupId>com.google.code.findbugs</groupId>
            <artifactId>annotations</artifactId>
        </dependency>

        <dependency>
            <groupId>org.eclipse.jetty</groupId>
            <artifactId>jetty-server</artifactId>
        </dependency>

        <dependency>
            <groupId>org.eclipse.jetty</groupId>
            <artifactId>jetty-webapp</artifactId>
        </dependency>

        <dependency>
            <groupId>com.sun.jersey</groupId>
            <artifactId>jersey-server</artifactId>
        </dependency>

        <dependency>
            <groupId>com.sun.jersey</groupId>
            <artifactId>jersey-servlet</artifactId>
        </dependency>

        <dependency>
            <groupId>commons-configuration</groupId>
            <artifactId>commons-configuration</artifactId>
        </dependency>


        <dependency>
            <groupId>commons-io</groupId>
            <artifactId>commons-io</artifactId>
        </dependency>

        <dependency>
            <groupId>com.fasterxml.jackson.jaxrs</groupId>
            <artifactId>jackson-jaxrs-json-provider</artifactId>
        </dependency>
        <dependency>
            <groupId>com.fasterxml.jackson.core</groupId>
            <artifactId>jackson-databind</artifactId>
        </dependency>

        <dependency>
            <groupId>org.bouncycastle</groupId>
            <artifactId>bcprov-jdk15on</artifactId>
        </dependency>
        <!-- This dependency is needed for Netty to be able to generate
    self signed certificate on a JDK without sun.security.* package -->
        <dependency>
            <groupId>org.bouncycastle</groupId>
            <artifactId>bcpkix-jdk15on</artifactId>
        </dependency>

        <!--JAXB dependencies are not part of latest JDK distribution anymore-->
        <dependency>
            <groupId>javax.activation</groupId>
            <artifactId>activation</artifactId>
        </dependency>
        <dependency>
            <groupId>org.glassfish.jaxb</groupId>
            <artifactId>jaxb-runtime</artifactId>
        </dependency>
        <dependency>
            <groupId>javax.xml.bind</groupId>
            <artifactId>jaxb-api</artifactId>
        </dependency>

        <!-- Test dependencies -->
        <dependency>
            <groupId>com.sun.jersey</groupId>
            <artifactId>jersey-client</artifactId>
            <scope>test</scope>
        </dependency>

        <dependency>
            <groupId>org.graphfoundation.ongdb.community</groupId>
            <artifactId>it-test-support</artifactId>
            <version>${project.version}</version>
            <scope>test</scope>
        </dependency>

        <dependency>
            <groupId>com.google.code.gson</groupId>
            <artifactId>gson</artifactId>
            <scope>test</scope>
        </dependency>

        <dependency>
            <groupId>org.apache.httpcomponents</groupId>
            <artifactId>httpclient</artifactId>
            <scope>test</scope>
        </dependency>

        <dependency>
            <groupId>org.apache.httpcomponents</groupId>
            <artifactId>httpcore</artifactId>
            <scope>test</scope>
        </dependency>

        <dependency>
            <groupId>org.graphfoundation.ongdb</groupId>
            <artifactId>ongdb-kernel</artifactId>
            <version>${project.version}</version>
            <type>test-jar</type>
            <scope>test</scope>
        </dependency>

        <dependency>
            <groupId>org.graphfoundation.ongdb</groupId>
            <artifactId>ongdb-security</artifactId>
            <version>${project.version}</version>
            <type>test-jar</type>
            <scope>test</scope>
        </dependency>

        <dependency>
            <groupId>org.graphfoundation.ongdb</groupId>
            <artifactId>ongdb-logging</artifactId>
            <version>${project.version}</version>
            <type>test-jar</type>
            <scope>test</scope>
        </dependency>

        <dependency>
            <groupId>org.graphfoundation.ongdb</groupId>
            <artifactId>ongdb-common</artifactId>
            <version>${project.version}</version>
            <type>test-jar</type>
            <scope>test</scope>
        </dependency>
        <dependency>
            <groupId>org.graphfoundation.ongdb</groupId>
            <artifactId>ongdb-io</artifactId>
            <version>${project.version}</version>
            <type>test-jar</type>
            <scope>test</scope>
        </dependency>

        <dependency>
            <groupId>org.graphfoundation.ongdb</groupId>
            <artifactId>ongdb-bolt</artifactId>
            <version>${project.version}</version>
            <type>test-jar</type>
            <scope>test</scope>
        </dependency>
        <dependency>
            <groupId>org.junit.jupiter</groupId>
            <artifactId>junit-jupiter-migrationsupport</artifactId>
        </dependency>
        <dependency>
            <groupId>org.junit.vintage</groupId>
            <artifactId>junit-vintage-engine</artifactId>
        </dependency>
        <dependency>
            <groupId>org.junit.jupiter</groupId>
            <artifactId>junit-jupiter-engine</artifactId>
        </dependency>
        <dependency>
            <groupId>org.hamcrest</groupId>
            <artifactId>hamcrest-core</artifactId>
        </dependency>
        <dependency>
            <groupId>org.hamcrest</groupId>
            <artifactId>hamcrest-library</artifactId>
        </dependency>
        <dependency>
            <groupId>org.mockito</groupId>
            <artifactId>mockito-core</artifactId>
        </dependency>

        <dependency>
            <groupId>org.json</groupId>
            <artifactId>json</artifactId>
            <version>20180130</version>
            <scope>test</scope>
        </dependency>
    </dependencies>
</project><|MERGE_RESOLUTION|>--- conflicted
+++ resolved
@@ -2,34 +2,19 @@
 <project xmlns="http://maven.apache.org/POM/4.0.0" xmlns:xsi="http://www.w3.org/2001/XMLSchema-instance"
          xsi:schemaLocation="http://maven.apache.org/POM/4.0.0 http://maven.apache.org/maven-v4_0_0.xsd">
     <parent>
-<<<<<<< HEAD
         <groupId>org.graphfoundation.ongdb</groupId>
         <artifactId>parent</artifactId>
         <version>3.6.0-SNAPSHOT</version>
-=======
-        <groupId>org.neo4j</groupId>
-        <artifactId>parent</artifactId>
-        <version>3.5.18-SNAPSHOT</version>
->>>>>>> c8a87d01
         <relativePath>../..</relativePath>
     </parent>
 
     <modelVersion>4.0.0</modelVersion>
-<<<<<<< HEAD
     <groupId>org.graphfoundation.ongdb.app</groupId>
     <artifactId>ongdb-server</artifactId>
     <version>3.6.0-SNAPSHOT</version>
     <name>ONgDB - Server</name>
     <description>Standalone Neo4j server application.</description>
     <url>https://ongdb.graphfoundation.org/${project.artifactId}/${project.version}</url>
-=======
-    <groupId>org.neo4j.app</groupId>
-    <artifactId>neo4j-server</artifactId>
-    <version>3.5.18-SNAPSHOT</version>
-    <name>Neo4j - Server</name>
-    <description>Standalone Neo4j server application.</description>
-    <url>http://components.neo4j.org/${project.artifactId}/${project.version}</url>
->>>>>>> c8a87d01
 
     <packaging>jar</packaging>
 
@@ -38,11 +23,7 @@
         <licensing.prepend.text>licensing/notice-gpl-prefix.txt</licensing.prepend.text>
 
         <neo4j.version>${project.version}</neo4j.version>
-<<<<<<< HEAD
-        <neo4j-browser.version>4.0.3</neo4j-browser.version>
-=======
         <neo4j-browser.version>4.0.6</neo4j-browser.version>
->>>>>>> c8a87d01
 
         <neo4j-server.mainClass>org.neo4j.server.CommunityEntryPoint</neo4j-server.mainClass>
 
@@ -53,36 +34,15 @@
     </properties>
 
     <scm>
-<<<<<<< HEAD
         <connection>scm:git:git://github.com/graphfoundation/ongdb.git</connection>
         <developerConnection>scm:git:git@github.com:graphfoundation/ongdb.git</developerConnection>
         <url>https://github.com/graphfoundation/ongdb</url>
-=======
-        <connection>scm:git:git://github.com/neo4j/neo4j.git</connection>
-        <developerConnection>scm:git:git@github.com:neo4j/neo4j.git</developerConnection>
-        <url>https://github.com/neo4j/neo4j</url>
->>>>>>> c8a87d01
     </scm>
 
     <licenses>
         <license>
             <name>GNU General Public License, Version 3</name>
             <url>http://www.gnu.org/licenses/gpl-3.0-standalone.html</url>
-<<<<<<< HEAD
-=======
-            <comments>The software ("Software") developed and owned by Neo4j Sweden AB (referred to in this notice as "Neo4j") is
-                licensed under the GNU GENERAL PUBLIC LICENSE Version 3 to all third
-                parties and that license is included below.
-
-                However, if you have executed an End User Software License and Services
-                Agreement or an OEM Software License and Support Services Agreement, or
-                another commercial license agreement with Neo4j or one of its
-                affiliates (each, a "Commercial Agreement"), the terms of the license in
-                such Commercial Agreement will supersede the GNU GENERAL PUBLIC LICENSE
-                Version 3 and you may use the Software solely pursuant to the terms of
-                the relevant Commercial Agreement.
-            </comments>
->>>>>>> c8a87d01
         </license>
     </licenses>
 
