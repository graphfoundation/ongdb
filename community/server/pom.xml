--- conflicted
+++ resolved
@@ -4,26 +4,15 @@
     <parent>
         <groupId>org.graphfoundation.ongdb</groupId>
         <artifactId>parent</artifactId>
-<<<<<<< HEAD
         <version>3.6.1-SNAPSHOT</version>
-=======
-        <version>3.5.19-SNAPSHOT</version>
->>>>>>> 3fe048d1
         <relativePath>../..</relativePath>
     </parent>
 
     <modelVersion>4.0.0</modelVersion>
-<<<<<<< HEAD
     <groupId>org.graphfoundation.ongdb.app</groupId>
     <artifactId>ongdb-server</artifactId>
     <version>3.6.1-SNAPSHOT</version>
     <name>ONgDB - Server</name>
-=======
-    <groupId>org.neo4j.app</groupId>
-    <artifactId>neo4j-server</artifactId>
-    <version>3.5.19-SNAPSHOT</version>
-    <name>Neo4j - Server</name>
->>>>>>> 3fe048d1
     <description>Standalone Neo4j server application.</description>
     <url>https://ongdb.graphfoundation.org/${project.artifactId}/${project.version}</url>
 
