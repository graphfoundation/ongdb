--- conflicted
+++ resolved
@@ -38,52 +38,35 @@
 import org.neo4j.server.database.Database;
 import org.neo4j.server.database.RrdDbWrapper;
 import org.neo4j.server.database.WrappedDatabase;
-<<<<<<< HEAD
-import org.neo4j.test.ImpermanentGraphDatabase;
+import org.neo4j.server.web.ServerInternalSettings;
 import org.neo4j.test.SuppressOutput;
-=======
-import org.neo4j.server.web.ServerInternalSettings;
-import org.neo4j.test.Mute;
->>>>>>> 2d6fb860
 import org.neo4j.test.TargetDirectory;
 import org.neo4j.test.TestGraphDatabaseFactory;
 
+import static java.lang.Double.NaN;
 import static org.hamcrest.CoreMatchers.is;
 import static org.junit.Assert.assertFalse;
 import static org.junit.Assert.assertThat;
 import static org.junit.Assert.assertTrue;
 import static org.junit.Assert.fail;
-
-import static java.lang.Double.NaN;
-
 import static org.neo4j.test.SuppressOutput.suppressAll;
 
 public class RrdFactoryTest
 {
     private Config config;
     private Database db;
-<<<<<<< HEAD
-
-    @Rule
-    public TargetDirectory.TestDirectory testDirectory = TargetDirectory.testDirForTest( getClass() );
-=======
     private String storeDir;
 
     @Rule
     public final TargetDirectory.TestDirectory directory = TargetDirectory.testDirForTest( getClass() );
->>>>>>> 2d6fb860
     @Rule
     public SuppressOutput suppressOutput = suppressAll();
 
     @Before
     public void setUp() throws IOException
     {
-<<<<<<< HEAD
-        db = new WrappedDatabase( new ImpermanentGraphDatabase( testDirectory.directory( "rrd" ) ) );
-=======
         storeDir = directory.graphDbDir().getAbsolutePath();
         db = new WrappedDatabase( (GraphDatabaseAPI) new TestGraphDatabaseFactory().newEmbeddedDatabase( storeDir ) );
->>>>>>> 2d6fb860
         config = new Config();
     }
 
@@ -163,14 +146,9 @@
     @Test
     public void shouldDeleteOldRrdFileFromDbDirectoryIfItExists() throws Exception
     {
-<<<<<<< HEAD
-        String storeDir = testDirectory.directory().getAbsolutePath();
-        db = new WrappedDatabase((GraphDatabaseAPI) new TestGraphDatabaseFactory().newEmbeddedDatabase( storeDir ) );
-=======
         // given
         File oldRrdFile = new File( storeDir, "rrd" );
         assertTrue( oldRrdFile.createNewFile() );
->>>>>>> 2d6fb860
         TestableRrdFactory factory = createRrdFactory();
 
         // When
@@ -214,18 +192,7 @@
 
         public TestableRrdFactory( Config config )
         {
-<<<<<<< HEAD
             super( config, NullLogProvider.getInstance() );
-            this.tempRrdFile = tempRrdFile;
-        }
-
-        @Override
-        protected String tempRrdFile() throws IOException
-        {
-            return tempRrdFile;
-=======
-            super( config, DevNullLoggingService.DEV_NULL );
->>>>>>> 2d6fb860
         }
 
         @Override
