--- conflicted
+++ resolved
@@ -19,14 +19,7 @@
  */
 package org.neo4j.server;
 
-<<<<<<< HEAD
-import com.sun.jersey.api.client.Client;
-import com.sun.jersey.api.client.ClientRequest;
-import com.sun.jersey.api.client.ClientResponse;
-=======
->>>>>>> 5e83bdfe
 import org.junit.After;
-import org.junit.Before;
 import org.junit.Test;
 
 import java.net.URI;
@@ -35,31 +28,16 @@
 import java.time.Duration;
 import java.util.List;
 import java.util.Map;
-<<<<<<< HEAD
-import javax.net.ssl.HttpsURLConnection;
-=======
 import java.util.concurrent.TimeUnit;
->>>>>>> 5e83bdfe
 import javax.net.ssl.SSLContext;
-import javax.net.ssl.SSLServerSocketFactory;
-import javax.net.ssl.SSLSocketFactory;
 import javax.net.ssl.TrustManager;
 
-import org.neo4j.kernel.configuration.ssl.SslPolicyConfig;
 import org.neo4j.server.configuration.ServerSettings;
-<<<<<<< HEAD
-import org.neo4j.server.helpers.CommunityServerBuilder;
-import org.neo4j.ssl.ClientAuth;
-import org.neo4j.test.server.ExclusiveServerTestBase;
-import org.neo4j.test.server.InsecureTrustManager;
-
-=======
 import org.neo4j.test.server.ExclusiveServerTestBase;
 import org.neo4j.test.server.InsecureTrustManager;
 
 import static java.net.http.HttpRequest.BodyPublishers.noBody;
 import static java.net.http.HttpResponse.BodyHandlers.discarding;
->>>>>>> 5e83bdfe
 import static java.util.Collections.emptyList;
 import static javax.ws.rs.core.HttpHeaders.ACCEPT;
 import static javax.ws.rs.core.MediaType.APPLICATION_JSON;
@@ -74,19 +52,11 @@
 {
     private static final String HSTS_HEADER_VALUE = "max-age=31536000; includeSubDomains; preload";
 
-    private SSLSocketFactory originalSslSocketFactory;
     private CommunityNeoServer server;
-
-    @Before
-    public void setUp()
-    {
-        originalSslSocketFactory = HttpsURLConnection.getDefaultSSLSocketFactory();
-    }
 
     @After
     public void tearDown() throws Exception
     {
-        HttpsURLConnection.setDefaultSSLSocketFactory( originalSslSocketFactory );
         if ( server != null )
         {
             server.stop();
@@ -141,19 +111,9 @@
 
     private CommunityNeoServer buildServer( String hstsValue ) throws Exception
     {
-<<<<<<< HEAD
-        SslPolicyConfig httpsSslPolicyConfig = new SslPolicyConfig( "default" );
-        CommunityServerBuilder builder = serverOnRandomPorts()
-=======
         var builder = serverOnRandomPorts()
->>>>>>> 5e83bdfe
                 .withHttpsEnabled()
-                .usingDataDir( folder.directory( name.getMethodName() ).getAbsolutePath() )
-                .withProperty( "https.ssl_policy", "default" )
-                .withProperty( httpsSslPolicyConfig.base_directory.name(), folder.directory( "cert" ).getAbsolutePath() )
-                .withProperty( httpsSslPolicyConfig.allow_key_generation.name(), "true" )
-                .withProperty( httpsSslPolicyConfig.client_auth.name(), ClientAuth.NONE.name() )
-                .withProperty( httpsSslPolicyConfig.ciphers.name(), getSupportedCipherInACommaSeparatedString() );
+                .usingDataDir( folder.directory( name.getMethodName() ).getAbsolutePath() );
 
         if ( hstsValue != null )
         {
@@ -229,26 +189,10 @@
                 .connectTimeout( Duration.ofMinutes( 1 ) )
                 .build();
 
-<<<<<<< HEAD
-    private static Client createClient() throws Exception
-    {
-        SSLContext ctx = SSLContext.getInstance( "TLSv1.2" );
-        ctx.init( null, new TrustManager[]{new InsecureTrustManager()}, null );
-        HttpsURLConnection.setDefaultSSLSocketFactory( ctx.getSocketFactory() );
-        return Client.create();
-    }
-
-    private static String getSupportedCipherInACommaSeparatedString() throws Exception
-    {
-        SSLServerSocketFactory ssf = (SSLServerSocketFactory) SSLServerSocketFactory.getDefault();
-        String[] defaultCiphers = ssf.getDefaultCipherSuites();
-        return String.join( ",", defaultCiphers );
-=======
         var response = client.sendAsync( request, discarding() ).get( 1, TimeUnit.MINUTES );
 
         assertEquals( 200, response.statusCode() );
 
         return response.headers().map();
->>>>>>> 5e83bdfe
     }
 }