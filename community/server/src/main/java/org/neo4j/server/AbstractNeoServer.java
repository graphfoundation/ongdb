--- conflicted
+++ resolved
@@ -26,7 +26,6 @@
 import org.neo4j.graphdb.DependencyResolver;
 import org.neo4j.graphdb.factory.GraphDatabaseSettings;
 import org.neo4j.helpers.Clock;
-import org.neo4j.helpers.Functions;
 import org.neo4j.helpers.Settings;
 import org.neo4j.kernel.configuration.Config;
 import org.neo4j.kernel.guard.Guard;
@@ -36,11 +35,7 @@
 import org.neo4j.kernel.impl.util.JobScheduler;
 import org.neo4j.kernel.impl.util.StringLogger;
 import org.neo4j.kernel.info.DiagnosticsManager;
-<<<<<<< HEAD
-import org.neo4j.kernel.logging.LogbackWeakDependency;
-=======
 import org.neo4j.kernel.logging.ConsoleLogger;
->>>>>>> 126745c3
 import org.neo4j.kernel.logging.Logging;
 import org.neo4j.server.configuration.ConfigurationProvider;
 import org.neo4j.server.configuration.Configurator;
@@ -83,7 +78,6 @@
 import static org.neo4j.helpers.collection.Iterables.map;
 import static org.neo4j.helpers.collection.Iterables.option;
 import static org.neo4j.kernel.impl.util.JobScheduler.Group.serverTransactionTimeout;
-import static org.neo4j.kernel.logging.LogbackWeakDependency.DEFAULT_TO_CLASSIC;
 import static org.neo4j.server.configuration.Configurator.*;
 import static org.neo4j.server.database.InjectableProvider.providerForSingleton;
 
@@ -120,26 +114,20 @@
     private TransactionFacade transactionFacade;
     private TransactionHandleRegistry transactionRegistry;
 
-    public AbstractNeoServer( Logging logging )
-    {
+    protected abstract PreFlightTasks createPreflightTasks();
+
+    protected abstract Iterable<ServerModule> createServerModules();
+
+    protected abstract WebServer createWebServer();
+
+    public AbstractNeoServer( Configurator configurator, Database.Factory dbFactory, Logging logging )
+    {
+        this.configurator = configurator;
+        this.dbConfig = new Config();
         this.logging = logging;
         this.log = logging.getConsoleLog( getClass() );
-    }
-
-    protected abstract PreFlightTasks createPreflightTasks();
-
-    protected abstract Iterable<ServerModule> createServerModules();
-
-    protected abstract WebServer createWebServer();
-
-    public AbstractNeoServer( Configurator configurator, Database.Factory dbFactory )
-    {
-        this.configurator = configurator;
-        this.dbConfig = new Config();
-        this.logging = new LogbackWeakDependency().tryLoadLogbackService( dbConfig, DEFAULT_TO_CLASSIC );
-
-
-        this.database = dbFactory.newDatabase( dbConfig, Functions.<Config, Logging>constant( logging ));
+
+        this.database = dbFactory.newDatabase( dbConfig, logging );
 
         this.preFlight = createPreflightTasks();
         this.webServer = createWebServer();
@@ -175,27 +163,27 @@
                 database.start();
 
                 DiagnosticsManager diagnosticsManager = resolveDependency(DiagnosticsManager.class);
-    
+
                 StringLogger diagnosticsLog = diagnosticsManager.getTargetLog();
                 diagnosticsLog.info( "--- SERVER STARTED START ---" );
-    
+
                 databaseActions = createDatabaseActions();
 
                 // TODO: RrdDb is not needed once we remove the old webadmin
                 rrdDbScheduler = new RoundRobinJobScheduler( logging );
                 rrdDbWrapper = new RrdFactory( configurator.configuration(), logging )
                         .createRrdDbAndSampler( database, rrdDbScheduler );
-    
+
                 transactionFacade = createTransactionalActions();
-    
+
                 cypherExecutor = new CypherExecutor( database, logging.getMessagesLog( CypherExecutor.class ) );
-    
+
                 configureWebServer();
 
                 cypherExecutor.start();
 
                 diagnosticsManager.register( Configurator.DIAGNOSTICS, configurator );
-    
+
                 startModules();
 
                 startWebServer();
@@ -449,14 +437,8 @@
 
             webServer.start();
 
-<<<<<<< HEAD
-            if ( logger != null )
-            {
-                logger.logMessage( "Server started on: " + baseUri() );
-            }
-
-=======
->>>>>>> 126745c3
+            log.log( "Server started on: " + baseUri() );
+
             //noinspection deprecation
             log.log( format( "Remote interface ready and available at [%s]", baseUri() ) );
         }
@@ -724,7 +706,7 @@
         singletons.add( providerForSingleton( transactionFacade, TransactionFacade.class ) );
         singletons.add( new TransactionFilter( database ) );
         singletons.add( new LoggingProvider( logging ) );
-        
+
         return singletons;
     }
 
