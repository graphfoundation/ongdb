--- conflicted
+++ resolved
@@ -139,13 +139,9 @@
 
             databaseActions = createDatabaseActions();
 
-<<<<<<< HEAD
             transactionalActions = createTransactionalActions();
 
-            cypherExecutor = new CypherExecutor( database, logging.getLogger( CypherExecutor.class ) );
-=======
-            cypherExecutor = new CypherExecutor( database, getLogging().getMessagesLog( CypherExecutor.class ) );
->>>>>>> 07057b6d
+            cypherExecutor = new CypherExecutor( database, logging.getMessagesLog( CypherExecutor.class ) );
 
             configureWebServer();
 
@@ -211,7 +207,8 @@
         final int timeout = configurator.configuration().getInt( TRANSACTION_TIMEOUT, DEFAULT_TRANSACTION_TIMEOUT );
         final RealClock clock = new RealClock();
 
-        transactionRegistry = new TimeoutEvictingTransactionRegistry(clock, logging.getLogger(TransactionRegistry.class));
+        transactionRegistry =
+            new TimeoutEvictingTransactionRegistry(clock, logging.getMessagesLog(TransactionRegistry.class));
 
         resolveDependency( JobScheduler.class ).scheduleRecurring( new Runnable()
         {
@@ -227,7 +224,7 @@
                 new TransitionalPeriodTransactionMessContainer( database.getGraph() ),
                 new ExecutionEngine( database.getGraph() ),
                 transactionRegistry,
-                logging.getLogger( TransactionalActions.class ));
+                logging.getMessagesLog( TransactionalActions.class ));
     }
 
     protected InterruptThreadTimer createInterruptStartupTimer()
