--- conflicted
+++ resolved
@@ -47,20 +47,13 @@
 
     @extendDeep = (dst) =>
       that = @
-      angular.forEach(arguments, (obj) ->
+      for index, obj of arguments
         if (obj != dst)
-<<<<<<< HEAD
-          angular.forEach(obj, (value, key)  ->
-            if (dst[key] && angular.isObject(dst[key]))
-=======
           for key, value of obj
             if (dst[key] && typeof dst[key] is 'object' && Object.getOwnPropertyNames(dst[key]).length > 0)
->>>>>>> 6e45688f
               that.extendDeep(dst[key], value)
-            else if(!angular.isFunction(dst[key]))
+            else if(typeof dst[key] isnt 'function')
               dst[key] = value
-          )
-      )
       dst
 
     @extend = (objects) ->
