--- conflicted
+++ resolved
@@ -54,8 +54,7 @@
         {
             for ( IndexEntryUpdate<?> update : updates )
             {
-                writer.updateDocument( LuceneFulltextDocumentStructure.newTermForChangeOrRemove( update.getEntityId() ),
-                                       updateAsDocument( update.getEntityId(), update ) );
+                writer.updateDocument( LuceneFulltextDocumentStructure.newTermForChangeOrRemove( update.getEntityId() ), updateAsDocument( update ) );
             }
         }
         catch ( IOException e )
@@ -94,21 +93,9 @@
         return descriptor.getIndexConfig().asMap();
     }
 
-    private Document updateAsDocument( long nodeId, IndexEntryUpdate<?> update )
+    private Document updateAsDocument( IndexEntryUpdate<?> update )
     {
-<<<<<<< HEAD
-        if ( descriptor.sortPropertyNames() == null || descriptor.sortPropertyNames().isEmpty() )
-        {
-            return LuceneFulltextDocumentStructure.documentRepresentingProperties( nodeId, descriptor.propertyNames(), update.values() );
-        }
-        else
-        {
-            return LuceneFulltextDocumentStructure.documentRepresentingPropertiesWithSort( nodeId, descriptor.propertyNames(), update.values(),
-                                                                                           descriptor.sortPropertyNames(), descriptor.sortTypes() );
-        }
-=======
         return LuceneFulltextDocumentStructure.documentRepresentingProperties( update.getEntityId(), propertyNames, update.values() );
->>>>>>> 5e83bdfe
     }
 
     private class PopulatingFulltextIndexUpdater implements IndexUpdater
@@ -124,20 +111,12 @@
                 case ADDED:
                     long nodeId = update.getEntityId();
                     luceneIndex.getIndexWriter().updateDocument( LuceneFulltextDocumentStructure.newTermForChangeOrRemove( nodeId ),
-<<<<<<< HEAD
-                                                                 updateAsDocument( nodeId, update ) );
-=======
                             LuceneFulltextDocumentStructure.documentRepresentingProperties( nodeId, propertyNames, update.values() ) );
->>>>>>> 5e83bdfe
 
                 case CHANGED:
                     long nodeId1 = update.getEntityId();
                     luceneIndex.getIndexWriter().updateDocument( LuceneFulltextDocumentStructure.newTermForChangeOrRemove( nodeId1 ),
-<<<<<<< HEAD
-                                                                 updateAsDocument( nodeId1, update ) );
-=======
                             LuceneFulltextDocumentStructure.documentRepresentingProperties( nodeId1, propertyNames, update.values() ) );
->>>>>>> 5e83bdfe
                     break;
                 case REMOVED:
                     luceneIndex.getIndexWriter().deleteDocuments( LuceneFulltextDocumentStructure.newTermForChangeOrRemove( update.getEntityId() ) );
