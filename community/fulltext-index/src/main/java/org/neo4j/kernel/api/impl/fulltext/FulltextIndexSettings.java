/*
 * Copyright (c) 2002-2020 "Neo4j,"
 * Neo4j Sweden AB [http://neo4j.com]
 *
 * This file is part of Neo4j.
 *
 * Neo4j is free software: you can redistribute it and/or modify
 * it under the terms of the GNU General Public License as published by
 * the Free Software Foundation, either version 3 of the License, or
 * (at your option) any later version.
 *
 * This program is distributed in the hope that it will be useful,
 * but WITHOUT ANY WARRANTY; without even the implied warranty of
 * MERCHANTABILITY or FITNESS FOR A PARTICULAR PURPOSE.  See the
 * GNU General Public License for more details.
 *
 * You should have received a copy of the GNU General Public License
 * along with this program.  If not, see <http://www.gnu.org/licenses/>.
 */
package org.neo4j.kernel.api.impl.fulltext;

import org.apache.lucene.analysis.Analyzer;

<<<<<<< HEAD
import java.io.File;
import java.io.IOException;
import java.io.Reader;
import java.io.UncheckedIOException;
import java.io.Writer;
import java.nio.charset.StandardCharsets;
import java.util.ArrayList;
import java.util.Arrays;
import java.util.Collections;
import java.util.HashMap;
import java.util.List;
import java.util.Map;
import java.util.Properties;
import java.util.stream.Collectors;

import org.neo4j.graphdb.index.fulltext.AnalyzerProvider;
import org.neo4j.internal.kernel.api.exceptions.PropertyKeyIdNotFoundKernelException;
import org.neo4j.internal.kernel.api.schema.SchemaDescriptor;
import org.neo4j.io.fs.FileSystemAbstraction;
import org.neo4j.io.fs.StoreChannel;
import org.neo4j.kernel.impl.core.TokenHolder;
import org.neo4j.kernel.impl.core.TokenNotFoundException;
import org.neo4j.kernel.impl.core.UnknownSortTypeException;
import org.neo4j.storageengine.api.schema.StoreIndexDescriptor;
=======
import java.util.Objects;

import org.neo4j.common.TokenNameLookup;
import org.neo4j.graphdb.schema.AnalyzerProvider;
import org.neo4j.internal.schema.IndexDescriptor;
import org.neo4j.service.Services;
import org.neo4j.values.storable.BooleanValue;
import org.neo4j.values.storable.TextValue;
>>>>>>> 5e83bdfe

import static org.neo4j.kernel.api.impl.fulltext.FulltextIndexSettingsKeys.ANALYZER;
import static org.neo4j.kernel.api.impl.fulltext.FulltextIndexSettingsKeys.EVENTUALLY_CONSISTENT;

<<<<<<< HEAD
    static FulltextIndexDescriptor readOrInitialiseDescriptor( StoreIndexDescriptor descriptor, String defaultAnalyzerName,
            TokenHolder propertyKeyTokenHolder, File indexFolder, FileSystemAbstraction fileSystem )
    {
        Properties indexConfiguration = new Properties();

        int[] propIds = descriptor.schema().getPropertyIdsNoSorts();
        if ( descriptor.schema() instanceof FulltextSchemaDescriptor )
        {
            FulltextSchemaDescriptor schema = (FulltextSchemaDescriptor) descriptor.schema();
            indexConfiguration.putAll( schema.getIndexConfiguration() );
        }
        loadPersistedSettings( indexConfiguration, indexFolder, fileSystem );
        boolean eventuallyConsistent = Boolean.parseBoolean( indexConfiguration.getProperty( INDEX_CONFIG_EVENTUALLY_CONSISTENT ) );
        String analyzerName = indexConfiguration.getProperty( INDEX_CONFIG_ANALYZER, defaultAnalyzerName );
        Analyzer analyzer = createAnalyzer( analyzerName );

        List<String> names = new ArrayList<>();
        for ( int propertyKeyId : propIds )
        {
            try
            {
                names.add( propertyKeyTokenHolder.getTokenById( propertyKeyId ).name() );
            }
            catch ( TokenNotFoundException e )
            {
                throw new IllegalStateException( "Property key id not found.",
                        new PropertyKeyIdNotFoundKernelException( propertyKeyId, e ) );
            }
        }
        List<String> propertyNames = Collections.unmodifiableList( names );

        List<String> sortNames = new ArrayList<>();
        Map<String,String> sortTypes = new HashMap<>();
        for ( int i = 0; i < descriptor.schema().getSortIds().length; i++ )
        {
            int sortId = descriptor.schema().getSortIds()[i];
            int sortType = descriptor.schema().getSortTypes()[i];
            try
            {
                String name = propertyKeyTokenHolder.getTokenById( sortId ).name();
                sortNames.add( name );

                String sortTypeName = FulltextSortType.intToType( sortType );

                if ( sortTypeName == null )
                {
                    throw new UnknownSortTypeException( name, sortId, sortType );
                }

                sortTypes.put( name, sortTypeName );
            }
            catch ( TokenNotFoundException e )
            {
                throw new IllegalStateException( "Property key id not found.", new PropertyKeyIdNotFoundKernelException( sortId, e ) );
            }
        }
        List<String> sortPropertyNames = Collections.unmodifiableList( sortNames );

        return new FulltextIndexDescriptor( descriptor, propertyNames, analyzer, analyzerName, eventuallyConsistent, sortPropertyNames, sortTypes );
    }
=======
final class FulltextIndexSettings
{
    private FulltextIndexSettings()
    {}
>>>>>>> 5e83bdfe

    static Analyzer createAnalyzer( IndexDescriptor descriptor, TokenNameLookup tokenNameLookup )
    {
        TextValue analyzerName = descriptor.getIndexConfig().get( ANALYZER );
        if ( analyzerName == null )
        {
            throw new RuntimeException( "Index has no analyzer configured: " + descriptor.userDescription( tokenNameLookup ) );
        }
        Analyzer analyzer;
        try
        {
            AnalyzerProvider analyzerProvider = Services.loadOrFail( AnalyzerProvider.class, analyzerName.stringValue() );
            analyzer = analyzerProvider.createAnalyzer();
        }
        catch ( Exception e )
        {
            throw new RuntimeException( "Could not create fulltext analyzer: " + analyzerName, e );
        }
        Objects.requireNonNull( analyzer, "The '" + analyzerName + "' analyzer provider returned a null analyzer." );
        return analyzer;
    }

    static String[] createPropertyNames( IndexDescriptor descriptor, TokenNameLookup tokenNameLookup )
    {
<<<<<<< HEAD
        SchemaDescriptor schema = descriptor.schema();
        int[] propIds = Arrays.stream( schema.getPropertyIds() ).limit( schema.getPropertyIds().length - schema.getSortIds().length ).toArray();

        File indexConfigFile = new File( indexFolder, INDEX_CONFIG_FILE );
        Properties settings = new Properties();
        settings.setProperty( INDEX_CONFIG_EVENTUALLY_CONSISTENT, Boolean.toString( descriptor.isEventuallyConsistent() ) );
        settings.setProperty( INDEX_CONFIG_ANALYZER, descriptor.analyzerName() );
        settings.setProperty( INDEX_CONFIG_PROPERTY_NAMES, descriptor.propertyNames().stream().collect( Collectors.joining( ", ", "[", "]" ) ) );
        settings.setProperty( "_propertyIds", Arrays.toString( propIds ) );
        settings.setProperty( "_name", descriptor.name() );
        settings.setProperty( "_schema_entityType", schema.entityType().name() );
        settings.setProperty( "_schema_entityTokenIds", Arrays.toString( schema.getEntityTokenIds() ) );
        settings.setProperty( "_sortIds", Arrays.toString( schema.getSortIds() ) );
        settings.setProperty( "_sortTypes", Arrays.toString( schema.getSortTypes() ) );
        try ( StoreChannel channel = fs.create( indexConfigFile );
                Writer writer = fs.openAsWriter( indexConfigFile, StandardCharsets.UTF_8, false ) )
=======
        int[] propertyIds = descriptor.schema().getPropertyIds();
        String[] propertyNames = new String[propertyIds.length];
        for ( int i = 0; i < propertyIds.length; i++ )
>>>>>>> 5e83bdfe
        {
            propertyNames[i] = tokenNameLookup.propertyKeyGetName( propertyIds[i] );
        }
        return propertyNames;
    }

    static boolean isEventuallyConsistent( IndexDescriptor index )
    {
        BooleanValue eventuallyConsistent = index.getIndexConfig().getOrDefault( EVENTUALLY_CONSISTENT, BooleanValue.FALSE );
        return eventuallyConsistent.booleanValue();
    }
}<|MERGE_RESOLUTION|>--- conflicted
+++ resolved
@@ -21,32 +21,6 @@
 
 import org.apache.lucene.analysis.Analyzer;
 
-<<<<<<< HEAD
-import java.io.File;
-import java.io.IOException;
-import java.io.Reader;
-import java.io.UncheckedIOException;
-import java.io.Writer;
-import java.nio.charset.StandardCharsets;
-import java.util.ArrayList;
-import java.util.Arrays;
-import java.util.Collections;
-import java.util.HashMap;
-import java.util.List;
-import java.util.Map;
-import java.util.Properties;
-import java.util.stream.Collectors;
-
-import org.neo4j.graphdb.index.fulltext.AnalyzerProvider;
-import org.neo4j.internal.kernel.api.exceptions.PropertyKeyIdNotFoundKernelException;
-import org.neo4j.internal.kernel.api.schema.SchemaDescriptor;
-import org.neo4j.io.fs.FileSystemAbstraction;
-import org.neo4j.io.fs.StoreChannel;
-import org.neo4j.kernel.impl.core.TokenHolder;
-import org.neo4j.kernel.impl.core.TokenNotFoundException;
-import org.neo4j.kernel.impl.core.UnknownSortTypeException;
-import org.neo4j.storageengine.api.schema.StoreIndexDescriptor;
-=======
 import java.util.Objects;
 
 import org.neo4j.common.TokenNameLookup;
@@ -55,78 +29,14 @@
 import org.neo4j.service.Services;
 import org.neo4j.values.storable.BooleanValue;
 import org.neo4j.values.storable.TextValue;
->>>>>>> 5e83bdfe
 
 import static org.neo4j.kernel.api.impl.fulltext.FulltextIndexSettingsKeys.ANALYZER;
 import static org.neo4j.kernel.api.impl.fulltext.FulltextIndexSettingsKeys.EVENTUALLY_CONSISTENT;
 
-<<<<<<< HEAD
-    static FulltextIndexDescriptor readOrInitialiseDescriptor( StoreIndexDescriptor descriptor, String defaultAnalyzerName,
-            TokenHolder propertyKeyTokenHolder, File indexFolder, FileSystemAbstraction fileSystem )
-    {
-        Properties indexConfiguration = new Properties();
-
-        int[] propIds = descriptor.schema().getPropertyIdsNoSorts();
-        if ( descriptor.schema() instanceof FulltextSchemaDescriptor )
-        {
-            FulltextSchemaDescriptor schema = (FulltextSchemaDescriptor) descriptor.schema();
-            indexConfiguration.putAll( schema.getIndexConfiguration() );
-        }
-        loadPersistedSettings( indexConfiguration, indexFolder, fileSystem );
-        boolean eventuallyConsistent = Boolean.parseBoolean( indexConfiguration.getProperty( INDEX_CONFIG_EVENTUALLY_CONSISTENT ) );
-        String analyzerName = indexConfiguration.getProperty( INDEX_CONFIG_ANALYZER, defaultAnalyzerName );
-        Analyzer analyzer = createAnalyzer( analyzerName );
-
-        List<String> names = new ArrayList<>();
-        for ( int propertyKeyId : propIds )
-        {
-            try
-            {
-                names.add( propertyKeyTokenHolder.getTokenById( propertyKeyId ).name() );
-            }
-            catch ( TokenNotFoundException e )
-            {
-                throw new IllegalStateException( "Property key id not found.",
-                        new PropertyKeyIdNotFoundKernelException( propertyKeyId, e ) );
-            }
-        }
-        List<String> propertyNames = Collections.unmodifiableList( names );
-
-        List<String> sortNames = new ArrayList<>();
-        Map<String,String> sortTypes = new HashMap<>();
-        for ( int i = 0; i < descriptor.schema().getSortIds().length; i++ )
-        {
-            int sortId = descriptor.schema().getSortIds()[i];
-            int sortType = descriptor.schema().getSortTypes()[i];
-            try
-            {
-                String name = propertyKeyTokenHolder.getTokenById( sortId ).name();
-                sortNames.add( name );
-
-                String sortTypeName = FulltextSortType.intToType( sortType );
-
-                if ( sortTypeName == null )
-                {
-                    throw new UnknownSortTypeException( name, sortId, sortType );
-                }
-
-                sortTypes.put( name, sortTypeName );
-            }
-            catch ( TokenNotFoundException e )
-            {
-                throw new IllegalStateException( "Property key id not found.", new PropertyKeyIdNotFoundKernelException( sortId, e ) );
-            }
-        }
-        List<String> sortPropertyNames = Collections.unmodifiableList( sortNames );
-
-        return new FulltextIndexDescriptor( descriptor, propertyNames, analyzer, analyzerName, eventuallyConsistent, sortPropertyNames, sortTypes );
-    }
-=======
 final class FulltextIndexSettings
 {
     private FulltextIndexSettings()
     {}
->>>>>>> 5e83bdfe
 
     static Analyzer createAnalyzer( IndexDescriptor descriptor, TokenNameLookup tokenNameLookup )
     {
@@ -151,28 +61,9 @@
 
     static String[] createPropertyNames( IndexDescriptor descriptor, TokenNameLookup tokenNameLookup )
     {
-<<<<<<< HEAD
-        SchemaDescriptor schema = descriptor.schema();
-        int[] propIds = Arrays.stream( schema.getPropertyIds() ).limit( schema.getPropertyIds().length - schema.getSortIds().length ).toArray();
-
-        File indexConfigFile = new File( indexFolder, INDEX_CONFIG_FILE );
-        Properties settings = new Properties();
-        settings.setProperty( INDEX_CONFIG_EVENTUALLY_CONSISTENT, Boolean.toString( descriptor.isEventuallyConsistent() ) );
-        settings.setProperty( INDEX_CONFIG_ANALYZER, descriptor.analyzerName() );
-        settings.setProperty( INDEX_CONFIG_PROPERTY_NAMES, descriptor.propertyNames().stream().collect( Collectors.joining( ", ", "[", "]" ) ) );
-        settings.setProperty( "_propertyIds", Arrays.toString( propIds ) );
-        settings.setProperty( "_name", descriptor.name() );
-        settings.setProperty( "_schema_entityType", schema.entityType().name() );
-        settings.setProperty( "_schema_entityTokenIds", Arrays.toString( schema.getEntityTokenIds() ) );
-        settings.setProperty( "_sortIds", Arrays.toString( schema.getSortIds() ) );
-        settings.setProperty( "_sortTypes", Arrays.toString( schema.getSortTypes() ) );
-        try ( StoreChannel channel = fs.create( indexConfigFile );
-                Writer writer = fs.openAsWriter( indexConfigFile, StandardCharsets.UTF_8, false ) )
-=======
         int[] propertyIds = descriptor.schema().getPropertyIds();
         String[] propertyNames = new String[propertyIds.length];
         for ( int i = 0; i < propertyIds.length; i++ )
->>>>>>> 5e83bdfe
         {
             propertyNames[i] = tokenNameLookup.propertyKeyGetName( propertyIds[i] );
         }
