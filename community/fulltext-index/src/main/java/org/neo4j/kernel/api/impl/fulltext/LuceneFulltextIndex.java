/*
 * Copyright (c) 2002-2020 "Neo4j,"
 * Neo4j Sweden AB [http://neo4j.com]
 *
 * This file is part of Neo4j.
 *
 * Neo4j is free software: you can redistribute it and/or modify
 * it under the terms of the GNU General Public License as published by
 * the Free Software Foundation, either version 3 of the License, or
 * (at your option) any later version.
 *
 * This program is distributed in the hope that it will be useful,
 * but WITHOUT ANY WARRANTY; without even the implied warranty of
 * MERCHANTABILITY or FITNESS FOR A PARTICULAR PURPOSE.  See the
 * GNU General Public License for more details.
 *
 * You should have received a copy of the GNU General Public License
 * along with this program.  If not, see <http://www.gnu.org/licenses/>.
 */
package org.neo4j.kernel.api.impl.fulltext;

import org.apache.lucene.analysis.Analyzer;

import java.io.Closeable;
import java.io.File;
import java.io.IOException;
import java.util.List;
import java.util.Map;

import org.neo4j.common.EntityType;
import org.neo4j.internal.schema.IndexDescriptor;
import org.neo4j.kernel.api.impl.index.AbstractLuceneIndex;
import org.neo4j.kernel.api.impl.index.SearcherReference;
import org.neo4j.kernel.api.impl.index.partition.AbstractIndexPartition;
import org.neo4j.kernel.api.impl.index.partition.IndexPartitionFactory;
import org.neo4j.kernel.api.impl.index.storage.PartitionedIndexStorage;
import org.neo4j.token.api.TokenHolder;

import static org.neo4j.common.TokenNameLookup.idTokenNameLookup;

public class LuceneFulltextIndex extends AbstractLuceneIndex<FulltextIndexReader> implements Closeable
{
    private final Analyzer analyzer;
    private final String identifier;
    private final EntityType type;
    private final TokenHolder propertyKeyTokenHolder;
    private final String[] propertyNames;
    private final File transactionsFolder;
    private final IndexDescriptor descriptor;

<<<<<<< HEAD
    private final Collection<String> sortProperties;
    private final Map<String,String> sortTypes;

    LuceneFulltextIndex( PartitionedIndexStorage storage, IndexPartitionFactory partitionFactory, FulltextIndexDescriptor descriptor,
            TokenHolder propertyKeyTokenHolder )
=======
    LuceneFulltextIndex( PartitionedIndexStorage storage, IndexPartitionFactory partitionFactory, IndexDescriptor descriptor,
            TokenHolder propertyKeyTokenHolder, Analyzer analyzer, String[] propertyNames )
>>>>>>> 5e83bdfe
    {
        super( storage, partitionFactory, descriptor );
        this.descriptor = descriptor;
        this.analyzer = analyzer;
        this.propertyNames = propertyNames;
        this.identifier = descriptor.getName();
        this.type = descriptor.schema().entityType();
        this.propertyKeyTokenHolder = propertyKeyTokenHolder;
        File indexFolder = storage.getIndexFolder();
<<<<<<< HEAD
        transactionsFolder = new File( indexFolder.getParent(), indexFolder.getName() + ".tx" );

        sortProperties = descriptor.sortPropertyNames();
        sortTypes = descriptor.sortTypes();
=======
        transactionsFolder = new File( indexFolder, indexFolder.getName() + ".tx" );
>>>>>>> 5e83bdfe
    }

    @Override
    public void open() throws IOException
    {
        super.open();
        indexStorage.prepareFolder( transactionsFolder );
    }

    @Override
    public void close() throws IOException
    {
        super.close();
        indexStorage.cleanupFolder( transactionsFolder );
    }

    @Override
    public String toString()
    {
        return "LuceneFulltextIndex{" +
               "analyzer=" + analyzer.getClass().getSimpleName() +
               ", identifier='" + identifier + '\'' +
               ", type=" + type +
               ", descriptor=" + descriptor.userDescription( idTokenNameLookup ) +
               '}';
    }

<<<<<<< HEAD
    String[] getPropertiesArray()
    {
        return properties.toArray( new String[0] );
    }

    String[] getSortPropertiesArray()
    {
        return sortProperties.toArray( new String[0] );
    }

    Map<String,String> getSortTypes()
    {
        return sortTypes;
    }

    Analyzer getAnalyzer()
    {
        return analyzer;
    }

    TokenHolder getPropertyKeyTokenHolder()
=======
    @Override
    public IndexDescriptor getDescriptor()
>>>>>>> 5e83bdfe
    {
        return descriptor;
    }

    @Override
    protected FulltextIndexReader createSimpleReader( List<AbstractIndexPartition> partitions ) throws IOException
    {
<<<<<<< HEAD
        AbstractIndexPartition singlePartition = getFirstPartition( partitions );
        SearcherReference searcher = new PartitionSearcherReference( singlePartition.acquireSearcher() );
        return new SimpleFulltextIndexReader( searcher, getPropertiesArray(), analyzer, propertyKeyTokenHolder, getSortPropertiesArray(), getSortTypes() );
=======
        return createPartitionedReader( partitions );
>>>>>>> 5e83bdfe
    }

    @Override
    protected FulltextIndexReader createPartitionedReader( List<AbstractIndexPartition> partitions ) throws IOException
    {
<<<<<<< HEAD
        List<PartitionSearcher> searchers = acquireSearchers( partitions );
        return new PartitionedFulltextIndexReader( searchers, getPropertiesArray(), analyzer, propertyKeyTokenHolder, getSortPropertiesArray(),
                                                   getSortTypes() );
=======
        List<SearcherReference> searchers = acquireSearchers( partitions );
        return new FulltextIndexReader( searchers, propertyKeyTokenHolder, getDescriptor(), analyzer, propertyNames );
>>>>>>> 5e83bdfe
    }
}<|MERGE_RESOLUTION|>--- conflicted
+++ resolved
@@ -25,7 +25,6 @@
 import java.io.File;
 import java.io.IOException;
 import java.util.List;
-import java.util.Map;
 
 import org.neo4j.common.EntityType;
 import org.neo4j.internal.schema.IndexDescriptor;
@@ -48,16 +47,8 @@
     private final File transactionsFolder;
     private final IndexDescriptor descriptor;
 
-<<<<<<< HEAD
-    private final Collection<String> sortProperties;
-    private final Map<String,String> sortTypes;
-
-    LuceneFulltextIndex( PartitionedIndexStorage storage, IndexPartitionFactory partitionFactory, FulltextIndexDescriptor descriptor,
-            TokenHolder propertyKeyTokenHolder )
-=======
     LuceneFulltextIndex( PartitionedIndexStorage storage, IndexPartitionFactory partitionFactory, IndexDescriptor descriptor,
             TokenHolder propertyKeyTokenHolder, Analyzer analyzer, String[] propertyNames )
->>>>>>> 5e83bdfe
     {
         super( storage, partitionFactory, descriptor );
         this.descriptor = descriptor;
@@ -67,14 +58,7 @@
         this.type = descriptor.schema().entityType();
         this.propertyKeyTokenHolder = propertyKeyTokenHolder;
         File indexFolder = storage.getIndexFolder();
-<<<<<<< HEAD
-        transactionsFolder = new File( indexFolder.getParent(), indexFolder.getName() + ".tx" );
-
-        sortProperties = descriptor.sortPropertyNames();
-        sortTypes = descriptor.sortTypes();
-=======
         transactionsFolder = new File( indexFolder, indexFolder.getName() + ".tx" );
->>>>>>> 5e83bdfe
     }
 
     @Override
@@ -102,32 +86,8 @@
                '}';
     }
 
-<<<<<<< HEAD
-    String[] getPropertiesArray()
-    {
-        return properties.toArray( new String[0] );
-    }
-
-    String[] getSortPropertiesArray()
-    {
-        return sortProperties.toArray( new String[0] );
-    }
-
-    Map<String,String> getSortTypes()
-    {
-        return sortTypes;
-    }
-
-    Analyzer getAnalyzer()
-    {
-        return analyzer;
-    }
-
-    TokenHolder getPropertyKeyTokenHolder()
-=======
     @Override
     public IndexDescriptor getDescriptor()
->>>>>>> 5e83bdfe
     {
         return descriptor;
     }
@@ -135,25 +95,13 @@
     @Override
     protected FulltextIndexReader createSimpleReader( List<AbstractIndexPartition> partitions ) throws IOException
     {
-<<<<<<< HEAD
-        AbstractIndexPartition singlePartition = getFirstPartition( partitions );
-        SearcherReference searcher = new PartitionSearcherReference( singlePartition.acquireSearcher() );
-        return new SimpleFulltextIndexReader( searcher, getPropertiesArray(), analyzer, propertyKeyTokenHolder, getSortPropertiesArray(), getSortTypes() );
-=======
         return createPartitionedReader( partitions );
->>>>>>> 5e83bdfe
     }
 
     @Override
     protected FulltextIndexReader createPartitionedReader( List<AbstractIndexPartition> partitions ) throws IOException
     {
-<<<<<<< HEAD
-        List<PartitionSearcher> searchers = acquireSearchers( partitions );
-        return new PartitionedFulltextIndexReader( searchers, getPropertiesArray(), analyzer, propertyKeyTokenHolder, getSortPropertiesArray(),
-                                                   getSortTypes() );
-=======
         List<SearcherReference> searchers = acquireSearchers( partitions );
         return new FulltextIndexReader( searchers, propertyKeyTokenHolder, getDescriptor(), analyzer, propertyNames );
->>>>>>> 5e83bdfe
     }
 }