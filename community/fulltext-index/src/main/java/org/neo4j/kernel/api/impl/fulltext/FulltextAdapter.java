--- conflicted
+++ resolved
@@ -19,36 +19,12 @@
  */
 package org.neo4j.kernel.api.impl.fulltext;
 
-<<<<<<< HEAD
-import org.apache.lucene.queryparser.classic.ParseException;
-
-import java.io.IOException;
-import java.util.Map;
-import java.util.Properties;
-=======
->>>>>>> 5e83bdfe
 import java.util.stream.Stream;
 
 import org.neo4j.graphdb.schema.AnalyzerProvider;
 
 public interface FulltextAdapter
 {
-<<<<<<< HEAD
-    SchemaDescriptor schemaFor( EntityType type, String[] entityTokens, Properties indexConfiguration, String... properties );
-
-    SchemaDescriptor schemaSortFor( EntityType type, String[] entityTokens, Properties indexConfiguration, String[] properties, String[] sortProperties,
-                                    Map<String,String> sortTypes );
-
-    ScoreEntityIterator query( KernelTransaction tx, String indexName, String queryString ) throws IOException, IndexNotFoundKernelException, ParseException;
-
-    ScoreEntityIterator queryWithSort( KernelTransaction ktx, String indexName, String queryString, String sortProperty, String sortDirection )
-            throws IndexNotFoundKernelException, ParseException;
-
-    CountResult queryForCount( KernelTransaction ktx, String indexName, String queryString )
-            throws IndexNotFoundKernelException, ParseException;
-
-=======
->>>>>>> 5e83bdfe
     void awaitRefresh();
 
     Stream<AnalyzerProvider> listAvailableAnalyzers();
