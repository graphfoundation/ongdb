--- conflicted
+++ resolved
@@ -19,24 +19,12 @@
  */
 package org.neo4j.kernel.api.impl.fulltext;
 
-<<<<<<< HEAD
-import org.apache.commons.lang3.ArrayUtils;
-import org.apache.lucene.queryparser.classic.ParseException;
-
-import java.io.IOException;
-import java.util.Arrays;
-import java.util.Map;
-import java.util.Properties;
-import java.util.concurrent.ConcurrentHashMap;
-import java.util.concurrent.ConcurrentMap;
-=======
 import org.apache.commons.lang3.StringUtils;
 import org.apache.lucene.analysis.Analyzer;
 
 import java.io.IOException;
 import java.util.Objects;
 import java.util.Optional;
->>>>>>> 5e83bdfe
 import java.util.stream.Stream;
 
 import org.neo4j.configuration.Config;
@@ -69,13 +57,6 @@
 import org.neo4j.kernel.impl.api.index.IndexSamplingConfig;
 import org.neo4j.logging.Log;
 import org.neo4j.scheduler.JobScheduler;
-<<<<<<< HEAD
-import org.neo4j.storageengine.api.EntityType;
-import org.neo4j.storageengine.api.schema.CapableIndexDescriptor;
-import org.neo4j.storageengine.api.schema.IndexDescriptor;
-import org.neo4j.storageengine.api.schema.IndexReader;
-import org.neo4j.storageengine.api.schema.StoreIndexDescriptor;
-=======
 import org.neo4j.service.Services;
 import org.neo4j.storageengine.api.StorageEngineFactory;
 import org.neo4j.storageengine.migration.SchemaIndexMigrator;
@@ -89,7 +70,6 @@
 import org.neo4j.values.storable.Value;
 import org.neo4j.values.storable.ValueGroup;
 import org.neo4j.values.storable.Values;
->>>>>>> 5e83bdfe
 
 import static org.apache.commons.lang3.StringUtils.defaultIfEmpty;
 import static org.neo4j.kernel.api.impl.fulltext.FulltextIndexSettings.createAnalyzer;
@@ -364,127 +344,11 @@
         }
     }
 
-<<<<<<< HEAD
-    @Override
-    public SchemaDescriptor schemaSortFor( EntityType type, String[] entityTokens, Properties indexConfiguration, String[] properties, String[] sortProperties,
-                                           Map<String,String> sortTypes )
-    {
-        if ( entityTokens.length == 0 )
-        {
-            throw new BadSchemaException(
-                    "At least one " + (type == EntityType.NODE ? "label" : "relationship type") + " must be specified when creating a fulltext index." );
-        }
-        if ( properties.length == 0 )
-        {
-            throw new BadSchemaException( "At least one property name must be specified when creating a fulltext index." );
-        }
-        String[] allProps = ArrayUtils.addAll( properties, sortProperties );
-        if ( Arrays.asList( allProps ).contains( LuceneFulltextDocumentStructure.FIELD_ENTITY_ID ) )
-        {
-            throw new BadSchemaException( "Unable to index the property, the name is reserved for internal use " +
-                                          LuceneFulltextDocumentStructure.FIELD_ENTITY_ID );
-        }
-        // SortType validation
-        if ( sortTypes.values().stream().anyMatch( value -> !isValidSortType( value ) ) )
-        {
-            throw new BadSchemaException( "Unable to create index. One of the sortTypes is not a valid. Valid sortTypes are 'LONG', 'DOUBLE', and 'STRING'." );
-        }
-        int[] entityTokenIds = new int[entityTokens.length];
-        if ( type == EntityType.NODE )
-        {
-            tokenHolders.labelTokens().getOrCreateIds( entityTokens, entityTokenIds );
-        }
-        else
-        {
-            tokenHolders.relationshipTypeTokens().getOrCreateIds( entityTokens, entityTokenIds );
-        }
-        int[] propertyIds = Arrays.stream( properties ).mapToInt( tokenHolders.propertyKeyTokens()::getOrCreateId ).toArray();
-        int[] sortIds = Arrays.stream( sortProperties ).mapToInt( tokenHolders.propertyKeyTokens()::getOrCreateId ).toArray();
-        int[] sortTypesArray = determineSortTypesFromMap( sortProperties, sortTypes );
-
-        SchemaDescriptor schema = SchemaDescriptorFactory.multiTokenSort( entityTokenIds, type, propertyIds, sortIds, sortTypesArray );
-        indexConfiguration.putIfAbsent( FulltextIndexSettings.INDEX_CONFIG_ANALYZER, defaultAnalyzerName );
-        indexConfiguration.putIfAbsent( FulltextIndexSettings.INDEX_CONFIG_EVENTUALLY_CONSISTENT, defaultEventuallyConsistentSetting );
-        return new FulltextSchemaDescriptor( schema, indexConfiguration );
-    }
-
-    @Override
-    public ScoreEntityIterator query( KernelTransaction ktx, String indexName, String queryString ) throws IndexNotFoundKernelException, ParseException
-    {
-        KernelTransactionImplementation kti = (KernelTransactionImplementation) ktx;
-        AllStoreHolder allStoreHolder = (AllStoreHolder) kti.dataRead();
-        IndexReference indexReference = kti.schemaRead().indexGetForName( indexName );
-        FulltextIndexReader fulltextIndexReader;
-        if ( kti.hasTxStateWithChanges() && !isEventuallyConsistent( indexReference ) )
-        {
-            FulltextAuxiliaryTransactionState auxiliaryTxState = (FulltextAuxiliaryTransactionState) allStoreHolder.auxiliaryTxState( TX_STATE_PROVIDER_KEY );
-            fulltextIndexReader = auxiliaryTxState.indexReader( indexReference, kti );
-        }
-        else
-        {
-            IndexReader indexReader = allStoreHolder.indexReader( indexReference, false );
-            fulltextIndexReader = (FulltextIndexReader) indexReader;
-        }
-        return fulltextIndexReader.query( queryString );
-=======
     private IndexConfig addMissingDefaultIndexConfig( IndexConfig indexConfig )
     {
         indexConfig = indexConfig.withIfAbsent( ANALYZER, Values.stringValue( defaultAnalyzerName ) );
         indexConfig = indexConfig.withIfAbsent( FulltextIndexSettingsKeys.EVENTUALLY_CONSISTENT, Values.booleanValue( defaultEventuallyConsistentSetting ) );
         return indexConfig;
->>>>>>> 5e83bdfe
-    }
-
-    @Override
-    public ScoreEntityIterator queryWithSort( KernelTransaction ktx, String indexName, String queryString, String sortProperty, String sortDirection )
-            throws IndexNotFoundKernelException, ParseException
-    {
-        KernelTransactionImplementation kti = (KernelTransactionImplementation) ktx;
-        AllStoreHolder allStoreHolder = (AllStoreHolder) kti.dataRead();
-        IndexReference indexReference = kti.schemaRead().indexGetForName( indexName );
-        FulltextIndexReader fulltextIndexReader;
-        if ( kti.hasTxStateWithChanges() && !isEventuallyConsistent( indexReference ) )
-        {
-            FulltextAuxiliaryTransactionState auxiliaryTxState = (FulltextAuxiliaryTransactionState) allStoreHolder.auxiliaryTxState( TX_STATE_PROVIDER_KEY );
-            fulltextIndexReader = auxiliaryTxState.indexReader( indexReference, kti );
-        }
-        else
-        {
-            IndexReader indexReader = allStoreHolder.indexReader( indexReference, false );
-            fulltextIndexReader = (FulltextIndexReader) indexReader;
-        }
-        return fulltextIndexReader.queryWithSort( queryString, sortProperty, sortDirection );
-    }
-
-    @Override
-    public CountResult queryForCount( KernelTransaction ktx, String indexName, String queryString )
-            throws IndexNotFoundKernelException, ParseException
-    {
-        KernelTransactionImplementation kti = (KernelTransactionImplementation) ktx;
-        AllStoreHolder allStoreHolder = (AllStoreHolder) kti.dataRead();
-        IndexReference indexReference = kti.schemaRead().indexGetForName( indexName );
-        FulltextIndexReader fulltextIndexReader;
-        if ( kti.hasTxStateWithChanges() && !isEventuallyConsistent( indexReference ) )
-        {
-            FulltextAuxiliaryTransactionState auxiliaryTxState = (FulltextAuxiliaryTransactionState) allStoreHolder.auxiliaryTxState( TX_STATE_PROVIDER_KEY );
-            fulltextIndexReader = auxiliaryTxState.indexReader( indexReference, kti );
-        }
-        else
-        {
-            IndexReader indexReader = allStoreHolder.indexReader( indexReference, false );
-            fulltextIndexReader = (FulltextIndexReader) indexReader;
-        }
-        return fulltextIndexReader.queryForCount( queryString );
-    }
-
-    private boolean isEventuallyConsistent( IndexReference indexReference )
-    {
-        if ( indexReference instanceof CapableIndexDescriptor )
-        {
-            CapableIndexDescriptor index = (CapableIndexDescriptor) indexReference;
-            return index.isEventuallyConsistent();
-        }
-        return ((FulltextSchemaDescriptor) indexReference.schema()).isEventuallyConsistent();
     }
 
     @Override
@@ -498,28 +362,4 @@
     {
         return Services.loadAll( AnalyzerProvider.class ).stream();
     }
-
-    private boolean isValidSortType( String sortType )
-    {
-        return FulltextSortType.valueOfIgnoreCase( sortType ) != null;
-    }
-
-    private int[] determineSortTypesFromMap( String[] sortProperties, Map<String,String> sortMap )
-    {
-        int[] sortTypesArray = new int[sortProperties.length];
-        int i = 0;
-        for ( String sortProperty : sortProperties )
-        {
-            if ( sortMap.containsKey( sortProperty ) )
-            {
-                sortTypesArray[i] = FulltextSortType.valueOfIgnoreCase( sortMap.get( sortProperty ) ).neoStoreByte;
-                i++;
-            }
-            else
-            {
-                throw new RuntimeException( "Unable to find sortProperty '" + sortProperty + "' inside of the defined sortMap." );
-            }
-        }
-        return sortTypesArray;
-    }
 }