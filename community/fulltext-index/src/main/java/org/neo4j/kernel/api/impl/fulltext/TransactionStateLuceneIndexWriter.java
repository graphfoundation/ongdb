--- conflicted
+++ resolved
@@ -98,13 +98,7 @@
     {
         DirectoryReader directoryReader = DirectoryReader.open( writer );
         IndexSearcher searcher = new IndexSearcher( directoryReader );
-<<<<<<< HEAD
-        SearcherReference searcherRef = new DirectSearcherReference( searcher, directoryReader );
-        return new SimpleFulltextIndexReader( searcherRef, index.getPropertiesArray(), index.getAnalyzer(), index.getPropertyKeyTokenHolder(),
-                                              index.getSortPropertiesArray(), index.getSortTypes() );
-=======
         return new DirectSearcherReference( searcher, directoryReader );
->>>>>>> 5e83bdfe
     }
 
     @Override
