--- conflicted
+++ resolved
@@ -4,18 +4,6 @@
     <modelVersion>4.0.0</modelVersion>
 
     <parent>
-<<<<<<< HEAD
-        <groupId>org.graphfoundation.ongdb</groupId>
-        <artifactId>parent</artifactId>
-        <version>3.6.0-SNAPSHOT</version>
-        <relativePath>../..</relativePath>
-    </parent>
-
-    <artifactId>ongdb-fulltext-index</artifactId>
-    <version>3.6.0-SNAPSHOT</version>
-
-    <name>ONgDB - Fulltext index</name>
-=======
         <groupId>org.neo4j</groupId>
         <artifactId>parent</artifactId>
         <version>4.0.4-SNAPSHOT</version>
@@ -25,7 +13,6 @@
     <artifactId>neo4j-fulltext-index</artifactId>
 
     <name>Neo4j - Fulltext index</name>
->>>>>>> 5e83bdfe
     <description>Fulltext index for neo4j</description>
     <packaging>jar</packaging>
 
@@ -33,16 +20,13 @@
         <license-text.header>headers/GPL-3-header.txt</license-text.header>
         <licensing.prepend.text>licensing/notice-gpl-prefix.txt</licensing.prepend.text>
         <moduleName>org.neo4j.kernel.api.impl.fulltext</moduleName>
-<<<<<<< HEAD
-=======
         <default.jupiter.test.mode>concurrent</default.jupiter.test.mode>
->>>>>>> 5e83bdfe
     </properties>
 
     <scm>
-        <connection>scm:git:git://github.com/graphfoundation/ongdb.git</connection>
-        <developerConnection>scm:git:git@github.com:graphfoundation/ongdb.git</developerConnection>
-        <url>https://github.com/graphfoundation/ongdb</url>
+        <connection>scm:git:git://github.com/neo4j/neo4j.git</connection>
+        <developerConnection>scm:git:git@github.com:neo4j/neo4j.git</developerConnection>
+        <url>https://github.com/neo4j/neo4j</url>
     </scm>
 
     <licenses>
@@ -67,41 +51,17 @@
 
     <dependencies>
         <dependency>
-<<<<<<< HEAD
-            <groupId>org.graphfoundation.ongdb</groupId>
-            <artifactId>ongdb-kernel</artifactId>
-            <version>${project.version}</version>
-=======
             <groupId>org.neo4j</groupId>
             <artifactId>annotations</artifactId>
->>>>>>> 5e83bdfe
         </dependency>
 
         <dependency>
-            <groupId>org.graphfoundation.ongdb</groupId>
-            <artifactId>ongdb-lucene-index</artifactId>
+            <groupId>org.neo4j</groupId>
+            <artifactId>neo4j-lucene-index</artifactId>
             <version>${project.version}</version>
         </dependency>
 
         <!--Test dependencies-->
-<<<<<<< HEAD
-
-        <dependency>
-            <groupId>org.graphfoundation.ongdb</groupId>
-            <artifactId>ongdb-io</artifactId>
-            <version>${project.version}</version>
-            <type>test-jar</type>
-            <scope>test</scope>
-        </dependency>
-        <dependency>
-            <groupId>org.graphfoundation.ongdb</groupId>
-            <artifactId>ongdb-common</artifactId>
-            <version>${project.version}</version>
-            <type>test-jar</type>
-            <scope>test</scope>
-        </dependency>
-=======
->>>>>>> 5e83bdfe
         <dependency>
             <groupId>org.junit.jupiter</groupId>
             <artifactId>junit-jupiter</artifactId>
