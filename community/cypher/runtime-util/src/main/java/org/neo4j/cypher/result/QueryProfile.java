/*
 * Copyright (c) 2002-2020 "Neo4j,"
 * Neo4j Sweden AB [http://neo4j.com]
 *
 * This file is part of Neo4j.
 *
 * Neo4j is free software: you can redistribute it and/or modify
 * it under the terms of the GNU General Public License as published by
 * the Free Software Foundation, either version 3 of the License, or
 * (at your option) any later version.
 *
 * This program is distributed in the hope that it will be useful,
 * but WITHOUT ANY WARRANTY; without even the implied warranty of
 * MERCHANTABILITY or FITNESS FOR A PARTICULAR PURPOSE.  See the
 * GNU General Public License for more details.
 *
 * You should have received a copy of the GNU General Public License
 * along with this program.  If not, see <http://www.gnu.org/licenses/>.
 */
package org.neo4j.cypher.result;

/**
 * Profile of a query execution.
 */
public interface QueryProfile
{
    /**
     * Get profile for specific operator.
     *
<<<<<<< HEAD
     * Note: the operator should really be type as an [[org.neo4j.cypher.internal.v3_6.util.attribution.Id]],
=======
     * Note: the operator should really be type as an [[org.neo4j.cypher.internal.v4_0.util.attribution.Id]],
>>>>>>> 5e83bdfe
     * but this is not possible because of a bug with scala `AnyVal`s and inheritance.
     *
     * See https://github.com/lampepfl/dotty/issues/1169 for a discussion of the same issue in Dotty.
     *
     * @param operatorId operator id
     */
    OperatorProfile operatorProfile( int operatorId );

    QueryProfile NONE = operatorId -> OperatorProfile.NONE;
}<|MERGE_RESOLUTION|>--- conflicted
+++ resolved
@@ -27,11 +27,7 @@
     /**
      * Get profile for specific operator.
      *
-<<<<<<< HEAD
-     * Note: the operator should really be type as an [[org.neo4j.cypher.internal.v3_6.util.attribution.Id]],
-=======
      * Note: the operator should really be type as an [[org.neo4j.cypher.internal.v4_0.util.attribution.Id]],
->>>>>>> 5e83bdfe
      * but this is not possible because of a bug with scala `AnyVal`s and inheritance.
      *
      * See https://github.com/lampepfl/dotty/issues/1169 for a discussion of the same issue in Dotty.
