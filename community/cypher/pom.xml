--- conflicted
+++ resolved
@@ -7,18 +7,10 @@
         <groupId>org.graphfoundation.ongdb</groupId>
         <artifactId>parent</artifactId>
         <version>2.0.0-SNAPSHOT</version>
-<<<<<<< HEAD
-        <relativePath>../..</relativePath>
-    </parent>
-
-    <artifactId>cypher-parent</artifactId>
-    <version>2.0.0-SNAPSHOT</version>
-=======
         <relativePath>../../pom.xml</relativePath>
     </parent>
 
     <artifactId>cypher-parent</artifactId>
->>>>>>> dbeefc59
     <packaging>pom</packaging>
     <name>ONgDB - Community Cypher Build</name>
     <description>Project that builds the Neo4j Cypher modules as part of the Community distribution.</description>
