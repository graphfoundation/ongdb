<project xmlns="http://maven.apache.org/POM/4.0.0" xmlns:xsi="http://www.w3.org/2001/XMLSchema-instance"
         xsi:schemaLocation="http://maven.apache.org/POM/4.0.0
                      http://maven.apache.org/xsd/maven-4.0.0.xsd">
    <modelVersion>4.0.0</modelVersion>

    <parent>
<<<<<<< HEAD
        <groupId>org.graphfoundation.ongdb</groupId>
        <artifactId>parent</artifactId>
        <version>3.6.0-SNAPSHOT</version>
=======
        <groupId>org.neo4j</groupId>
        <artifactId>parent</artifactId>
        <version>4.0.4-SNAPSHOT</version>
>>>>>>> 5e83bdfe
        <relativePath>../..</relativePath>
    </parent>

    <artifactId>cypher-parent</artifactId>
<<<<<<< HEAD
    <version>3.6.0-SNAPSHOT</version>
    <packaging>pom</packaging>
    <name>ONgDB - Community Cypher Build</name>
    <description>Project that builds the Neo4j Cypher modules as part of the Community distribution.</description>
    <url>https://ongdb.graphfoundation.org/${project.artifactId}/${project.version}</url>
=======
    <packaging>pom</packaging>
    <name>Neo4j - Community Cypher Build</name>
    <description>Project that builds the Neo4j Cypher modules as part of the Community distribution.</description>
    <url>http://components.neo4j.org/${project.artifactId}/${project.version}</url>
>>>>>>> 5e83bdfe

    <properties>
        <licensing.prepend.text>licensing/notice-gpl-prefix.txt</licensing.prepend.text>
        <license-text.header>headers/GPL-3-header.txt</license-text.header>
    </properties>

    <scm>
<<<<<<< HEAD
        <connection>scm:git:git://github.com/graphfoundation/ongdb.git</connection>
        <developerConnection>scm:git:git@github.com:graphfoundation/ongdb.git</developerConnection>
        <url>https://github.com/graphfoundation/ongdb</url>
=======
        <connection>scm:git:git://github.com/neo4j/neo4j.git</connection>
        <developerConnection>scm:git:git@github.com:neo4j/neo4j.git</developerConnection>
        <url>https://github.com/neo4j/neo4j</url>
>>>>>>> 5e83bdfe
    </scm>

    <profiles>
        <profile>
            <id>include-cypher</id>
            <activation>
                <property>
                    <name>!skipCypher</name>
                </property>
            </activation>
            <modules>
<<<<<<< HEAD
                <module>ir-3.6</module>
                <module>cypher-planner-3.6</module>
                <module>planner-spi-3.6</module>
                <module>cypher</module>
                <module>cypher-logical-plans-3.6</module>
=======
                <module>ir</module>
                <module>cypher-planner</module>
                <module>planner-spi</module>
                <module>cypher</module>
                <module>cypher-logical-plans</module>
>>>>>>> 5e83bdfe
                <module>front-end</module>
                <module>runtime-util</module>
                <module>interpreted-runtime</module>
                <module>acceptance-spec-suite</module>
                <module>compatibility-spec-suite</module>
                <module>spec-suite-tools</module>
<<<<<<< HEAD
=======
                <module>logical-query-builder</module>
                <module>runtime-spec-suite</module>
>>>>>>> 5e83bdfe
                <module>expression-evaluator</module>
            </modules>
        </profile>
    </profiles>

    <build>
        <plugins>
            <plugin>
                <groupId>net.alchim31.maven</groupId>
                <artifactId>scala-maven-plugin</artifactId>
            </plugin>

            <plugin>
                <groupId>org.apache.maven.plugins</groupId>
                <artifactId>maven-enforcer-plugin</artifactId>
                <configuration>
                    <rules combine.children="append">
                        <requireFilesDontExist>
                            <files>
<<<<<<< HEAD
=======
                                <file>cypher-planner-3.6</file>
                                <file>cypher-planner-3.5</file>
                                <file>cypher-compiler-3.4</file>
                                <file>cypher-compiler-3.3</file>
>>>>>>> 5e83bdfe
                                <file>cypher-compiler-3.2</file>
                                <file>cypher-compiler-3.1</file>
                                <file>cypher-compiler-3.0</file>
                                <file>cypher-compiler-2.3</file>
                            </files>
                        </requireFilesDontExist>
                    </rules>
                </configuration>
            </plugin>
        </plugins>
    </build>

    <!-- inherited dependencies, versions are set in dependencyManagement -->

    <dependencies>

        <dependency>
            <groupId>com.google.code.findbugs</groupId>
            <artifactId>annotations</artifactId>
        </dependency>

        <!-- shared java test dependencies -->
        <dependency>
<<<<<<< HEAD
            <groupId>org.junit.jupiter</groupId>
            <artifactId>junit-jupiter-migrationsupport</artifactId>
        </dependency>
        <dependency>
=======
>>>>>>> 5e83bdfe
            <groupId>org.junit.vintage</groupId>
            <artifactId>junit-vintage-engine</artifactId>
        </dependency>
        <dependency>
            <groupId>org.junit.jupiter</groupId>
<<<<<<< HEAD
            <artifactId>junit-jupiter-engine</artifactId>
        </dependency>
        <dependency>
            <groupId>org.hamcrest</groupId>
            <artifactId>hamcrest-core</artifactId>
        </dependency>
        <dependency>
            <groupId>org.hamcrest</groupId>
            <artifactId>hamcrest-library</artifactId>
=======
            <artifactId>junit-jupiter</artifactId>
        </dependency>
        <dependency>
            <groupId>org.hamcrest</groupId>
            <artifactId>hamcrest</artifactId>
>>>>>>> 5e83bdfe
        </dependency>
        <dependency>
            <groupId>org.mockito</groupId>
            <artifactId>mockito-core</artifactId>
        </dependency>

    </dependencies>

    <!-- Required versions for each dependency, inherited dependencies are set in dependencies -->

    <dependencyManagement>
        <dependencies>
            <!-- neo4j -->
            <dependency>
<<<<<<< HEAD
                <groupId>org.graphfoundation.ongdb</groupId>
                <artifactId>ongdb-kernel</artifactId>
                <version>${project.version}</version>
            </dependency>
            <dependency>
                <groupId>org.graphfoundation.ongdb</groupId>
                <artifactId>ongdb-kernel</artifactId>
=======
                <groupId>org.neo4j</groupId>
                <artifactId>neo4j-kernel</artifactId>
                <version>${project.version}</version>
            </dependency>
            <dependency>
                <groupId>org.neo4j</groupId>
                <artifactId>neo4j-kernel</artifactId>
>>>>>>> 5e83bdfe
                <version>${project.version}</version>
                <type>test-jar</type>
                <scope>test</scope>
            </dependency>
            <dependency>
<<<<<<< HEAD
                <groupId>org.graphfoundation.ongdb</groupId>
                <artifactId>ongdb-common</artifactId>
                <version>${project.version}</version>
                <type>test-jar</type>
                <scope>test</scope>
            </dependency>
            <dependency>
                <groupId>org.graphfoundation.ongdb</groupId>
                <artifactId>ongdb-io</artifactId>
                <version>${project.version}</version>
                <type>test-jar</type>
                <scope>test</scope>
            </dependency>
            <dependency>
                <groupId>org.graphfoundation.ongdb</groupId>
                <artifactId>ongdb-lucene-index</artifactId>
                <version>${project.version}</version>
            </dependency>
            <!-- graph matching is used in old cypher compilers 3.1 and 2.3 we can use the old component -->
            <dependency>
                <groupId>org.neo4j</groupId>
                <artifactId>neo4j-graph-matching</artifactId>
                <version>${cypher.compatibility.31}</version>
            </dependency>
            <dependency>
                <groupId>org.graphfoundation.ongdb</groupId>
                <artifactId>ongdb-graph-algo</artifactId>
=======
                <groupId>org.neo4j</groupId>
                <artifactId>test-utils</artifactId>
                <version>${project.version}</version>
                <scope>test</scope>
            </dependency>
            <dependency>
                <groupId>org.neo4j</groupId>
                <artifactId>io-test-utils</artifactId>
                <version>${project.version}</version>
                <scope>test</scope>
            </dependency>
            <dependency>
                <groupId>org.neo4j</groupId>
                <artifactId>neo4j-lucene-index</artifactId>
                <version>${project.version}</version>
            </dependency>
            <dependency>
                <groupId>org.neo4j</groupId>
                <artifactId>neo4j-graph-algo</artifactId>
>>>>>>> 5e83bdfe
                <version>${project.version}</version>
            </dependency>

            <!-- other -->
            <dependency>
                <groupId>org.parboiled</groupId>
<<<<<<< HEAD
                <artifactId>parboiled-scala_2.11</artifactId>
                <version>1.1.7</version>
=======
                <artifactId>parboiled-scala_${scala.binary.version}</artifactId>
                <version>1.2.0</version>
>>>>>>> 5e83bdfe
                <exclusions>
                    <exclusion>
                        <artifactId>scala-library</artifactId>
                        <groupId>org.scala-lang</groupId>
                    </exclusion>
                </exclusions>
            </dependency>
        </dependencies>
    </dependencyManagement>
</project><|MERGE_RESOLUTION|>--- conflicted
+++ resolved
@@ -4,31 +4,17 @@
     <modelVersion>4.0.0</modelVersion>
 
     <parent>
-<<<<<<< HEAD
-        <groupId>org.graphfoundation.ongdb</groupId>
-        <artifactId>parent</artifactId>
-        <version>3.6.0-SNAPSHOT</version>
-=======
         <groupId>org.neo4j</groupId>
         <artifactId>parent</artifactId>
         <version>4.0.4-SNAPSHOT</version>
->>>>>>> 5e83bdfe
         <relativePath>../..</relativePath>
     </parent>
 
     <artifactId>cypher-parent</artifactId>
-<<<<<<< HEAD
-    <version>3.6.0-SNAPSHOT</version>
-    <packaging>pom</packaging>
-    <name>ONgDB - Community Cypher Build</name>
-    <description>Project that builds the Neo4j Cypher modules as part of the Community distribution.</description>
-    <url>https://ongdb.graphfoundation.org/${project.artifactId}/${project.version}</url>
-=======
     <packaging>pom</packaging>
     <name>Neo4j - Community Cypher Build</name>
     <description>Project that builds the Neo4j Cypher modules as part of the Community distribution.</description>
     <url>http://components.neo4j.org/${project.artifactId}/${project.version}</url>
->>>>>>> 5e83bdfe
 
     <properties>
         <licensing.prepend.text>licensing/notice-gpl-prefix.txt</licensing.prepend.text>
@@ -36,15 +22,9 @@
     </properties>
 
     <scm>
-<<<<<<< HEAD
-        <connection>scm:git:git://github.com/graphfoundation/ongdb.git</connection>
-        <developerConnection>scm:git:git@github.com:graphfoundation/ongdb.git</developerConnection>
-        <url>https://github.com/graphfoundation/ongdb</url>
-=======
         <connection>scm:git:git://github.com/neo4j/neo4j.git</connection>
         <developerConnection>scm:git:git@github.com:neo4j/neo4j.git</developerConnection>
         <url>https://github.com/neo4j/neo4j</url>
->>>>>>> 5e83bdfe
     </scm>
 
     <profiles>
@@ -56,30 +36,19 @@
                 </property>
             </activation>
             <modules>
-<<<<<<< HEAD
-                <module>ir-3.6</module>
-                <module>cypher-planner-3.6</module>
-                <module>planner-spi-3.6</module>
-                <module>cypher</module>
-                <module>cypher-logical-plans-3.6</module>
-=======
                 <module>ir</module>
                 <module>cypher-planner</module>
                 <module>planner-spi</module>
                 <module>cypher</module>
                 <module>cypher-logical-plans</module>
->>>>>>> 5e83bdfe
                 <module>front-end</module>
                 <module>runtime-util</module>
                 <module>interpreted-runtime</module>
                 <module>acceptance-spec-suite</module>
                 <module>compatibility-spec-suite</module>
                 <module>spec-suite-tools</module>
-<<<<<<< HEAD
-=======
                 <module>logical-query-builder</module>
                 <module>runtime-spec-suite</module>
->>>>>>> 5e83bdfe
                 <module>expression-evaluator</module>
             </modules>
         </profile>
@@ -99,13 +68,10 @@
                     <rules combine.children="append">
                         <requireFilesDontExist>
                             <files>
-<<<<<<< HEAD
-=======
                                 <file>cypher-planner-3.6</file>
                                 <file>cypher-planner-3.5</file>
                                 <file>cypher-compiler-3.4</file>
                                 <file>cypher-compiler-3.3</file>
->>>>>>> 5e83bdfe
                                 <file>cypher-compiler-3.2</file>
                                 <file>cypher-compiler-3.1</file>
                                 <file>cypher-compiler-3.0</file>
@@ -129,35 +95,16 @@
 
         <!-- shared java test dependencies -->
         <dependency>
-<<<<<<< HEAD
-            <groupId>org.junit.jupiter</groupId>
-            <artifactId>junit-jupiter-migrationsupport</artifactId>
-        </dependency>
-        <dependency>
-=======
->>>>>>> 5e83bdfe
             <groupId>org.junit.vintage</groupId>
             <artifactId>junit-vintage-engine</artifactId>
         </dependency>
         <dependency>
             <groupId>org.junit.jupiter</groupId>
-<<<<<<< HEAD
-            <artifactId>junit-jupiter-engine</artifactId>
-        </dependency>
-        <dependency>
-            <groupId>org.hamcrest</groupId>
-            <artifactId>hamcrest-core</artifactId>
-        </dependency>
-        <dependency>
-            <groupId>org.hamcrest</groupId>
-            <artifactId>hamcrest-library</artifactId>
-=======
             <artifactId>junit-jupiter</artifactId>
         </dependency>
         <dependency>
             <groupId>org.hamcrest</groupId>
             <artifactId>hamcrest</artifactId>
->>>>>>> 5e83bdfe
         </dependency>
         <dependency>
             <groupId>org.mockito</groupId>
@@ -172,15 +119,6 @@
         <dependencies>
             <!-- neo4j -->
             <dependency>
-<<<<<<< HEAD
-                <groupId>org.graphfoundation.ongdb</groupId>
-                <artifactId>ongdb-kernel</artifactId>
-                <version>${project.version}</version>
-            </dependency>
-            <dependency>
-                <groupId>org.graphfoundation.ongdb</groupId>
-                <artifactId>ongdb-kernel</artifactId>
-=======
                 <groupId>org.neo4j</groupId>
                 <artifactId>neo4j-kernel</artifactId>
                 <version>${project.version}</version>
@@ -188,41 +126,11 @@
             <dependency>
                 <groupId>org.neo4j</groupId>
                 <artifactId>neo4j-kernel</artifactId>
->>>>>>> 5e83bdfe
                 <version>${project.version}</version>
                 <type>test-jar</type>
                 <scope>test</scope>
             </dependency>
             <dependency>
-<<<<<<< HEAD
-                <groupId>org.graphfoundation.ongdb</groupId>
-                <artifactId>ongdb-common</artifactId>
-                <version>${project.version}</version>
-                <type>test-jar</type>
-                <scope>test</scope>
-            </dependency>
-            <dependency>
-                <groupId>org.graphfoundation.ongdb</groupId>
-                <artifactId>ongdb-io</artifactId>
-                <version>${project.version}</version>
-                <type>test-jar</type>
-                <scope>test</scope>
-            </dependency>
-            <dependency>
-                <groupId>org.graphfoundation.ongdb</groupId>
-                <artifactId>ongdb-lucene-index</artifactId>
-                <version>${project.version}</version>
-            </dependency>
-            <!-- graph matching is used in old cypher compilers 3.1 and 2.3 we can use the old component -->
-            <dependency>
-                <groupId>org.neo4j</groupId>
-                <artifactId>neo4j-graph-matching</artifactId>
-                <version>${cypher.compatibility.31}</version>
-            </dependency>
-            <dependency>
-                <groupId>org.graphfoundation.ongdb</groupId>
-                <artifactId>ongdb-graph-algo</artifactId>
-=======
                 <groupId>org.neo4j</groupId>
                 <artifactId>test-utils</artifactId>
                 <version>${project.version}</version>
@@ -242,20 +150,14 @@
             <dependency>
                 <groupId>org.neo4j</groupId>
                 <artifactId>neo4j-graph-algo</artifactId>
->>>>>>> 5e83bdfe
                 <version>${project.version}</version>
             </dependency>
 
             <!-- other -->
             <dependency>
                 <groupId>org.parboiled</groupId>
-<<<<<<< HEAD
-                <artifactId>parboiled-scala_2.11</artifactId>
-                <version>1.1.7</version>
-=======
                 <artifactId>parboiled-scala_${scala.binary.version}</artifactId>
                 <version>1.2.0</version>
->>>>>>> 5e83bdfe
                 <exclusions>
                     <exclusion>
                         <artifactId>scala-library</artifactId>
