--- conflicted
+++ resolved
@@ -19,11 +19,7 @@
  */
 package cypher.features
 
-<<<<<<< HEAD
-import org.neo4j.cypher.internal.v3_6.util.symbols.CypherType
-=======
 import org.neo4j.cypher.internal.v4_0.util.symbols.CypherType
->>>>>>> 5e83bdfe
 
 case class ProcedureSignature(namespace: Seq[String],
                               name: String,
