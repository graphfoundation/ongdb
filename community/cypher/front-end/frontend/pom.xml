<?xml version="1.0"?>
<project xmlns="http://maven.apache.org/POM/4.0.0" xmlns:xsi="http://www.w3.org/2001/XMLSchema-instance"
         xsi:schemaLocation="http://maven.apache.org/POM/4.0.0 http://maven.apache.org/maven-v4_0_0.xsd">
    <parent>
        <groupId>org.graphfoundation.ongdb</groupId>
<<<<<<< HEAD
        <artifactId>ongdb-front-end-parent-3.6</artifactId>
<<<<<<< HEAD
=======
=======
        <artifactId>ongdb-front-end-parent-4.0</artifactId>
>>>>>>> 4.0-firstPass
>>>>>>> 9cc77af3
        <version>4.0.4-SNAPSHOT</version>
        <relativePath>../</relativePath>
    </parent>

    <modelVersion>4.0.0</modelVersion>
    <artifactId>ongdb-front-end-4.0</artifactId>
    <packaging>jar</packaging>
<<<<<<< HEAD
    <version>4.0.4-SNAPSHOT</version>
=======
<<<<<<< HEAD
    <version>4.0.4-SNAPSHOT</version>
=======
>>>>>>> 4.0-firstPass
>>>>>>> 9cc77af3
    <name>openCypher Front End</name>

    <description>
        Scala implementation of
        - parser
        - abstract syntax tree (AST)
        - semantic analysis
        - typing
        - scoping

        for openCypher queries, resulting in a normalised AST representation of the query string.

        See https://www.opencypher.org for more information on the openCypher project and query language.
    </description>

    <url>http://components.neo4j.org/${project.artifactId}/${project.version}</url>

    <scm>
        <connection>scm:git:git://github.com/neo4j/neo4j.git</connection>
        <developerConnection>scm:git:git@github.com:neo4j/neo4j.git</developerConnection>
        <url>https://github.com/neo4j/neo4j</url>
    </scm>

    <properties>
        <moduleName>org.neo4j.cypher.internal.frontend.v3_5</moduleName>
    </properties>

    <licenses>
        <license>
            <name>Apache License, Version 2.0</name>
            <url>http://www.apache.org/licenses/LICENSE-2.0</url>
        </license>
    </licenses>

    <dependencies>

        <!-- shared versions are defined in the parent pom -->

        <!-- neo4j -->

        <dependency>
            <groupId>org.graphfoundation.ongdb</groupId>
            <artifactId>ongdb-util-4.0</artifactId>
            <version>${project.version}</version>
        </dependency>

        <dependency>
            <groupId>org.graphfoundation.ongdb</groupId>
            <artifactId>ongdb-expressions-4.0</artifactId>
            <version>${project.version}</version>
        </dependency>

        <dependency>
            <groupId>org.graphfoundation.ongdb</groupId>
            <artifactId>ongdb-rewriting-4.0</artifactId>
            <version>${project.version}</version>
        </dependency>

        <dependency>
            <groupId>org.graphfoundation.ongdb</groupId>
            <artifactId>ongdb-rewriting-4.0</artifactId>
            <version>${project.version}</version>
            <type>test-jar</type>
            <scope>test</scope>
        </dependency>

        <dependency>
            <groupId>org.graphfoundation.ongdb</groupId>
            <artifactId>ongdb-parser-4.0</artifactId>
            <version>${project.version}</version>
        </dependency>

        <!-- neo4j testing -->

        <dependency>
            <groupId>org.graphfoundation.ongdb</groupId>
            <artifactId>ongdb-util-4.0</artifactId>
            <version>${project.version}</version>
            <type>test-jar</type>
            <scope>test</scope>
        </dependency>

        <dependency>
            <groupId>org.graphfoundation.ongdb</groupId>
            <artifactId>ongdb-expressions-4.0</artifactId>
            <version>${project.version}</version>
            <type>test-jar</type>
            <scope>test</scope>
        </dependency>

        <dependency>
            <groupId>org.graphfoundation.ongdb</groupId>
            <artifactId>ongdb-ast-4.0</artifactId>
            <version>${project.version}</version>
            <type>test-jar</type>
            <scope>test</scope>
        </dependency>

        <dependency>
            <groupId>org.graphfoundation.ongdb</groupId>
            <artifactId>ongdb-parser-4.0</artifactId>
            <version>${project.version}</version>
            <type>test-jar</type>
            <scope>test</scope>
        </dependency>

        <!-- scala -->
        <dependency>
            <groupId>org.scala-lang</groupId>
            <artifactId>scala-reflect</artifactId>
            <version>${scala.version}</version>
        </dependency>

        <!-- scala test dependencies -->
        <dependency>
            <groupId>org.scalacheck</groupId>
            <artifactId>scalacheck_${scala.binary.version}</artifactId>
        </dependency>

        <dependency>
            <groupId>com.lihaoyi</groupId>
            <artifactId>pprint_${scala.binary.version}</artifactId>
        </dependency>

        <!-- other -->

        <dependency>
            <groupId>org.parboiled</groupId>
            <artifactId>parboiled-scala_${scala.binary.version}</artifactId>
        </dependency>

        <dependency>
            <groupId>org.apache.commons</groupId>
            <artifactId>commons-lang3</artifactId>
        </dependency>

    </dependencies>

</project><|MERGE_RESOLUTION|>--- conflicted
+++ resolved
@@ -1,16 +1,9 @@
-<?xml version="1.0"?>
+<?xml version="1.0" encoding="UTF-8"?>
 <project xmlns="http://maven.apache.org/POM/4.0.0" xmlns:xsi="http://www.w3.org/2001/XMLSchema-instance"
          xsi:schemaLocation="http://maven.apache.org/POM/4.0.0 http://maven.apache.org/maven-v4_0_0.xsd">
     <parent>
         <groupId>org.graphfoundation.ongdb</groupId>
-<<<<<<< HEAD
-        <artifactId>ongdb-front-end-parent-3.6</artifactId>
-<<<<<<< HEAD
-=======
-=======
         <artifactId>ongdb-front-end-parent-4.0</artifactId>
->>>>>>> 4.0-firstPass
->>>>>>> 9cc77af3
         <version>4.0.4-SNAPSHOT</version>
         <relativePath>../</relativePath>
     </parent>
@@ -18,14 +11,6 @@
     <modelVersion>4.0.0</modelVersion>
     <artifactId>ongdb-front-end-4.0</artifactId>
     <packaging>jar</packaging>
-<<<<<<< HEAD
-    <version>4.0.4-SNAPSHOT</version>
-=======
-<<<<<<< HEAD
-    <version>4.0.4-SNAPSHOT</version>
-=======
->>>>>>> 4.0-firstPass
->>>>>>> 9cc77af3
     <name>openCypher Front End</name>
 
     <description>
@@ -41,16 +26,16 @@
         See https://www.opencypher.org for more information on the openCypher project and query language.
     </description>
 
-    <url>http://components.neo4j.org/${project.artifactId}/${project.version}</url>
+    <url>https://ongdb.graphfoundation.org/${project.artifactId}/${project.version}</url>
 
     <scm>
-        <connection>scm:git:git://github.com/neo4j/neo4j.git</connection>
-        <developerConnection>scm:git:git@github.com:neo4j/neo4j.git</developerConnection>
-        <url>https://github.com/neo4j/neo4j</url>
+        <connection>scm:git:git://github.com/graphfoundation/ongdb.git</connection>
+        <developerConnection>scm:git:git@github.com:graphfoundation/ongdb.git</developerConnection>
+        <url>https://github.com/graphfoundation/ongdb</url>
     </scm>
 
     <properties>
-        <moduleName>org.neo4j.cypher.internal.frontend.v3_5</moduleName>
+        <moduleName>org.neo4j.cypher.internal.frontend.v4_0</moduleName>
     </properties>
 
     <licenses>
