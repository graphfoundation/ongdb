--- conflicted
+++ resolved
@@ -1,19 +1,3 @@
-<<<<<<< HEAD
-<?xml version="1.0" encoding="UTF-8"?>
-<project xmlns="http://maven.apache.org/POM/4.0.0" xmlns:xsi="http://www.w3.org/2001/XMLSchema-instance" xsi:schemaLocation="http://maven.apache.org/POM/4.0.0 http://maven.apache.org/maven-v4_0_0.xsd">
-  <parent>
-    <groupId>org.graphfoundation.ongdb</groupId>
-    <artifactId>ongdb-front-end-parent-3.6</artifactId>
-    <version>4.0.4-SNAPSHOT</version>
-    <relativePath>../</relativePath>
-  </parent>
-
-  <modelVersion>4.0.0</modelVersion>
-  <artifactId>ongdb-ast-3.6</artifactId>
-  <packaging>jar</packaging>
-  <version>4.0.4-SNAPSHOT</version>
-  <name>openCypher AST for the Cypher Query Language</name>
-=======
 <?xml version="1.0"?>
 <project xmlns="http://maven.apache.org/POM/4.0.0" xmlns:xsi="http://www.w3.org/2001/XMLSchema-instance"
          xsi:schemaLocation="http://maven.apache.org/POM/4.0.0 http://maven.apache.org/maven-v4_0_0.xsd">
@@ -28,7 +12,6 @@
     <artifactId>neo4j-ast-4.0</artifactId>
     <packaging>jar</packaging>
     <name>openCypher AST for the Cypher Query Language</name>
->>>>>>> 5e83bdfe
 
     <description>Abstract Syntax Tree and semantic analysis for the Cypher query language</description>
 
@@ -67,35 +50,6 @@
 
     <dependencies>
 
-<<<<<<< HEAD
-    <dependency>
-      <groupId>org.graphfoundation.ongdb</groupId>
-      <artifactId>ongdb-util-3.6</artifactId>
-      <version>${project.version}</version>
-    </dependency>
-
-    <dependency>
-      <groupId>org.graphfoundation.ongdb</groupId>
-      <artifactId>ongdb-util-3.6</artifactId>
-      <version>${project.version}</version>
-      <type>test-jar</type>
-      <scope>test</scope>
-    </dependency>
-
-    <dependency>
-      <groupId>org.graphfoundation.ongdb</groupId>
-      <artifactId>ongdb-expressions-3.6</artifactId>
-      <version>${project.version}</version>
-    </dependency>
-
-    <dependency>
-      <groupId>org.graphfoundation.ongdb</groupId>
-      <artifactId>ongdb-expressions-3.6</artifactId>
-      <version>${project.version}</version>
-      <type>test-jar</type>
-      <scope>test</scope>
-    </dependency>
-=======
         <!-- shared versions are defined in the parent pom -->
 
         <dependency>
@@ -117,7 +71,6 @@
             <artifactId>neo4j-expressions-4.0</artifactId>
             <version>${project.version}</version>
         </dependency>
->>>>>>> 5e83bdfe
 
         <dependency>
             <groupId>org.neo4j</groupId>
