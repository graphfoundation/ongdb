<<<<<<< HEAD
<?xml version="1.0" encoding="UTF-8"?>
<project xmlns="http://maven.apache.org/POM/4.0.0" xmlns:xsi="http://www.w3.org/2001/XMLSchema-instance"
         xsi:schemaLocation="http://maven.apache.org/POM/4.0.0 http://maven.apache.org/maven-v4_0_0.xsd">
    <parent>
        <groupId>org.graphfoundation.ongdb</groupId>
        <artifactId>ongdb-front-end-parent-3.6</artifactId>
        <version>3.6.0-SNAPSHOT</version>
=======
<?xml version="1.0"?>
<project xmlns="http://maven.apache.org/POM/4.0.0" xmlns:xsi="http://www.w3.org/2001/XMLSchema-instance"
         xsi:schemaLocation="http://maven.apache.org/POM/4.0.0 http://maven.apache.org/maven-v4_0_0.xsd">
    <parent>
        <groupId>org.neo4j</groupId>
        <artifactId>neo4j-front-end-parent-4.0</artifactId>
        <version>4.0.4-SNAPSHOT</version>
>>>>>>> 5e83bdfe
        <relativePath>../</relativePath>
    </parent>

    <modelVersion>4.0.0</modelVersion>
<<<<<<< HEAD
    <artifactId>ongdb-util-3.6</artifactId>
    <packaging>jar</packaging>
    <version>3.6.0-SNAPSHOT</version>
    <name>openCypher Utils</name>

    <description>Cypher utilities</description>
    <url>https://ongdb.graphfoundation.org/${project.artifactId}/${project.version}</url>

    <properties>
        <license-text.header>headers/ASL-2-header.txt</license-text.header>
        <moduleName>org.neo4j.cypher.internal.v3_6.util</moduleName>
=======
    <artifactId>neo4j-util-4.0</artifactId>
    <packaging>jar</packaging>
    <name>openCypher Utils</name>

    <description>Cypher utilities</description>
    <url>http://components.neo4j.org/${project.artifactId}/${project.version}</url>

    <properties>
        <license-text.header>headers/ASL-2-header.txt</license-text.header>
        <moduleName>org.neo4j.cypher.internal.v4_0.util</moduleName>
>>>>>>> 5e83bdfe
    </properties>

    <scm>
        <connection>scm:git:git://github.com/openCypher/front-end.git</connection>
        <developerConnection>scm:git:git://github.com/openCypher/front-end.git</developerConnection>
        <url>https://github.com/openCypher/front-end</url>
    </scm>

    <licenses>
        <license>
            <name>Apache License, Version 2.0</name>
            <url>http://www.apache.org/licenses/LICENSE-2.0</url>
        </license>
    </licenses>

    <build>
        <plugins>
            <plugin>
                <groupId>org.apache.maven.plugins</groupId>
                <artifactId>maven-jar-plugin</artifactId>
<<<<<<< HEAD
                <version>2.2</version>
=======
>>>>>>> 5e83bdfe
                <executions>
                    <execution>
                        <goals>
                            <goal>test-jar</goal>
                        </goals>
                    </execution>
                </executions>
            </plugin>
        </plugins>
    </build>

    <dependencies>
        <dependency>
            <groupId>org.apache.commons</groupId>
            <artifactId>commons-lang3</artifactId>
<<<<<<< HEAD
            <version>3.8.1</version>
=======
>>>>>>> 5e83bdfe
        </dependency>
    </dependencies>

</project><|MERGE_RESOLUTION|>--- conflicted
+++ resolved
@@ -1,12 +1,3 @@
-<<<<<<< HEAD
-<?xml version="1.0" encoding="UTF-8"?>
-<project xmlns="http://maven.apache.org/POM/4.0.0" xmlns:xsi="http://www.w3.org/2001/XMLSchema-instance"
-         xsi:schemaLocation="http://maven.apache.org/POM/4.0.0 http://maven.apache.org/maven-v4_0_0.xsd">
-    <parent>
-        <groupId>org.graphfoundation.ongdb</groupId>
-        <artifactId>ongdb-front-end-parent-3.6</artifactId>
-        <version>3.6.0-SNAPSHOT</version>
-=======
 <?xml version="1.0"?>
 <project xmlns="http://maven.apache.org/POM/4.0.0" xmlns:xsi="http://www.w3.org/2001/XMLSchema-instance"
          xsi:schemaLocation="http://maven.apache.org/POM/4.0.0 http://maven.apache.org/maven-v4_0_0.xsd">
@@ -14,24 +5,10 @@
         <groupId>org.neo4j</groupId>
         <artifactId>neo4j-front-end-parent-4.0</artifactId>
         <version>4.0.4-SNAPSHOT</version>
->>>>>>> 5e83bdfe
         <relativePath>../</relativePath>
     </parent>
 
     <modelVersion>4.0.0</modelVersion>
-<<<<<<< HEAD
-    <artifactId>ongdb-util-3.6</artifactId>
-    <packaging>jar</packaging>
-    <version>3.6.0-SNAPSHOT</version>
-    <name>openCypher Utils</name>
-
-    <description>Cypher utilities</description>
-    <url>https://ongdb.graphfoundation.org/${project.artifactId}/${project.version}</url>
-
-    <properties>
-        <license-text.header>headers/ASL-2-header.txt</license-text.header>
-        <moduleName>org.neo4j.cypher.internal.v3_6.util</moduleName>
-=======
     <artifactId>neo4j-util-4.0</artifactId>
     <packaging>jar</packaging>
     <name>openCypher Utils</name>
@@ -42,7 +19,6 @@
     <properties>
         <license-text.header>headers/ASL-2-header.txt</license-text.header>
         <moduleName>org.neo4j.cypher.internal.v4_0.util</moduleName>
->>>>>>> 5e83bdfe
     </properties>
 
     <scm>
@@ -63,10 +39,6 @@
             <plugin>
                 <groupId>org.apache.maven.plugins</groupId>
                 <artifactId>maven-jar-plugin</artifactId>
-<<<<<<< HEAD
-                <version>2.2</version>
-=======
->>>>>>> 5e83bdfe
                 <executions>
                     <execution>
                         <goals>
@@ -82,10 +54,6 @@
         <dependency>
             <groupId>org.apache.commons</groupId>
             <artifactId>commons-lang3</artifactId>
-<<<<<<< HEAD
-            <version>3.8.1</version>
-=======
->>>>>>> 5e83bdfe
         </dependency>
     </dependencies>
 
