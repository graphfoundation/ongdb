--- conflicted
+++ resolved
@@ -1,36 +1,16 @@
-<<<<<<< HEAD
 <?xml version="1.0" encoding="UTF-8"?>
-=======
-<?xml version="1.0"?>
->>>>>>> 4.0-firstPass
 <project xmlns="http://maven.apache.org/POM/4.0.0" xmlns:xsi="http://www.w3.org/2001/XMLSchema-instance"
          xsi:schemaLocation="http://maven.apache.org/POM/4.0.0 http://maven.apache.org/maven-v4_0_0.xsd">
     <parent>
         <groupId>org.graphfoundation.ongdb</groupId>
-<<<<<<< HEAD
         <artifactId>ongdb-front-end-parent-3.6</artifactId>
-<<<<<<< HEAD
-=======
-=======
-        <artifactId>ongdb-front-end-parent-4.0</artifactId>
->>>>>>> 4.0-firstPass
->>>>>>> 9cc77af3
         <version>4.0.4-SNAPSHOT</version>
         <relativePath>../</relativePath>
     </parent>
 
     <modelVersion>4.0.0</modelVersion>
-<<<<<<< HEAD
-    <artifactId>ongdb-rewriting-3.6</artifactId>
-    <packaging>jar</packaging>
-    <version>4.0.4-SNAPSHOT</version>
-<<<<<<< HEAD
-=======
-=======
     <artifactId>ongdb-rewriting-4.0</artifactId>
     <packaging>jar</packaging>
->>>>>>> 4.0-firstPass
->>>>>>> 9cc77af3
     <name>openCypher Rewriting</name>
 
     <description>Tree rewriting support, and AST rewriters for the Cypher query language</description>
@@ -41,13 +21,10 @@
         <url>https://github.com/openCypher/front-end</url>
     </scm>
 
-<<<<<<< HEAD
-=======
     <properties>
         <moduleName>org.neo4j.cypher.internal.v4_0.rewriting</moduleName>
     </properties>
 
->>>>>>> 4.0-firstPass
     <licenses>
         <license>
             <name>Apache License, Version 2.0</name>
@@ -60,10 +37,6 @@
             <plugin>
                 <groupId>org.apache.maven.plugins</groupId>
                 <artifactId>maven-jar-plugin</artifactId>
-<<<<<<< HEAD
-                <version>2.2</version>
-=======
->>>>>>> 4.0-firstPass
                 <executions>
                     <execution>
                         <goals>
@@ -81,21 +54,13 @@
 
         <dependency>
             <groupId>org.graphfoundation.ongdb</groupId>
-<<<<<<< HEAD
-            <artifactId>ongdb-util-3.6</artifactId>
-=======
             <artifactId>ongdb-util-4.0</artifactId>
->>>>>>> 4.0-firstPass
             <version>${project.version}</version>
         </dependency>
 
         <dependency>
             <groupId>org.graphfoundation.ongdb</groupId>
-<<<<<<< HEAD
-            <artifactId>ongdb-util-3.6</artifactId>
-=======
             <artifactId>ongdb-util-4.0</artifactId>
->>>>>>> 4.0-firstPass
             <version>${project.version}</version>
             <type>test-jar</type>
             <scope>test</scope>
@@ -103,21 +68,13 @@
 
         <dependency>
             <groupId>org.graphfoundation.ongdb</groupId>
-<<<<<<< HEAD
-            <artifactId>ongdb-ast-3.6</artifactId>
-=======
             <artifactId>ongdb-ast-4.0</artifactId>
->>>>>>> 4.0-firstPass
             <version>${project.version}</version>
         </dependency>
 
         <dependency>
             <groupId>org.graphfoundation.ongdb</groupId>
-<<<<<<< HEAD
-            <artifactId>ongdb-ast-3.6</artifactId>
-=======
             <artifactId>ongdb-ast-4.0</artifactId>
->>>>>>> 4.0-firstPass
             <version>${project.version}</version>
             <type>test-jar</type>
             <scope>test</scope>
@@ -125,21 +82,13 @@
 
         <dependency>
             <groupId>org.graphfoundation.ongdb</groupId>
-<<<<<<< HEAD
-            <artifactId>ongdb-expressions-3.6</artifactId>
-=======
             <artifactId>ongdb-expressions-4.0</artifactId>
->>>>>>> 4.0-firstPass
             <version>${project.version}</version>
         </dependency>
 
         <dependency>
             <groupId>org.graphfoundation.ongdb</groupId>
-<<<<<<< HEAD
-            <artifactId>ongdb-parser-3.6</artifactId>
-=======
             <artifactId>ongdb-parser-4.0</artifactId>
->>>>>>> 4.0-firstPass
             <version>${project.version}</version>
             <type>test-jar</type>
             <scope>test</scope>
@@ -147,11 +96,7 @@
 
         <dependency>
             <groupId>org.graphfoundation.ongdb</groupId>
-<<<<<<< HEAD
-            <artifactId>ongdb-parser-3.6</artifactId>
-=======
             <artifactId>ongdb-parser-4.0</artifactId>
->>>>>>> 4.0-firstPass
             <version>${project.version}</version>
             <scope>test</scope>
         </dependency>
