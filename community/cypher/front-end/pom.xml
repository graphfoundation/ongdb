<?xml version="1.0" encoding="UTF-8"?>
<project xmlns="http://maven.apache.org/POM/4.0.0" xmlns:xsi="http://www.w3.org/2001/XMLSchema-instance"
         xsi:schemaLocation="http://maven.apache.org/POM/4.0.0
                      http://maven.apache.org/xsd/maven-4.0.0.xsd">
    <parent>
<<<<<<< HEAD
        <groupId>org.graphfoundation.ongdb</groupId>
        <artifactId>cypher-parent</artifactId>
        <version>3.6.0-SNAPSHOT</version>
=======
        <groupId>org.neo4j</groupId>
        <artifactId>cypher-parent</artifactId>
        <version>4.0.4-SNAPSHOT</version>
>>>>>>> 5e83bdfe
        <relativePath>../</relativePath>
    </parent>

    <modelVersion>4.0.0</modelVersion>

<<<<<<< HEAD
    <artifactId>ongdb-front-end-parent-3.6</artifactId>
    <version>3.6.0-SNAPSHOT</version>
    <packaging>pom</packaging>
    <name>openCypher Front End Parent</name>
    <description>Project that builds the openCypher front end modules</description>
    <url>https://ongdb.graphfoundation.org/${project.artifactId}/${project.version}</url>
=======
    <artifactId>neo4j-front-end-parent-4.0</artifactId>
    <packaging>pom</packaging>
    <name>openCypher Front End Parent</name>
    <description>Project that builds the openCypher front end modules</description>
    <url>http://components.neo4j.org/${project.artifactId}/${project.version}</url>
>>>>>>> 5e83bdfe

    <properties>
        <licensing.prepend.text>licensing/notice-asl-prefix.txt</licensing.prepend.text>
        <license-text.header>headers/ASL-2-header.txt</license-text.header>
    </properties>

    <scm>
        <connection>scm:git:git://github.com/openCypher/front-end.git</connection>
        <developerConnection>scm:git:git://github.com/openCypher/front-end.git</developerConnection>
        <url>https://github.com/openCypher/front-end</url>
    </scm>

    <modules>
        <module>ast</module>
        <module>rewriting</module>
        <module>parser</module>
        <module>frontend</module>
        <module>util</module>
        <module>expressions</module>
    </modules>

    <dependencies>

        <dependency>
            <groupId>org.scala-lang</groupId>
            <artifactId>scala-library</artifactId>
<<<<<<< HEAD
=======
            <version>${scala.version}</version>
>>>>>>> 5e83bdfe
        </dependency>

        <dependency>
            <groupId>org.scalatest</groupId>
<<<<<<< HEAD
            <artifactId>scalatest_2.11</artifactId>
=======
            <artifactId>scalatest_${scala.binary.version}</artifactId>
>>>>>>> 5e83bdfe
            <scope>test</scope>
        </dependency>

    </dependencies>

    <build>
        <resources>
            <resource>
                <directory>src/main/resources</directory>
            </resource>
            <resource>
                <directory>${basedir}</directory>
                <targetPath>META-INF</targetPath>
                <includes>
                    <include>COPYRIGHT.txt</include>
                    <include>NOTICE.txt</include>
                    <include>LICENSE.txt</include>
                    <include>LICENSES.txt</include>
                    <include>README*</include>
                    <include>CHANGES.txt</include>
                </includes>
            </resource>
        </resources>
        <testResources>
            <testResource>
                <directory>src/test/resources</directory>
            </testResource>
            <testResource>
                <directory>${basedir}</directory>
                <targetPath>META-INF</targetPath>
                <includes>
                    <include>COPYRIGHT.txt</include>
                    <include>NOTICE.txt</include>
                    <include>LICENSE.txt</include>
                    <include>LICENSES.txt</include>
                    <include>README*</include>
                    <include>CHANGES.txt</include>
                </includes>
            </testResource>
        </testResources>
    </build>
</project><|MERGE_RESOLUTION|>--- conflicted
+++ resolved
@@ -1,36 +1,20 @@
-<?xml version="1.0" encoding="UTF-8"?>
 <project xmlns="http://maven.apache.org/POM/4.0.0" xmlns:xsi="http://www.w3.org/2001/XMLSchema-instance"
          xsi:schemaLocation="http://maven.apache.org/POM/4.0.0
                       http://maven.apache.org/xsd/maven-4.0.0.xsd">
     <parent>
-<<<<<<< HEAD
-        <groupId>org.graphfoundation.ongdb</groupId>
-        <artifactId>cypher-parent</artifactId>
-        <version>3.6.0-SNAPSHOT</version>
-=======
         <groupId>org.neo4j</groupId>
         <artifactId>cypher-parent</artifactId>
         <version>4.0.4-SNAPSHOT</version>
->>>>>>> 5e83bdfe
         <relativePath>../</relativePath>
     </parent>
 
     <modelVersion>4.0.0</modelVersion>
 
-<<<<<<< HEAD
-    <artifactId>ongdb-front-end-parent-3.6</artifactId>
-    <version>3.6.0-SNAPSHOT</version>
-    <packaging>pom</packaging>
-    <name>openCypher Front End Parent</name>
-    <description>Project that builds the openCypher front end modules</description>
-    <url>https://ongdb.graphfoundation.org/${project.artifactId}/${project.version}</url>
-=======
     <artifactId>neo4j-front-end-parent-4.0</artifactId>
     <packaging>pom</packaging>
     <name>openCypher Front End Parent</name>
     <description>Project that builds the openCypher front end modules</description>
     <url>http://components.neo4j.org/${project.artifactId}/${project.version}</url>
->>>>>>> 5e83bdfe
 
     <properties>
         <licensing.prepend.text>licensing/notice-asl-prefix.txt</licensing.prepend.text>
@@ -57,19 +41,12 @@
         <dependency>
             <groupId>org.scala-lang</groupId>
             <artifactId>scala-library</artifactId>
-<<<<<<< HEAD
-=======
             <version>${scala.version}</version>
->>>>>>> 5e83bdfe
         </dependency>
 
         <dependency>
             <groupId>org.scalatest</groupId>
-<<<<<<< HEAD
-            <artifactId>scalatest_2.11</artifactId>
-=======
             <artifactId>scalatest_${scala.binary.version}</artifactId>
->>>>>>> 5e83bdfe
             <scope>test</scope>
         </dependency>
 
