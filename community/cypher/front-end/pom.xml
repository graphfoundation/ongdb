--- conflicted
+++ resolved
@@ -1,3 +1,4 @@
+<?xml version="1.0" encoding="UTF-8"?>
 <project xmlns="http://maven.apache.org/POM/4.0.0" xmlns:xsi="http://www.w3.org/2001/XMLSchema-instance"
          xsi:schemaLocation="http://maven.apache.org/POM/4.0.0
                       http://maven.apache.org/xsd/maven-4.0.0.xsd">
@@ -10,19 +11,11 @@
 
     <modelVersion>4.0.0</modelVersion>
 
-<<<<<<< HEAD
-    <artifactId>ongdb-front-end-parent-3.6</artifactId>
-    <version>4.0.4-SNAPSHOT</version>
-<<<<<<< HEAD
-=======
-=======
     <artifactId>ongdb-front-end-parent-4.0</artifactId>
->>>>>>> 4.0-firstPass
->>>>>>> 9cc77af3
     <packaging>pom</packaging>
     <name>openCypher Front End Parent</name>
     <description>Project that builds the openCypher front end modules</description>
-    <url>http://components.neo4j.org/${project.artifactId}/${project.version}</url>
+    <url>https://ongdb.graphfoundation.org/${project.artifactId}/${project.version}</url>
 
     <properties>
         <licensing.prepend.text>licensing/notice-asl-prefix.txt</licensing.prepend.text>
