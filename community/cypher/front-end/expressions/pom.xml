<<<<<<< HEAD
<?xml version="1.0" encoding="UTF-8"?>
=======
<?xml version="1.0"?>
>>>>>>> 4.0-firstPass
<project xmlns="http://maven.apache.org/POM/4.0.0" xmlns:xsi="http://www.w3.org/2001/XMLSchema-instance"
         xsi:schemaLocation="http://maven.apache.org/POM/4.0.0 http://maven.apache.org/maven-v4_0_0.xsd">
    <parent>
        <groupId>org.graphfoundation.ongdb</groupId>
<<<<<<< HEAD
        <artifactId>ongdb-front-end-parent-3.6</artifactId>
<<<<<<< HEAD
=======
=======
        <artifactId>ongdb-front-end-parent-4.0</artifactId>
>>>>>>> 4.0-firstPass
>>>>>>> 9cc77af3
        <version>4.0.4-SNAPSHOT</version>
        <relativePath>../</relativePath>
    </parent>

    <modelVersion>4.0.0</modelVersion>
<<<<<<< HEAD
    <artifactId>ongdb-expressions-3.6</artifactId>
    <packaging>jar</packaging>
    <version>4.0.4-SNAPSHOT</version>
<<<<<<< HEAD
=======
=======
    <artifactId>ongdb-expressions-4.0</artifactId>
    <packaging>jar</packaging>
>>>>>>> 4.0-firstPass
>>>>>>> 9cc77af3
    <name>openCypher Expressions</name>

    <description>Cypher expressions</description>

    <scm>
        <connection>scm:git:git://github.com/openCypher/front-end.git</connection>
        <developerConnection>scm:git:git@github.com:openCypher/front-end.git</developerConnection>
        <url>https://github.com/openCypher/front-end</url>
    </scm>

<<<<<<< HEAD
    <licenses>
        <license>
            <name>Apache License, Version 2.0</name>
            <url>http://www.apache.org/licenses/LICENSE-2.0</url>
        </license>
    </licenses>

    <build>
        <plugins>
            <plugin>
                <groupId>org.apache.maven.plugins</groupId>
                <artifactId>maven-jar-plugin</artifactId>
                <version>2.2</version>
                <executions>
                    <execution>
                        <goals>
                            <goal>test-jar</goal>
                        </goals>
                    </execution>
                </executions>
            </plugin>
        </plugins>
    </build>

    <dependencies>

        <!-- shared versions are defined in the parent pom -->

        <dependency>
            <groupId>org.graphfoundation.ongdb</groupId>
            <artifactId>ongdb-util-3.6</artifactId>
            <version>${project.version}</version>
        </dependency>

        <dependency>
            <groupId>org.graphfoundation.ongdb</groupId>
            <artifactId>ongdb-util-3.6</artifactId>
            <version>${project.version}</version>
            <type>test-jar</type>
            <scope>test</scope>
        </dependency>

        <!-- scala -->

=======
    <properties>
        <moduleName>org.neo4j.cypher.internal.v4_0.expressions</moduleName>
    </properties>

    <licenses>
        <license>
            <name>Apache License, Version 2.0</name>
            <url>http://www.apache.org/licenses/LICENSE-2.0</url>
        </license>
    </licenses>

    <build>
        <plugins>
            <plugin>
                <groupId>org.apache.maven.plugins</groupId>
                <artifactId>maven-jar-plugin</artifactId>
                <executions>
                    <execution>
                        <goals>
                            <goal>test-jar</goal>
                        </goals>
                    </execution>
                </executions>
            </plugin>
        </plugins>
    </build>

    <dependencies>

        <!-- shared versions are defined in the parent pom -->

        <dependency>
            <groupId>org.graphfoundation.ongdb</groupId>
            <artifactId>ongdb-util-4.0</artifactId>
            <version>${project.version}</version>
        </dependency>

        <dependency>
            <groupId>org.graphfoundation.ongdb</groupId>
            <artifactId>ongdb-util-4.0</artifactId>
            <version>${project.version}</version>
            <type>test-jar</type>
            <scope>test</scope>
        </dependency>

        <!-- scala -->

>>>>>>> 4.0-firstPass
    </dependencies>

</project><|MERGE_RESOLUTION|>--- conflicted
+++ resolved
@@ -1,36 +1,16 @@
-<<<<<<< HEAD
 <?xml version="1.0" encoding="UTF-8"?>
-=======
-<?xml version="1.0"?>
->>>>>>> 4.0-firstPass
 <project xmlns="http://maven.apache.org/POM/4.0.0" xmlns:xsi="http://www.w3.org/2001/XMLSchema-instance"
          xsi:schemaLocation="http://maven.apache.org/POM/4.0.0 http://maven.apache.org/maven-v4_0_0.xsd">
     <parent>
         <groupId>org.graphfoundation.ongdb</groupId>
-<<<<<<< HEAD
-        <artifactId>ongdb-front-end-parent-3.6</artifactId>
-<<<<<<< HEAD
-=======
-=======
         <artifactId>ongdb-front-end-parent-4.0</artifactId>
->>>>>>> 4.0-firstPass
->>>>>>> 9cc77af3
         <version>4.0.4-SNAPSHOT</version>
         <relativePath>../</relativePath>
     </parent>
 
     <modelVersion>4.0.0</modelVersion>
-<<<<<<< HEAD
-    <artifactId>ongdb-expressions-3.6</artifactId>
-    <packaging>jar</packaging>
-    <version>4.0.4-SNAPSHOT</version>
-<<<<<<< HEAD
-=======
-=======
     <artifactId>ongdb-expressions-4.0</artifactId>
     <packaging>jar</packaging>
->>>>>>> 4.0-firstPass
->>>>>>> 9cc77af3
     <name>openCypher Expressions</name>
 
     <description>Cypher expressions</description>
@@ -41,52 +21,6 @@
         <url>https://github.com/openCypher/front-end</url>
     </scm>
 
-<<<<<<< HEAD
-    <licenses>
-        <license>
-            <name>Apache License, Version 2.0</name>
-            <url>http://www.apache.org/licenses/LICENSE-2.0</url>
-        </license>
-    </licenses>
-
-    <build>
-        <plugins>
-            <plugin>
-                <groupId>org.apache.maven.plugins</groupId>
-                <artifactId>maven-jar-plugin</artifactId>
-                <version>2.2</version>
-                <executions>
-                    <execution>
-                        <goals>
-                            <goal>test-jar</goal>
-                        </goals>
-                    </execution>
-                </executions>
-            </plugin>
-        </plugins>
-    </build>
-
-    <dependencies>
-
-        <!-- shared versions are defined in the parent pom -->
-
-        <dependency>
-            <groupId>org.graphfoundation.ongdb</groupId>
-            <artifactId>ongdb-util-3.6</artifactId>
-            <version>${project.version}</version>
-        </dependency>
-
-        <dependency>
-            <groupId>org.graphfoundation.ongdb</groupId>
-            <artifactId>ongdb-util-3.6</artifactId>
-            <version>${project.version}</version>
-            <type>test-jar</type>
-            <scope>test</scope>
-        </dependency>
-
-        <!-- scala -->
-
-=======
     <properties>
         <moduleName>org.neo4j.cypher.internal.v4_0.expressions</moduleName>
     </properties>
@@ -134,7 +68,6 @@
 
         <!-- scala -->
 
->>>>>>> 4.0-firstPass
     </dependencies>
 
 </project>