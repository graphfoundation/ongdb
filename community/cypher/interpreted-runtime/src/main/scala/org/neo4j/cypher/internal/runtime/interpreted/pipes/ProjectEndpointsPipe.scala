--- conflicted
+++ resolved
@@ -19,14 +19,8 @@
  */
 package org.neo4j.cypher.internal.runtime.interpreted.pipes
 
-<<<<<<< HEAD
-import org.neo4j.cypher.internal.runtime.QueryContext
-import org.neo4j.cypher.internal.runtime.interpreted.{ExecutionContext, ListSupport}
-import org.neo4j.cypher.internal.v3_6.util.attribution.Id
-=======
 import org.neo4j.cypher.internal.runtime.{ExecutionContext, ListSupport, QueryContext}
 import org.neo4j.cypher.internal.v4_0.util.attribution.Id
->>>>>>> 5e83bdfe
 import org.neo4j.values.virtual.{ListValue, NodeValue, RelationshipReference, RelationshipValue}
 
 case class ProjectEndpointsPipe(source: Pipe, relName: String,
@@ -88,14 +82,11 @@
         case relValue: RelationshipValue => relValue
         case relRef: RelationshipReference => qtx.relationshipOps.getById(relRef.id())
         case _ =>  return None
-<<<<<<< HEAD
-=======
       }
       if (!isAllowedType(qtx.relationshipType(relValue.`type`().stringValue()), qtx )) {
         None
       } else {
         pickStartAndEnd(relValue, relValue, context, qtx)
->>>>>>> 5e83bdfe
       }
   }
 
