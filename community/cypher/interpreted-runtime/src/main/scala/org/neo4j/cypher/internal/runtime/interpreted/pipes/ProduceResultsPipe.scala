/*
 * Copyright (c) 2002-2020 "Neo4j,"
 * Neo4j Sweden AB [http://neo4j.com]
 *
 * This file is part of Neo4j.
 *
 * Neo4j is free software: you can redistribute it and/or modify
 * it under the terms of the GNU General Public License as published by
 * the Free Software Foundation, either version 3 of the License, or
 * (at your option) any later version.
 *
 * This program is distributed in the hope that it will be useful,
 * but WITHOUT ANY WARRANTY; without even the implied warranty of
 * MERCHANTABILITY or FITNESS FOR A PARTICULAR PURPOSE.  See the
 * GNU General Public License for more details.
 *
 * You should have received a copy of the GNU General Public License
 * along with this program.  If not, see <http://www.gnu.org/licenses/>.
 */
package org.neo4j.cypher.internal.runtime.interpreted.pipes

<<<<<<< HEAD
import org.neo4j.cypher.internal.runtime.interpreted.{ExecutionContext, MutableMaps}
import org.neo4j.values.AnyValue
import org.neo4j.cypher.internal.v3_6.util.attribution.Id
=======
import org.neo4j.cypher.internal.runtime.{ExecutionContext, ValuePopulation}
import org.neo4j.cypher.internal.v4_0.util.attribution.Id
import org.neo4j.kernel.impl.query.QuerySubscriber
>>>>>>> 5e83bdfe

case class ProduceResultsPipe(source: Pipe, columns: Array[String])
                             (val id: Id = Id.INVALID_ID) extends PipeWithSource(source) {
  protected def internalCreateResults(input: Iterator[ExecutionContext], state: QueryState): Iterator[ExecutionContext] = {
    // do not register this pipe as parent as it does not do anything except filtering of already fetched
    // key-value pairs and thus should not have any stats
    val subscriber = state.subscriber
    if (state.prePopulateResults)
      input.map {
        original =>
          produceAndPopulate(original, subscriber)
          original
      }
    else
      input.map {
        original =>
          produce(original, subscriber)
          original
      }
  }

  private def produceAndPopulate(original: ExecutionContext, subscriber: QuerySubscriber): Unit = {
    var i = 0
    subscriber.onRecord()
    while (i < columns.length) {
      val value = original.getByName(columns(i))
      ValuePopulation.populate(value)
      subscriber.onField(value)
      i += 1
    }
    subscriber.onRecordCompleted()
  }

  private def produce(original: ExecutionContext, subscriber: QuerySubscriber): Unit = {
    var i = 0
    subscriber.onRecord()
    while (i < columns.length) {
      subscriber.onField(original.getByName(columns(i)))
      i += 1
    }
    subscriber.onRecordCompleted()
  }
}<|MERGE_RESOLUTION|>--- conflicted
+++ resolved
@@ -19,15 +19,9 @@
  */
 package org.neo4j.cypher.internal.runtime.interpreted.pipes
 
-<<<<<<< HEAD
-import org.neo4j.cypher.internal.runtime.interpreted.{ExecutionContext, MutableMaps}
-import org.neo4j.values.AnyValue
-import org.neo4j.cypher.internal.v3_6.util.attribution.Id
-=======
 import org.neo4j.cypher.internal.runtime.{ExecutionContext, ValuePopulation}
 import org.neo4j.cypher.internal.v4_0.util.attribution.Id
 import org.neo4j.kernel.impl.query.QuerySubscriber
->>>>>>> 5e83bdfe
 
 case class ProduceResultsPipe(source: Pipe, columns: Array[String])
                              (val id: Id = Id.INVALID_ID) extends PipeWithSource(source) {
