/*
 * Copyright (c) 2002-2020 "Neo4j,"
 * Neo4j Sweden AB [http://neo4j.com]
 *
 * This file is part of Neo4j.
 *
 * Neo4j is free software: you can redistribute it and/or modify
 * it under the terms of the GNU General Public License as published by
 * the Free Software Foundation, either version 3 of the License, or
 * (at your option) any later version.
 *
 * This program is distributed in the hope that it will be useful,
 * but WITHOUT ANY WARRANTY; without even the implied warranty of
 * MERCHANTABILITY or FITNESS FOR A PARTICULAR PURPOSE.  See the
 * GNU General Public License for more details.
 *
 * You should have received a copy of the GNU General Public License
 * along with this program.  If not, see <http://www.gnu.org/licenses/>.
 */
package org.neo4j.cypher.internal.runtime.interpreted.pipes

<<<<<<< HEAD
import org.neo4j.cypher.internal.v3_6.util.InputPosition
import org.neo4j.cypher.internal.v3_6.ast.semantics.SemanticCheck
import org.neo4j.cypher.internal.v3_6.expressions.Expression
import org.neo4j.cypher.internal.v3_6.expressions.Expression.SemanticContext
import org.neo4j.cypher.internal.v3_6.ast.semantics.SemanticCheckResult
=======
import org.neo4j.cypher.internal.runtime.ast.ExpressionVariable
import org.neo4j.cypher.internal.v4_0.util.InputPosition
import org.neo4j.cypher.internal.v4_0.ast.semantics.SemanticCheck
import org.neo4j.cypher.internal.v4_0.expressions.Expression
import org.neo4j.cypher.internal.v4_0.expressions.Expression.SemanticContext
import org.neo4j.cypher.internal.v4_0.ast.semantics.SemanticCheckResult

case class NestedPipeExpression(pipe: Pipe,
                                projection: Expression,
                                availableExpressionVariables: Seq[ExpressionVariable])
                               (val position: InputPosition) extends Expression {
>>>>>>> 5e83bdfe

  def semanticCheck(ctx: SemanticContext): SemanticCheck = SemanticCheckResult.success
}<|MERGE_RESOLUTION|>--- conflicted
+++ resolved
@@ -19,13 +19,6 @@
  */
 package org.neo4j.cypher.internal.runtime.interpreted.pipes
 
-<<<<<<< HEAD
-import org.neo4j.cypher.internal.v3_6.util.InputPosition
-import org.neo4j.cypher.internal.v3_6.ast.semantics.SemanticCheck
-import org.neo4j.cypher.internal.v3_6.expressions.Expression
-import org.neo4j.cypher.internal.v3_6.expressions.Expression.SemanticContext
-import org.neo4j.cypher.internal.v3_6.ast.semantics.SemanticCheckResult
-=======
 import org.neo4j.cypher.internal.runtime.ast.ExpressionVariable
 import org.neo4j.cypher.internal.v4_0.util.InputPosition
 import org.neo4j.cypher.internal.v4_0.ast.semantics.SemanticCheck
@@ -37,7 +30,6 @@
                                 projection: Expression,
                                 availableExpressionVariables: Seq[ExpressionVariable])
                                (val position: InputPosition) extends Expression {
->>>>>>> 5e83bdfe
 
   def semanticCheck(ctx: SemanticContext): SemanticCheck = SemanticCheckResult.success
 }