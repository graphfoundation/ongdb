/*
 * Copyright (c) 2002-2020 "Neo4j,"
 * Neo4j Sweden AB [http://neo4j.com]
 *
 * This file is part of Neo4j.
 *
 * Neo4j is free software: you can redistribute it and/or modify
 * it under the terms of the GNU General Public License as published by
 * the Free Software Foundation, either version 3 of the License, or
 * (at your option) any later version.
 *
 * This program is distributed in the hope that it will be useful,
 * but WITHOUT ANY WARRANTY; without even the implied warranty of
 * MERCHANTABILITY or FITNESS FOR A PARTICULAR PURPOSE.  See the
 * GNU General Public License for more details.
 *
 * You should have received a copy of the GNU General Public License
 * along with this program.  If not, see <http://www.gnu.org/licenses/>.
 */
package org.neo4j.cypher.internal.runtime.interpreted.pipes

import org.neo4j.cypher.internal.runtime._
import org.neo4j.cypher.internal.runtime.interpreted.commands.expressions.PathValueBuilder
import org.neo4j.cypher.internal.runtime.interpreted.commands.predicates.{InCheckContainer, SingleThreadedLRUCache}
import org.neo4j.internal.kernel.api.IndexReadSession
import org.neo4j.kernel.impl.query.QuerySubscriber
import org.neo4j.values.AnyValue
<<<<<<< HEAD
import org.neo4j.values.virtual.MapValue
import org.neo4j.cypher.internal.v3_6.util.ParameterNotFoundException

import scala.collection.mutable
=======
>>>>>>> 5e83bdfe

class QueryState(val query: QueryContext,
                 val resources: ExternalCSVResource,
                 val params: Array[AnyValue],
                 val cursors: ExpressionCursors,
                 val queryIndexes: Array[IndexReadSession],
                 val expressionVariables: Array[AnyValue],
                 val subscriber: QuerySubscriber,
                 val memoryTracker: QueryMemoryTracker,
                 val decorator: PipeDecorator = NullPipeDecorator,
                 val initialContext: Option[ExecutionContext] = None,
                 val cachedIn: SingleThreadedLRUCache[Any, InCheckContainer] = new SingleThreadedLRUCache(maxSize = 16),
                 val lenientCreateRelationship: Boolean = false,
                 val prePopulateResults: Boolean = false,
                 val input: InputDataStream = NoInput) extends AutoCloseable {

  private var _pathValueBuilder: PathValueBuilder = _
  private var _exFactory: ExecutionContextFactory = _

  def newExecutionContext(factory: ExecutionContextFactory): ExecutionContext = {
    initialContext match {
      case Some(init) => factory.copyWith(init)
      case None => factory.newExecutionContext()
    }
  }

  def clearPathValueBuilder: PathValueBuilder = {
    if (_pathValueBuilder == null) {
      _pathValueBuilder = new PathValueBuilder()
    }
    _pathValueBuilder.clear()
  }

  def getStatistics: QueryStatistics = query.getOptStatistics.getOrElse(QueryState.defaultStatistics)

  def withDecorator(decorator: PipeDecorator) =
    new QueryState(query, resources, params, cursors, queryIndexes, expressionVariables, subscriber, memoryTracker, decorator, initialContext,
                   cachedIn, lenientCreateRelationship, prePopulateResults, input)

  def withInitialContext(initialContext: ExecutionContext) =
    new QueryState(query, resources, params, cursors, queryIndexes, expressionVariables, subscriber, memoryTracker, decorator, Some(initialContext),
                   cachedIn, lenientCreateRelationship, prePopulateResults, input)

  /**
    * When running on the RHS of an Apply, this method will fill an execution context with argument data
    *
    * @param ctx ExecutionContext to fill with data
    */
  def copyArgumentStateTo(ctx: ExecutionContext, nLongs: Int, nRefs: Int): Unit = initialContext
    .foreach(initData => ctx.copyFrom(initData, nLongs, nRefs))

  def withQueryContext(query: QueryContext) =
    new QueryState(query, resources, params, cursors, queryIndexes, expressionVariables, subscriber, memoryTracker, decorator, initialContext,
                   cachedIn, lenientCreateRelationship, prePopulateResults, input)

  def setExecutionContextFactory(exFactory: ExecutionContextFactory): Unit = {
    _exFactory = exFactory
  }

  def executionContextFactory: ExecutionContextFactory = _exFactory

  override def close(): Unit = {
    cursors.close()
  }
}

object QueryState {

  val defaultStatistics = QueryStatistics()
}

trait ExecutionContextFactory {

  def newExecutionContext(): ExecutionContext

  def copyWith(init: ExecutionContext): ExecutionContext

  def copyWith(row: ExecutionContext, newEntries: Seq[(String, AnyValue)]): ExecutionContext

  def copyWith(row: ExecutionContext, key: String, value: AnyValue): ExecutionContext

  def copyWith(row: ExecutionContext, key1: String, value1: AnyValue, key2: String, value2: AnyValue): ExecutionContext

  def copyWith(row: ExecutionContext,
               key1: String, value1: AnyValue,
               key2: String, value2: AnyValue,
               key3: String, value3: AnyValue): ExecutionContext
}

case class CommunityExecutionContextFactory() extends ExecutionContextFactory {

  override def newExecutionContext(): ExecutionContext = ExecutionContext.empty

  // Not using polymorphism here, instead cast since the cost of being megamorhpic is too high
  override def copyWith(init: ExecutionContext): ExecutionContext = init match {
    case context: MapExecutionContext =>
      context.createClone()
    case _ =>
      init.createClone()
  }

  // Not using polymorphism here, instead cast since the cost of being megamorhpic is too high
  override def copyWith(row: ExecutionContext, newEntries: Seq[(String, AnyValue)]): ExecutionContext = row match {
    case context: MapExecutionContext =>
      context.copyWith(newEntries)
    case _ =>
      row.copyWith(newEntries)
  }

  // Not using polymorphism here, instead cast since the cost of being megamorhpic is too high
  override def copyWith(row: ExecutionContext, key: String, value: AnyValue): ExecutionContext = row match {
    case context: MapExecutionContext =>
      context.copyWith(key, value)
    case _ =>
      row.copyWith(key, value)
  }

  // Not using polymorphism here, instead cast since the cost of being megamorhpic is too high
  override def copyWith(row : ExecutionContext,
                        key1: String, value1: AnyValue,
                        key2: String, value2: AnyValue): ExecutionContext = row match {
    case context: MapExecutionContext =>
      context.copyWith(key1, value1, key2, value2)
    case _ =>
      row.copyWith(key1, value1, key2, value2)
    }

  // Not using polymorphism here, instead cast since the cost of being megamorhpic is too high
  override def copyWith(row : ExecutionContext,
                        key1: String, value1: AnyValue,
                        key2: String, value2: AnyValue,
                        key3: String, value3: AnyValue): ExecutionContext = row match {
    case context: MapExecutionContext =>
      context.copyWith(key1, value1, key2, value2, key3, value3)
    case _ =>
      row.copyWith(key1, value1, key2, value2, key3, value3)
  }
}<|MERGE_RESOLUTION|>--- conflicted
+++ resolved
@@ -25,13 +25,6 @@
 import org.neo4j.internal.kernel.api.IndexReadSession
 import org.neo4j.kernel.impl.query.QuerySubscriber
 import org.neo4j.values.AnyValue
-<<<<<<< HEAD
-import org.neo4j.values.virtual.MapValue
-import org.neo4j.cypher.internal.v3_6.util.ParameterNotFoundException
-
-import scala.collection.mutable
-=======
->>>>>>> 5e83bdfe
 
 class QueryState(val query: QueryContext,
                  val resources: ExternalCSVResource,
