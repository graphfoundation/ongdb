--- conflicted
+++ resolved
@@ -32,12 +32,7 @@
 import org.neo4j.cypher.internal.compiler.v2_3.pipes.matching.PatternNode
 import org.neo4j.cypher.internal.compiler.v2_3.spi._
 import org.neo4j.cypher.internal.frontend.v2_3.{SemanticDirection, Bound, EntityNotFoundException, FailedIndexException}
-<<<<<<< HEAD
 import org.neo4j.graphdb.RelationshipType._
-=======
-import org.neo4j.cypher.internal.spi.v2_3.TransactionBoundQueryContext.IndexSearchMonitor
-import org.neo4j.graphdb.DynamicRelationshipType._
->>>>>>> 1e83a20c
 import org.neo4j.graphdb._
 import org.neo4j.graphdb.traversal.{TraversalDescription, Evaluators}
 import org.neo4j.helpers.ThisShouldNotHappenError
@@ -49,7 +44,6 @@
 import org.neo4j.kernel.api.index.{IndexDescriptor, InternalIndexState}
 import org.neo4j.kernel.impl.api.KernelStatement
 import org.neo4j.kernel.impl.core.{RelationshipProxy, ThreadToStatementContextBridge}
-import org.neo4j.tooling.GlobalGraphOperations
 
 import scala.collection.JavaConverters._
 import scala.collection.{Iterator, mutable}
@@ -57,7 +51,7 @@
 final class TransactionBoundQueryContext(graph: GraphDatabaseAPI,
                                          var tx: Transaction,
                                          val isTopLevelTx: Boolean,
-                                         initialStatement: Statement)(implicit indexSearchMonitor: IndexSearchMonitor)
+                                         initialStatement: Statement)
   extends TransactionBoundTokenContext(initialStatement) with QueryContext {
 
   private var open = true
@@ -277,7 +271,7 @@
   def indexScan(index: IndexDescriptor) =
     mapToScalaENFXSafe(statement.readOperations().nodesGetFromIndexScan(index))(nodeOps.getById)
 
-  def lockingExactUniqueIndexSearch(index: IndexDescriptor, value: Any): Option[Node] = {
+  def uniqueIndexSeek(index: IndexDescriptor, value: Any): Option[Node] = {
     val nodeId: Long = statement.readOperations().nodeGetFromUniqueIndexSeek(index, value)
     if (StatementConstants.NO_SUCH_NODE == nodeId) None else Some(nodeOps.getById(nodeId))
   }
@@ -516,7 +510,6 @@
     }
     traversalDescription.traverse(realNode).iterator().asScala
   }
-<<<<<<< HEAD
 
   def nodeCountByCountStore(labelId: Int): Long = {
     statement.readOperations().countsForNode(labelId)
@@ -526,14 +519,4 @@
     statement.readOperations().countsForRelationship(startLabelId, typeId, endLabelId)
   }
 
-=======
-}
-
-object TransactionBoundQueryContext {
-  trait IndexSearchMonitor {
-    def exactIndexSearch(index: IndexDescriptor, value: Any): Unit
-
-    def lockingIndexSearch(index: IndexDescriptor, value: Any): Unit
-  }
->>>>>>> 1e83a20c
 }