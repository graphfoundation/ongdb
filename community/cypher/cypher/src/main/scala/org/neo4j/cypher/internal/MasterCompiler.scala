--- conflicted
+++ resolved
@@ -21,27 +21,16 @@
 
 import java.time.Clock
 
-<<<<<<< HEAD
-import org.neo4j.cypher.internal.compatibility.v3_6.runtime.helpers.InternalWrapping.asKernelNotification
-import org.neo4j.cypher.internal.compiler.v3_6.{StatsDivergenceCalculator, _}
-import org.neo4j.cypher.{InvalidArgumentException, _}
-=======
 import org.neo4j.cypher._
 import org.neo4j.cypher.internal.NotificationWrapping.asKernelNotification
 import org.neo4j.cypher.internal.compiler.{DeprecatedCompiledRuntimeNotification, StatsDivergenceCalculator}
 import org.neo4j.cypher.internal.v4_0.frontend.phases.{CompilationPhaseTracer, RecordingNotificationLogger}
->>>>>>> 5e83bdfe
 import org.neo4j.graphdb.Notification
 import org.neo4j.kernel.GraphDatabaseQueryService
 import org.neo4j.kernel.impl.query.TransactionalContext
 import org.neo4j.logging.LogProvider
 import org.neo4j.monitoring.{Monitors => KernelMonitors}
 import org.neo4j.values.virtual.MapValue
-<<<<<<< HEAD
-import org.neo4j.cypher.internal.v3_6.frontend.phases.{CompilationPhaseTracer, RecordingNotificationLogger}
-import org.neo4j.cypher.internal.v3_6.util.{DeprecatedStartNotification, InternalNotification, SyntaxException => InternalSyntaxException}
-=======
->>>>>>> 5e83bdfe
 
 object MasterCompiler {
   val DEFAULT_QUERY_CACHE_SIZE: Int = 128
@@ -87,74 +76,7 @@
 
     def notificationsSoFar(): Set[Notification] = logger.notifications.map(asKernelNotification(None))
 
-<<<<<<< HEAD
-    val supportedRuntimes3_1 = Seq(CypherRuntimeOption.interpreted, CypherRuntimeOption.default)
-    val inputPosition = preParsedQuery.offset
-
-    def assertSupportedRuntime(ex: InternalSyntaxException, runtime: CypherRuntimeOption): Unit = {
-      if (!supportedRuntimes3_1.contains(runtime)) {
-        if (config.useErrorsOverWarnings) {
-          throw new InvalidArgumentException("The given query is not currently supported in the selected runtime")
-        } else {
-          logger.log(RuntimeUnsupportedNotification)
-        }
-      }
-    }
-
-    /**
-      * Compile query or recursively fallback to 3.1 in some cases.
-      *
-      * @param preParsedQuery the query to compile
-      * @return the compiled query
-      */
-    def innerCompile(preParsedQuery: PreParsedQuery, params: MapValue): ExecutableQuery = {
-
-      if ((preParsedQuery.version == CypherVersion.v3_4 || preParsedQuery.version == CypherVersion.v3_6) && preParsedQuery.planner == CypherPlannerOption.rule) {
-        logger.log(RulePlannerUnavailableFallbackNotification)
-        innerCompile(preParsedQuery.copy(version = CypherVersion.v3_1), params)
-
-      } else if (preParsedQuery.version == CypherVersion.v3_6) {
-        val compiler3_5 = compilerLibrary.selectCompiler(preParsedQuery.version,
-                                                         preParsedQuery.planner,
-                                                         preParsedQuery.runtime,
-                                                         preParsedQuery.updateStrategy)
-
-        try {
-          compiler3_5.compile(preParsedQuery, tracer, notificationsSoFar(), transactionalContext, params)
-        } catch {
-          case ex: SyntaxException if ex.getMessage.startsWith("CREATE UNIQUE") =>
-            val ex3_5 = ex.getCause.asInstanceOf[InternalSyntaxException]
-            logger.log(CreateUniqueUnavailableFallback(ex3_5.pos.get))
-            logger.log(CreateUniqueDeprecated(ex3_5.pos.get))
-            assertSupportedRuntime(ex3_5, preParsedQuery.runtime)
-            innerCompile(preParsedQuery.copy(version = CypherVersion.v3_1, runtime = CypherRuntimeOption.interpreted), params)
-
-          case ex: SyntaxException if ex.getMessage.startsWith("START is deprecated") =>
-            val ex3_5 = ex.getCause.asInstanceOf[InternalSyntaxException]
-            logger.log(StartUnavailableFallback)
-            logger.log(DeprecatedStartNotification(inputPosition, ex.getMessage))
-            assertSupportedRuntime(ex3_5, preParsedQuery.runtime)
-            innerCompile(preParsedQuery.copy(version = CypherVersion.v3_1, runtime = CypherRuntimeOption.interpreted), params)
-        }
-
-      } else {
-
-        val compiler = compilerLibrary.selectCompiler(preParsedQuery.version,
-                                                      preParsedQuery.planner,
-                                                      preParsedQuery.runtime,
-                                                      preParsedQuery.updateStrategy)
-
-        compiler.compile(preParsedQuery, tracer, notificationsSoFar(), transactionalContext, params)
-      }
-    }
-
-    if (preParsedQuery.planner == CypherPlannerOption.rule)
-      logger.log(DeprecatedRulePlannerNotification)
-
-    if (preParsedQuery.runtime == CypherRuntimeOption.compiled)
-=======
     if (query.options.runtime == CypherRuntimeOption.compiled)
->>>>>>> 5e83bdfe
       logger.log(DeprecatedCompiledRuntimeNotification)
 
     // Do the compilation
