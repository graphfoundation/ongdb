/*
 * Copyright (c) 2002-2015 "Neo Technology,"
 * Network Engine for Objects in Lund AB [http://neotechnology.com]
 *
 * This file is part of Neo4j.
 *
 * Neo4j is free software: you can redistribute it and/or modify
 * it under the terms of the GNU General Public License as published by
 * the Free Software Foundation, either version 3 of the License, or
 * (at your option) any later version.
 *
 * This program is distributed in the hope that it will be useful,
 * but WITHOUT ANY WARRANTY; without even the implied warranty of
 * MERCHANTABILITY or FITNESS FOR A PARTICULAR PURPOSE.  See the
 * GNU General Public License for more details.
 *
 * You should have received a copy of the GNU General Public License
 * along with this program.  If not, see <http://www.gnu.org/licenses/>.
 */
package org.neo4j.cypher.internal

import org.neo4j.cypher.CypherVersion._
import org.neo4j.cypher.internal.compatibility._
import org.neo4j.cypher.internal.compiler.v2_3._
import org.neo4j.cypher.internal.frontend.v2_3.InputPosition
import org.neo4j.cypher.{InvalidArgumentException, SyntaxException, _}
import org.neo4j.graphdb.GraphDatabaseService
import org.neo4j.graphdb.factory.GraphDatabaseSettings
import org.neo4j.helpers.Clock
import org.neo4j.kernel.api.KernelAPI
import org.neo4j.kernel.impl.factory.GraphDatabaseFacade
import org.neo4j.kernel.monitoring.{Monitors => KernelMonitors}
import org.neo4j.logging.{Log, LogProvider}

object CypherCompiler {
  val DEFAULT_QUERY_CACHE_SIZE: Int = 128
  val DEFAULT_QUERY_PLAN_TTL: Long = 1000 // 1 second
  val CLOCK = Clock.SYSTEM_CLOCK
<<<<<<< HEAD
  val DEFAULT_STATISTICS_DIVERGENCE_THRESHOLD = 0.1
  val DEFAULT_NON_INDEXED_LABEL_WARNING_THRESHOLD = 10000
=======
  val DEFAULT_STATISTICS_DIVERGENCE_THRESHOLD = 0.5
>>>>>>> f8746d52
}

case class PreParsedQuery(statement: String, rawStatement: String, version: CypherVersion,
                          executionMode: CypherExecutionMode, planner: CypherPlanner, runtime: CypherRuntime,
                          notificationLogger: InternalNotificationLogger)
                         (val offset: InputPosition) {
  val statementWithVersionAndPlanner = {
    val plannerInfo = planner match {
      case CypherPlanner.default => ""
      case _ => s" planner=${planner.name}"
    }
    val runtimeInfo = runtime match {
      case CypherRuntime.default => ""
      case _ => s" runtime=${runtime.name}"
    }
    s"CYPHER ${version.name}$plannerInfo$runtimeInfo $statement"
  }
}

class CypherCompiler(graph: GraphDatabaseService,
                     kernelAPI: KernelAPI,
                     kernelMonitors: KernelMonitors,
                     configuredVersion: CypherVersion,
                     configuredPlanner: CypherPlanner,
                     configuredRuntime: CypherRuntime,
                     useErrorsOverWarnings: Boolean,
                     logProvider: LogProvider) {
  import org.neo4j.cypher.internal.CypherCompiler._

  private val log: Log = logProvider.getLog(getClass)

  private val config = CypherCompilerConfiguration(
    queryCacheSize = getQueryCacheSize,
    statsDivergenceThreshold = getStatisticsDivergenceThreshold,
    queryPlanTTL = getMinimumTimeBeforeReplanning,
    useErrorsOverWarnings = useErrorsOverWarnings,
    nonIndexedLabelWarningThreshold = getNonIndexedLabelWarningThreshold
  )

  private val factory = new PlannerFactory(graph, kernelAPI, kernelMonitors, log, config)
  private val planners: PlannerCache = new PlannerCache(factory)

  private final val VERSIONS_WITH_FIXED_PLANNER: Set[CypherVersion] = Set(v1_9)
  private final val VERSIONS_WITH_FIXED_RUNTIME: Set[CypherVersion] = Set(v1_9, v2_2)

  private final val ILLEGAL_PLANNER_RUNTIME_COMBINATIONS: Set[(CypherPlanner, CypherRuntime)] = Set((CypherPlanner.rule, CypherRuntime.compiled))

  @throws(classOf[SyntaxException])
  def preParseQuery(queryText: String): PreParsedQuery = {
    val logger = new RecordingNotificationLogger
    val preParsedStatement = CypherPreParser(queryText)
    val CypherStatementWithOptions(statement, offset, version, planner, runtime, mode, notifications) = CypherStatementWithOptions(
      preParsedStatement)
    notifications.foreach( logger += _ )

    val cypherVersion = version.getOrElse(configuredVersion)
    val pickedExecutionMode = mode.getOrElse(CypherExecutionMode.default)

    val pickedPlanner = pick(planner, CypherPlanner, if (cypherVersion == configuredVersion) Some(configuredPlanner) else None)
    val pickedRuntime = pick(runtime, CypherRuntime, if (cypherVersion == configuredVersion) Some(configuredRuntime) else None)

    assertValidOptions(CypherStatementWithOptions(preParsedStatement), cypherVersion, pickedExecutionMode, pickedPlanner, pickedRuntime)

    PreParsedQuery(statement, queryText, cypherVersion, pickedExecutionMode, pickedPlanner, pickedRuntime, logger)(offset)
  }

  private def pick[O <: CypherOption](candidate: Option[O], companion: CypherOptionCompanion[O], configured: Option[O]): O = {
    val specified = candidate.getOrElse(companion.default)
    if (specified == companion.default) configured.getOrElse(specified) else specified
  }

  private def assertValidOptions(statementWithOption: CypherStatementWithOptions,
                                 cypherVersion: CypherVersion, executionMode: CypherExecutionMode,
                                 planner: CypherPlanner, runtime: CypherRuntime) {
    if (VERSIONS_WITH_FIXED_PLANNER(cypherVersion)) {
      if (statementWithOption.planner.nonEmpty)
        throw new InvalidArgumentException("PLANNER not supported in versions older than Neo4j v2.2")

      if (executionMode == CypherExecutionMode.explain)
        throw new InvalidArgumentException("EXPLAIN not supported in versions older than Neo4j v2.2")
    }

    if (VERSIONS_WITH_FIXED_RUNTIME(cypherVersion) && statementWithOption.runtime.nonEmpty)
      throw new InvalidArgumentException("RUNTIME not supported in versions older than Neo4j v2.3")

    if (ILLEGAL_PLANNER_RUNTIME_COMBINATIONS((planner, runtime)))
      throw new InvalidArgumentException(s"Unsupported PLANNER - RUNTIME combination: ${planner.name} - ${runtime.name}")
  }

  @throws(classOf[SyntaxException])
  def parseQuery(preParsedQuery: PreParsedQuery, tracer: CompilationPhaseTracer): ParsedQuery = {
    val planner = preParsedQuery.planner
    val runtime = preParsedQuery.runtime
    preParsedQuery.version match {
      case CypherVersion.v2_3 => planners(PlannerSpec_v2_3(planner, runtime)).produceParsedQuery(preParsedQuery, tracer)
      case CypherVersion.v2_2 => planners(PlannerSpec_v2_2(planner)).produceParsedQuery(preParsedQuery, tracer)
      case CypherVersion.v1_9 => planners(PlannerSpec_v1_9).parseQuery(preParsedQuery.statement)
    }
  }

  private def getQueryCacheSize : Int =
    optGraphAs[GraphDatabaseFacade]
      .andThen(_.platformModule.config.get(GraphDatabaseSettings.query_cache_size).intValue())
      .applyOrElse(graph, (_: GraphDatabaseService) => DEFAULT_QUERY_CACHE_SIZE)


  private def getStatisticsDivergenceThreshold : Double =
    optGraphAs[GraphDatabaseFacade]
      .andThen(_.platformModule.config.get(GraphDatabaseSettings.query_statistics_divergence_threshold).doubleValue())
      .applyOrElse(graph, (_: GraphDatabaseService) => DEFAULT_STATISTICS_DIVERGENCE_THRESHOLD)

  private def getNonIndexedLabelWarningThreshold: Long =
    optGraphAs[GraphDatabaseFacade]
      .andThen(_.platformModule.config.get(GraphDatabaseSettings.query_non_indexed_label_warning_threshold).longValue())
      .applyOrElse(graph, (_: GraphDatabaseService) => DEFAULT_NON_INDEXED_LABEL_WARNING_THRESHOLD)

  private def getMinimumTimeBeforeReplanning: Long = {
    optGraphAs[GraphDatabaseFacade]
      .andThen(_.platformModule.config.get(GraphDatabaseSettings.cypher_min_replan_interval).longValue())
      .applyOrElse(graph, (_: GraphDatabaseService) => DEFAULT_QUERY_PLAN_TTL)
  }


  private def optGraphAs[T <: GraphDatabaseService : Manifest]: PartialFunction[GraphDatabaseService, T] = {
    case (db: T) => db
  }
}<|MERGE_RESOLUTION|>--- conflicted
+++ resolved
@@ -36,12 +36,8 @@
   val DEFAULT_QUERY_CACHE_SIZE: Int = 128
   val DEFAULT_QUERY_PLAN_TTL: Long = 1000 // 1 second
   val CLOCK = Clock.SYSTEM_CLOCK
-<<<<<<< HEAD
-  val DEFAULT_STATISTICS_DIVERGENCE_THRESHOLD = 0.1
+  val DEFAULT_STATISTICS_DIVERGENCE_THRESHOLD = 0.5
   val DEFAULT_NON_INDEXED_LABEL_WARNING_THRESHOLD = 10000
-=======
-  val DEFAULT_STATISTICS_DIVERGENCE_THRESHOLD = 0.5
->>>>>>> f8746d52
 }
 
 case class PreParsedQuery(statement: String, rawStatement: String, version: CypherVersion,
