/*
 * Copyright (c) 2002-2020 "Neo4j,"
 * Neo4j Sweden AB [http://neo4j.com]
 *
 * This file is part of Neo4j.
 *
 * Neo4j is free software: you can redistribute it and/or modify
 * it under the terms of the GNU General Public License as published by
 * the Free Software Foundation, either version 3 of the License, or
 * (at your option) any later version.
 *
 * This program is distributed in the hope that it will be useful,
 * but WITHOUT ANY WARRANTY; without even the implied warranty of
 * MERCHANTABILITY or FITNESS FOR A PARTICULAR PURPOSE.  See the
 * GNU General Public License for more details.
 *
 * You should have received a copy of the GNU General Public License
 * along with this program.  If not, see <http://www.gnu.org/licenses/>.
 */
package org.neo4j.cypher.internal

import java.time.Clock
import java.{lang, util}

import org.neo4j.cypher.CypherExecutionMode
import org.neo4j.cypher.internal.ExecutionEngine.{JitCompilation, NEVER_COMPILE, QueryCompilation}
import org.neo4j.cypher.internal.QueryCache.ParameterTypeMap
import org.neo4j.cypher.internal.planning.CypherCacheMonitor
import org.neo4j.cypher.internal.runtime.{InputDataStream, NoInput}
import org.neo4j.cypher.internal.tracing.CompilationTracer
import org.neo4j.cypher.internal.tracing.CompilationTracer.QueryCompilationEvent
import org.neo4j.cypher.internal.v4_0.expressions.functions.FunctionInfo
import org.neo4j.exceptions.ParameterNotFoundException
import org.neo4j.internal.helpers.collection.Pair
import org.neo4j.internal.kernel.api.security.AccessMode
import org.neo4j.kernel.GraphDatabaseQueryService
<<<<<<< HEAD
import org.neo4j.kernel.impl.query.{QueryExecutionMonitor, TransactionalContext}
import org.neo4j.kernel.monitoring.Monitors
=======
import org.neo4j.kernel.impl.query.{FunctionInformation, QueryExecution, QueryExecutionMonitor, QuerySubscriber, TransactionalContext}
>>>>>>> 5e83bdfe
import org.neo4j.logging.LogProvider
import org.neo4j.monitoring.Monitors
import org.neo4j.values.virtual.MapValue

import scala.collection.JavaConverters._

trait StringCacheMonitor extends CypherCacheMonitor[Pair[String, ParameterTypeMap]]

/**
  * This class constructs and initializes both the cypher compilers and runtimes, which are very expensive
  * operation. Please make sure this will be constructed only once and properly reused.
  */
class ExecutionEngine(val queryService: GraphDatabaseQueryService,
                      val kernelMonitors: Monitors,
                      val tracer: CompilationTracer,
                      val cacheTracer: CacheTracer[Pair[String, ParameterTypeMap]],
                      val config: CypherConfiguration,
                      val compilerLibrary: CompilerLibrary,
                      val logProvider: LogProvider,
                      val clock: Clock = Clock.systemUTC() ) {

  require(queryService != null, "Can't work with a null graph database")

  // HELPER OBJECTS
  private val queryExecutionMonitor = kernelMonitors.newMonitor(classOf[QueryExecutionMonitor])

  private val preParser = new PreParser(config.version,
    config.planner,
    config.runtime,
    config.expressionEngineOption,
    config.operatorEngine,
    config.interpretedPipesFallback,
    config.queryCacheSize)
  private val lastCommittedTxIdProvider = LastCommittedTxIdProvider(queryService)
  private def planReusabilitiy(executableQuery: ExecutableQuery,
                               transactionalContext: TransactionalContext): ReusabilityState =
    executableQuery.reusabilityState(lastCommittedTxIdProvider, transactionalContext)

  // Log on stale query discard from query cache
  private val log = logProvider.getLog( getClass )
  kernelMonitors.addMonitorListener( new StringCacheMonitor {
    override def cacheDiscard(ignored: Pair[String, ParameterTypeMap], query: String, secondsSinceReplan: Int) {
      log.info(s"Discarded stale query from the query cache after $secondsSinceReplan seconds: $query")
    }
  })

  private val planStalenessCaller =
    new PlanStalenessCaller[ExecutableQuery](clock,
                                             config.statsDivergenceCalculator,
                                             lastCommittedTxIdProvider,
                                             planReusabilitiy)

  private val toStringCacheTracer: CacheTracer[Pair[AnyRef, ParameterTypeMap]] = new CacheTracer[Pair[AnyRef, ParameterTypeMap]] {
    private def str(p: Pair[AnyRef, ParameterTypeMap]): Pair[String, ParameterTypeMap] =
      Pair.of(p.first().toString, p.other())

    override def queryCacheHit(queryKey: Pair[AnyRef, ParameterTypeMap], metaData: String): Unit =
      cacheTracer.queryCacheHit(str(queryKey), metaData)

    override def queryCacheMiss(queryKey: Pair[AnyRef, ParameterTypeMap], metaData: String): Unit =
      cacheTracer.queryCacheMiss(str(queryKey), metaData)

    override def queryCacheRecompile(queryKey: Pair[AnyRef, ParameterTypeMap], metaData: String): Unit =
      cacheTracer.queryCacheRecompile(str(queryKey), metaData)

    override def queryCacheStale(queryKey: Pair[AnyRef, ParameterTypeMap], secondsSincePlan: Int, metaData: String): Unit =
      cacheTracer.queryCacheStale(str(queryKey), secondsSincePlan, metaData)

    override def queryCacheFlush(sizeOfCacheBeforeFlush: Long): Unit =
      cacheTracer.queryCacheFlush(sizeOfCacheBeforeFlush)
  }

  private val queryCache: QueryCache[AnyRef, Pair[AnyRef, ParameterTypeMap], ExecutableQuery] =
    new QueryCache[AnyRef, Pair[AnyRef, ParameterTypeMap], ExecutableQuery](config.queryCacheSize, planStalenessCaller, toStringCacheTracer)

  private val masterCompiler: MasterCompiler = new MasterCompiler(config, compilerLibrary)

  private val schemaHelper = new SchemaHelper(queryCache)

  // ACTUAL FUNCTIONALITY

  /**
    * Executes query returns a `QueryExecution` that can be used to control demand to the provided `QuerySubscriber`.
    * This method assumes this is the only query running within the transaction, and therefor will register transaction closing
    * with the TaskCloser
    *
    * @param query the query to execute
    * @param params the parameters of the query
    * @param context the transactional context in which to run the query
    * @param profile if `true` run with profiling enabled
    * @param prePopulate if `true` pre populate all results
    * @param subscriber the subscriber where results will be streamed
    * @return a `QueryExecution` that controls the demand to the subscriber
    */
  def execute(query: String,
              params: MapValue,
              context: TransactionalContext,
              profile: Boolean,
              prePopulate: Boolean,
              subscriber: QuerySubscriber): QueryExecution = {
    queryExecutionMonitor.start( context.executingQuery() )
    executeSubQuery(query, params, context, isOutermostQuery = true, profile, prePopulate, subscriber)
  }

  /**
    * Executes query returns a `QueryExecution` that can be used to control demand to the provided `QuerySubscriber`
    * Note. This method will monitor the query start after it has been parsed. The caller is responsible for monitoring any query failing before this point.
    *
    * @param query       the query to execute
    * @param params      the parameters of the query
    * @param context     the context in which to run the query
    * @param prePopulate if `true` pre populate all results
    * @param subscriber  the subscriber where results will be streamed
    * @return a `QueryExecution` that controls the demand to the subscriber
    */
  def execute(query: FullyParsedQuery,
              params: MapValue,
              context: TransactionalContext,
              prePopulate: Boolean,
              input: InputDataStream,
              subscriber: QuerySubscriber): QueryExecution = {
    queryExecutionMonitor.start( context.executingQuery() )
    val queryTracer = tracer.compileQuery(query.description)
    closing(context, queryTracer) {
      doExecute(query, params, context, isOutermostQuery = true, prePopulate, input, queryTracer, subscriber)
    }
  }

  /**
    * Executes query returns a `QueryExecution` that can be used to control demand to the provided `QuerySubscriber`.
    * This method assumes the query is running as one of many queries within a single transaction and therefor needs
    * to be told using the shouldCloseTransaction field if the TaskCloser needs to have a transaction close registered.
    *
    * @param query the query to execute
    * @param params the parameters of the query
    * @param context the transactional context in which to run the query
    * @param isOutermostQuery provide `true` if this is the outer-most query and should close the transaction when finished or error
    * @param profile if `true` run with profiling enabled
    * @param prePopulate if `true` pre populate all results
    * @param subscriber the subscriber where results will be streamed
    * @return a `QueryExecution` that controls the demand to the subscriber
    */
  def executeSubQuery(query: String,
                      params: MapValue,
                      context: TransactionalContext,
                      isOutermostQuery: Boolean,
                      profile: Boolean,
                      prePopulate: Boolean,
                      subscriber: QuerySubscriber): QueryExecution = {
    val queryTracer = tracer.compileQuery(query)
<<<<<<< HEAD

    def parseAndCompile: (ExecutableQuery, PreParsedQuery, MapValue) = {
      try {
        val preParsedQuery = preParser.preParseQuery(query, profile)
        val executableQuery = getOrCompile(context, preParsedQuery, queryTracer, params)
        if (preParsedQuery.executionMode.name != "explain") {
          checkParameters(executableQuery.paramNames, params, executableQuery.extractedParams)
        }
        val combinedParams = params.updatedWith(executableQuery.extractedParams)
        context.executingQuery().compilationCompleted(executableQuery.compilerInfo, supplier(executableQuery.planDescription()))

        (executableQuery, preParsedQuery, combinedParams)

      } catch {
        case up: Throwable =>
          // log failures in query compilation, the execute method that comes next handles itself
          queryExecutionMonitor.endFailure(context.executingQuery(), up.getMessage)
          throw up
      }
    }

    try {
      val (executableQuery, preParsedQuery, combinedParams) = parseAndCompile
      executableQuery.execute(context, preParsedQuery, combinedParams)
    } catch {
=======
    closing(context, queryTracer) {
      val preParsedQuery = preParser.preParseQuery(query, profile)
      doExecute(preParsedQuery, params, context, isOutermostQuery, prePopulate, NoInput, queryTracer, subscriber)
    }
  }

  private def closing[T](context: TransactionalContext, traceEvent: QueryCompilationEvent)(code: => T): T =
    try code catch {
>>>>>>> 5e83bdfe
      case t: Throwable =>
        context.rollback()
        throw t
    } finally traceEvent.close()

  private def doExecute(query: InputQuery,
                        params: MapValue,
                        context: TransactionalContext,
                        isOutermostQuery: Boolean,
                        prePopulate: Boolean,
                        input: InputDataStream,
                        tracer: QueryCompilationEvent,
                        subscriber: QuerySubscriber): QueryExecution = {

    def parseAndCompile: (ExecutableQuery, MapValue) = {
      try {
        val executableQuery = getOrCompile(context, query, tracer, params)
        if (query.options.executionMode.name != "explain") {
          checkParameters(executableQuery.paramNames, params, executableQuery.extractedParams)
        }
        val combinedParams = params.updatedWith(executableQuery.extractedParams)

        if (isOutermostQuery)
          context.executingQuery().onCompilationCompleted(executableQuery.compilerInfo, executableQuery.queryType, () => executableQuery.planDescription())

        (executableQuery, combinedParams)
      } catch {
        case up: Throwable =>
          // log failures in query compilation, the execute method that comes next handles itself
          queryExecutionMonitor.endFailure(context.executingQuery(), up.getMessage)
          throw up
      }
    }
    val (executableQuery, combinedParams) = parseAndCompile
    executableQuery.execute(context, isOutermostQuery, query.options, combinedParams, prePopulate, input, subscriber)
  }

  /*
   * Return the primary and secondary compile to be used
   *
   * The primary compiler is the main compiler and the secondary compiler is used for compiling expressions for hot queries.
   */
  private def compilers(inputQuery: InputQuery,
                        tracer: QueryCompilationEvent,
                        transactionalContext: TransactionalContext,
                        params: MapValue): (QueryCompilation, JitCompilation) = {

    val compiledExpressionCompiler = () => masterCompiler.compile(inputQuery.withRecompilationLimitReached,
                                                                  tracer, transactionalContext, params)
    val interpretedExpressionCompiler = () => masterCompiler.compile(inputQuery, tracer, transactionalContext, params)
    //check if we need to jit compiling of queries
    if (inputQuery.options.compileWhenHot && config.recompilationLimit > 0) {
      //compile if hot enough
      (interpretedExpressionCompiler, count => if (count >= config.recompilationLimit) Some(compiledExpressionCompiler()) else None)
    } else if (inputQuery.options.compileWhenHot) {
      //We have recompilationLimit == 0, go to compiled directly
      (compiledExpressionCompiler, NEVER_COMPILE)
    } else {
      //In the other cases we have no recompilation step
     (interpretedExpressionCompiler, NEVER_COMPILE)
    }
  }

  private def getOrCompile(context: TransactionalContext,
                           inputQuery: InputQuery,
                           tracer: QueryCompilationEvent,
                           params: MapValue
                          ): ExecutableQuery = {
    val cacheKey = Pair.of(inputQuery.cacheKey, QueryCache.extractParameterTypeMap(params))

    // create transaction and query context
    val tc = context.getOrBeginNewIfClosed()
    val compilerAuthorization = tc.restrictCurrentTransaction(tc.securityContext.withMode(AccessMode.Static.READ))

    try {
      var n = 0
      while (n < ExecutionEngine.PLAN_BUILDING_TRIES) {

        val schemaToken = schemaHelper.readSchemaToken(tc)
        val (primaryCompiler, secondaryCompiler) = compilers(inputQuery, tracer, tc, params)
        val cacheLookup = queryCache.computeIfAbsentOrStale(cacheKey,
                                                            tc,
                                                            primaryCompiler,
                                                            secondaryCompiler,
                                                            inputQuery.description)
        val executableQuery = cacheLookup.executableQuery

        if (schemaHelper.lockLabels(schemaToken, executableQuery, inputQuery.options.version, tc)) {
          return executableQuery
        }

        // if the schema has changed while taking all locks we need to try again.
        n += 1
      }
    } finally {
      compilerAuthorization.close()
    }

    throw new IllegalStateException("Could not compile query due to insanely frequent schema changes")
  }

  def clearQueryCaches(): Long =
    List(masterCompiler.clearCaches(), queryCache.clear(), preParser.clearCache()).max

  /**
   * @return { @code true} if the query is a PERIODIC COMMIT query and not an EXPLAIN query
   */
  def isPeriodicCommit(query: String): Boolean = {
    val preParsedQuery = preParser.preParseQuery(query)
    preParsedQuery.options.executionMode != CypherExecutionMode.explain && preParsedQuery.options.isPeriodicCommit
  }

  def getCypherFunctions: util.List[FunctionInformation] = {
    val informations: Seq[FunctionInformation] = org.neo4j.cypher.internal.v4_0.expressions.functions.Function.functionInfo.map(FunctionWithInformation)
    informations.asJava
  }

  // HELPERS

  @throws(classOf[ParameterNotFoundException])
  private def checkParameters(queryParams: Array[String], givenParams: MapValue, extractedParams: MapValue) {
    var i = 0
    while (i < queryParams.length) {
      val key = queryParams(i)
      if (!(givenParams.containsKey(key) || extractedParams.containsKey(key))) {
        val missingKeys = queryParams.filter(key => !(givenParams.containsKey(key) || extractedParams.containsKey(key))).distinct
        throw new ParameterNotFoundException("Expected parameter(s): " + missingKeys.mkString(", "))
      }
      i += 1
    }
  }
}

case class FunctionWithInformation(f: FunctionInfo) extends FunctionInformation {

  override def getFunctionName: String = f.getFunctionName

  override def getDescription: String = f.getDescription

  override def getSignature: String = f.getSignature

  override def isAggregationFunction: lang.Boolean = f.isAggregationFunction
}

object ExecutionEngine {
  val PLAN_BUILDING_TRIES: Int = 20
  type QueryCompilation = () => ExecutableQuery
  type JitCompilation = Int => Option[ExecutableQuery]

  private val NEVER_COMPILE: JitCompilation = _ => None
}<|MERGE_RESOLUTION|>--- conflicted
+++ resolved
@@ -34,12 +34,7 @@
 import org.neo4j.internal.helpers.collection.Pair
 import org.neo4j.internal.kernel.api.security.AccessMode
 import org.neo4j.kernel.GraphDatabaseQueryService
-<<<<<<< HEAD
-import org.neo4j.kernel.impl.query.{QueryExecutionMonitor, TransactionalContext}
-import org.neo4j.kernel.monitoring.Monitors
-=======
 import org.neo4j.kernel.impl.query.{FunctionInformation, QueryExecution, QueryExecutionMonitor, QuerySubscriber, TransactionalContext}
->>>>>>> 5e83bdfe
 import org.neo4j.logging.LogProvider
 import org.neo4j.monitoring.Monitors
 import org.neo4j.values.virtual.MapValue
@@ -190,33 +185,6 @@
                       prePopulate: Boolean,
                       subscriber: QuerySubscriber): QueryExecution = {
     val queryTracer = tracer.compileQuery(query)
-<<<<<<< HEAD
-
-    def parseAndCompile: (ExecutableQuery, PreParsedQuery, MapValue) = {
-      try {
-        val preParsedQuery = preParser.preParseQuery(query, profile)
-        val executableQuery = getOrCompile(context, preParsedQuery, queryTracer, params)
-        if (preParsedQuery.executionMode.name != "explain") {
-          checkParameters(executableQuery.paramNames, params, executableQuery.extractedParams)
-        }
-        val combinedParams = params.updatedWith(executableQuery.extractedParams)
-        context.executingQuery().compilationCompleted(executableQuery.compilerInfo, supplier(executableQuery.planDescription()))
-
-        (executableQuery, preParsedQuery, combinedParams)
-
-      } catch {
-        case up: Throwable =>
-          // log failures in query compilation, the execute method that comes next handles itself
-          queryExecutionMonitor.endFailure(context.executingQuery(), up.getMessage)
-          throw up
-      }
-    }
-
-    try {
-      val (executableQuery, preParsedQuery, combinedParams) = parseAndCompile
-      executableQuery.execute(context, preParsedQuery, combinedParams)
-    } catch {
-=======
     closing(context, queryTracer) {
       val preParsedQuery = preParser.preParseQuery(query, profile)
       doExecute(preParsedQuery, params, context, isOutermostQuery, prePopulate, NoInput, queryTracer, subscriber)
@@ -225,7 +193,6 @@
 
   private def closing[T](context: TransactionalContext, traceEvent: QueryCompilationEvent)(code: => T): T =
     try code catch {
->>>>>>> 5e83bdfe
       case t: Throwable =>
         context.rollback()
         throw t
