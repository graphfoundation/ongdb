--- conflicted
+++ resolved
@@ -1,30 +1,25 @@
-<?xml version="1.0" encoding="UTF-8"?>
+<?xml version="1.0"?>
 <project xmlns="http://maven.apache.org/POM/4.0.0" xmlns:xsi="http://www.w3.org/2001/XMLSchema-instance"
          xsi:schemaLocation="http://maven.apache.org/POM/4.0.0 http://maven.apache.org/maven-v4_0_0.xsd">
     <parent>
-        <groupId>org.graphfoundation.ongdb</groupId>
+        <groupId>org.neo4j</groupId>
         <artifactId>cypher-parent</artifactId>
         <version>4.0.4-SNAPSHOT</version>
         <relativePath>../</relativePath>
     </parent>
 
     <modelVersion>4.0.0</modelVersion>
-    <artifactId>ongdb-cypher-expression-evaluator</artifactId>
+    <artifactId>neo4j-cypher-expression-evaluator</artifactId>
     <packaging>jar</packaging>
-<<<<<<< HEAD
-    <version>4.0.4-SNAPSHOT</version>
-    <name>ONgDB - Cypher Expression Evaluator</name>
-=======
     <name>Neo4j - Cypher Expression Evaluator</name>
->>>>>>> 5e83bdfe
 
     <description>Cypher Expression Evaluator</description>
-    <url>https://ongdb.graphfoundation.org/${project.artifactId}/${project.version}</url>
+    <url>http://components.neo4j.org/${project.artifactId}/${project.version}</url>
 
     <scm>
-        <connection>scm:git:git://github.com/graphfoundation/ongdb.git</connection>
-        <developerConnection>scm:git:git@github.com:graphfoundation/ongdb.git</developerConnection>
-        <url>https://github.com/graphfoundation/ongdb</url>
+        <connection>scm:git:git://github.com/neo4j/neo4j.git</connection>
+        <developerConnection>scm:git:git@github.com:neo4j/neo4j.git</developerConnection>
+        <url>https://github.com/neo4j/neo4j</url>
     </scm>
 
     <properties>
@@ -58,53 +53,38 @@
 
         <!-- neo4j -->
         <dependency>
-            <groupId>org.graphfoundation.ongdb</groupId>
-            <artifactId>ongdb-values</artifactId>
+            <groupId>org.neo4j</groupId>
+            <artifactId>neo4j-values</artifactId>
             <version>${project.version}</version>
         </dependency>
 
         <dependency>
-<<<<<<< HEAD
-            <groupId>org.graphfoundation.ongdb</groupId>
-            <artifactId>ongdb-parser-3.6</artifactId>
-=======
             <groupId>org.neo4j</groupId>
             <artifactId>neo4j-parser-4.0</artifactId>
->>>>>>> 5e83bdfe
             <version>${project.version}</version>
         </dependency>
 
         <dependency>
-<<<<<<< HEAD
-            <groupId>org.graphfoundation.ongdb</groupId>
-            <artifactId>ongdb-ast-3.6</artifactId>
-=======
             <groupId>org.neo4j</groupId>
             <artifactId>neo4j-ast-4.0</artifactId>
->>>>>>> 5e83bdfe
             <version>${project.version}</version>
         </dependency>
 
         <dependency>
-<<<<<<< HEAD
-            <groupId>org.graphfoundation.ongdb</groupId>
-            <artifactId>ongdb-expressions-3.6</artifactId>
-=======
             <groupId>org.neo4j</groupId>
             <artifactId>neo4j-expressions-4.0</artifactId>
->>>>>>> 5e83bdfe
             <version>${project.version}</version>
         </dependency>
 
         <dependency>
-            <groupId>org.graphfoundation.ongdb</groupId>
-            <artifactId>ongdb-cypher-runtime-util</artifactId>
+            <groupId>org.neo4j</groupId>
+            <artifactId>neo4j-cypher-runtime-util</artifactId>
             <version>${project.version}</version>
         </dependency>
 
         <dependency>
-            <groupId>org.graphfoundation.ongdb</groupId>
-            <artifactId>ongdb-cypher-interpreted-runtime</artifactId>
+            <groupId>org.neo4j</groupId>
+            <artifactId>neo4j-cypher-interpreted-runtime</artifactId>
             <version>${project.version}</version>
         </dependency>
 
