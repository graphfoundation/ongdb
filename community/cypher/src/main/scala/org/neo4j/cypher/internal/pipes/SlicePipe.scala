/**
 * Copyright (c) 2002-2013 "Neo Technology,"
 * Network Engine for Objects in Lund AB [http://neotechnology.com]
 *
 * This file is part of Neo4j.
 *
 * Neo4j is free software: you can redistribute it and/or modify
 * it under the terms of the GNU General Public License as published by
 * the Free Software Foundation, either version 3 of the License, or
 * (at your option) any later version.
 *
 * This program is distributed in the hope that it will be useful,
 * but WITHOUT ANY WARRANTY; without even the implied warranty of
 * MERCHANTABILITY or FITNESS FOR A PARTICULAR PURPOSE.  See the
 * GNU General Public License for more details.
 *
 * You should have received a copy of the GNU General Public License
 * along with this program.  If not, see <http://www.gnu.org/licenses/>.
 */
package org.neo4j.cypher.internal.pipes

import org.neo4j.cypher.internal.commands.expressions.Expression
import org.neo4j.helpers.ThisShouldNotHappenError
import org.neo4j.cypher.internal.ExecutionContext

class SlicePipe(source:Pipe, skip:Option[Expression], limit:Option[Expression]) extends Pipe {

  val symbols = source.symbols

  def createResults(state: QueryState) : Iterator[ExecutionContext] = {
    val sourceTraversable = source.createResults(state)

    if(sourceTraversable.isEmpty)
      return Iterator()

    val first: ExecutionContext = sourceTraversable.next()

    val sourceIter = new HeadAndTail[ExecutionContext](first, sourceTraversable)

    def asInt(v:Expression)=v(first).asInstanceOf[Int]

    (skip, limit) match {
      case (Some(x), None) => sourceIter.drop(asInt(x))
      case (None, Some(x)) => sourceIter.take(asInt(x))
      case (Some(startAt), Some(count)) => {
        val start = asInt(startAt)
        sourceIter.slice(start, start + asInt(count))
      }
      case (None, None)=>throw new ThisShouldNotHappenError("Andres Taylor", "A slice pipe that doesn't slice should never exist.")
    }
  }

<<<<<<< HEAD
  override def executionPlanDescription(): String = {
=======
  override def executionPlanDescription = {
>>>>>>> aba82832

    val args = (skip, limit) match {
      case (None, Some(l)) => Seq("limit" -> l)
      case (Some(s), None) => Seq("skip" -> s)
      case (Some(s), Some(l)) => Seq("skip" -> s, "limit" -> l)
      case (None, None)=>throw new ThisShouldNotHappenError("Andres Taylor", "A slice pipe that doesn't slice should never exist.")
    }
<<<<<<< HEAD
    source.executionPlanDescription() + "\r\n" + "Slice(" + info + ")"
=======
    source.executionPlanDescription.andThen("Slice", args: _*)
>>>>>>> aba82832
  }
}

class HeadAndTail[T](head:T, tail:Iterator[T]) extends Iterator[T] {
  var usedHead = false
  def headUnused = !usedHead

  def hasNext = headUnused || tail.hasNext

  def next() = if (headUnused) {
    usedHead = true
    head
  } else {
    tail.next()
  }
}<|MERGE_RESOLUTION|>--- conflicted
+++ resolved
@@ -50,11 +50,7 @@
     }
   }
 
-<<<<<<< HEAD
-  override def executionPlanDescription(): String = {
-=======
   override def executionPlanDescription = {
->>>>>>> aba82832
 
     val args = (skip, limit) match {
       case (None, Some(l)) => Seq("limit" -> l)
@@ -62,11 +58,7 @@
       case (Some(s), Some(l)) => Seq("skip" -> s, "limit" -> l)
       case (None, None)=>throw new ThisShouldNotHappenError("Andres Taylor", "A slice pipe that doesn't slice should never exist.")
     }
-<<<<<<< HEAD
-    source.executionPlanDescription() + "\r\n" + "Slice(" + info + ")"
-=======
     source.executionPlanDescription.andThen("Slice", args: _*)
->>>>>>> aba82832
   }
 }
 
