--- conflicted
+++ resolved
@@ -43,31 +43,19 @@
     val firstNode: String = getFirstNode
 
     val p: Seq[PropertyContainer] = pathPattern.foldLeft(Seq(get(firstNode)))((soFar, p) => p match {
-<<<<<<< HEAD
+      case SingleNode(name)                         => Seq(get(name))
       case RelatedTo(_, right, relName, _, _, _) => soFar ++ Seq(get(relName), get(right))
       case path: PathPattern => getPath(ctx, path.pathName, soFar)
-=======
-      case SingleNode(name)                         => Seq(get(name))
-      case RelatedTo(_, right, relName, _, _, _, _) => soFar ++ Seq(get(relName), get(right))
-      case path: PathPattern                        => getPath(ctx, path.pathName, soFar)
->>>>>>> 9a5d899d
     })
 
     buildPath(p)
   }
 
-<<<<<<< HEAD
-  private def getFirstNode[U]: String = {
-    val firstNode = pathPattern.head match {
-      case RelatedTo(left, _, _, _, _, _) => left
-      case path: PathPattern => path.start
-=======
   private def getFirstNode[U]: String =
     pathPattern.head match {
-      case RelatedTo(left, _, _, _, _, _, _) => left
-      case SingleNode(name)                  => name
-      case path: PathPattern                 => path.start
->>>>>>> 9a5d899d
+      case RelatedTo(left, _, _, _, _, _) => left
+      case SingleNode(name)               => name
+      case path: PathPattern              => path.start
     }
 
   private def buildPath(pieces: Seq[PropertyContainer]): Path =
