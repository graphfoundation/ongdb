--- conflicted
+++ resolved
@@ -36,12 +36,7 @@
 
     val updateCmds: Seq[QueryToken[UpdateAction]] = extractValidUpdateActions(plan, p)
     val startItems: Seq[QueryToken[StartItem]] = extractValidStartItems(plan, p)
-<<<<<<< HEAD
-    val startCmds = startItems.map(_.map(_.asInstanceOf[UpdateAction]))
-=======
     val startCmds = startItems.map(_.map(_.asInstanceOf[UpdatingStartItem].updateAction))
-    val commands = startCmds ++ updateCmds
->>>>>>> fcf1276c
 
     val updateActions = (startCmds ++ updateCmds).map(_.token)
     val commands = expandCommands(updateActions, p.symbols)
