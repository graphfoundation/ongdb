/**
 * Copyright (c) 2002-2013 "Neo Technology,"
 * Network Engine for Objects in Lund AB [http://neotechnology.com]
 *
 * This file is part of Neo4j.
 *
 * Neo4j is free software: you can redistribute it and/or modify
 * it under the terms of the GNU General Public License as published by
 * the Free Software Foundation, either version 3 of the License, or
 * (at your option) any later version.
 *
 * This program is distributed in the hope that it will be useful,
 * but WITHOUT ANY WARRANTY; without even the implied warranty of
 * MERCHANTABILITY or FITNESS FOR A PARTICULAR PURPOSE.  See the
 * GNU General Public License for more details.
 *
 * You should have received a copy of the GNU General Public License
 * along with this program.  If not, see <http://www.gnu.org/licenses/>.
 */
package org.neo4j.cypher.internal.pipes.matching

import org.neo4j.graphdb.{Node, Relationship, Direction}
import org.neo4j.cypher.internal.commands.Predicate
import org.neo4j.cypher.internal.ExecutionContext
import org.neo4j.cypher.internal.pipes.QueryState

/*
Variable length paths are expanded by decreasing min and max, if it's a bounded path. Once
min reaches 0, the next step is also given a chance to find relationships. Since this
is done recursively, many steps could in theory be involved in the expansion of this single
step.

Once max reaches 1, the next step will be what is stored in the `next` field.

Finally, if we don't find any matching relationships, we either allow our next step to
expand, if we have one. If we don't have a next step, we return an empty result and None
as the next step.
 */
case class VarLengthStep(id: Int,
                         typ: Seq[String],
                         direction: Direction,
                         min: Int,
                         max: Option[Int],
                         next: Option[ExpanderStep],
                         relPredicate: Predicate,
                         nodePredicate: Predicate) extends ExpanderStep {
  def createCopy(next: Option[ExpanderStep], direction: Direction, nodePredicate: Predicate): ExpanderStep =
    copy(next = next, direction = direction, nodePredicate = nodePredicate)

  def expand(node: Node, parameters: ExecutionContext, state:QueryState): (Iterable[Relationship], Option[ExpanderStep]) = {
    def filter(r: Relationship, n: Node): Boolean = {
      val m = new MiniMap(r, n)
      relPredicate.isMatch(m)(state) && nodePredicate.isMatch(m)(state)
    }

    def decrease(v: Option[Int]): Option[Int] = v.map {
      case 0 => 0
      case x => x - 1
    }

    def forceNextStep() = next match {
      case None       => (Seq(), None)
      case Some(step) => step.expand(node, parameters, state)
    }

    def expandRecursively(rels: Iterable[Relationship]): Iterable[Relationship] = {
      if (min == 0) {
        rels ++ next.toSeq.map(s => s.expand(node, parameters, state)._1).flatten
      } else {
        rels
      }
    }

    def decreaseAndReturnNewNextStep(): Option[ExpanderStep] = {
      if (max == Some(1)) {
        next
      } else {
        val newMax = decrease(max)
        Some(copy(min = if (min == 0) 0 else min - 1, max = newMax))
      }
    }

<<<<<<< HEAD
    val matchingRelationships = parameters.state.queryContext.getRelationshipsFor(node, direction, typ)
=======
    val matchingRelationships = state.query.getRelationshipsFor(node, direction, typ)
>>>>>>> e4dbb922


    val result = if (matchingRelationships.isEmpty && min == 0) {
      /*
      If we didn't find any matching relationships, and min is zero, we'll strip away the current step, and keep
      the next step
       */
      forceNextStep()
    } else {
      /*
      If min is not zero, we'll return whatever we found, decrease and return this step
      */
      (expandRecursively(matchingRelationships), decreaseAndReturnNewNextStep())
    }
    result
  }

  def size: Option[Int] = next match {
    case None                    => max
    case Some(n) if max.nonEmpty => n.size.map(_ + max.get)
    case _                       => None
  }

  override def toString = {
    val predicateString = "r: %s, n: %s".format(relPredicate, nodePredicate)

    val left =
      if (direction == Direction.OUTGOING)
        ""
      else
        "<"

    val right =
      if (direction == Direction.INCOMING)
        ""
      else
        ">"

    val typeString =
      typ.mkString("|")

    val varLengthString = max match {
      case None    => "%s..".format(min)
      case Some(y) => "%s..%s".format(min, y)
    }

    val shape = "(%s)%s-[:%s*%s {%s}]-%s".format(id, left, typeString, varLengthString, predicateString, right)

    next match {
      case None    => "%s()".format(shape)
      case Some(x) => shape + x.toString
    }
  }

  override def equals(p1: Any) = p1 match {
    case null                 => false
    case other: VarLengthStep =>
      val a = id == other.id
      val b = direction == other.direction
      val c = typ == other.typ
      val d = min == other.min
      val e = max == other.max
      val f = next == other.next
      val g = relPredicate == other.relPredicate
      val h = nodePredicate == other.nodePredicate
      a && b && c && d && e && f && g && h
    case _                    => false
  }

  def shouldInclude() = min == 0 && next.forall(_.shouldInclude())
}<|MERGE_RESOLUTION|>--- conflicted
+++ resolved
@@ -47,7 +47,7 @@
   def createCopy(next: Option[ExpanderStep], direction: Direction, nodePredicate: Predicate): ExpanderStep =
     copy(next = next, direction = direction, nodePredicate = nodePredicate)
 
-  def expand(node: Node, parameters: ExecutionContext, state:QueryState): (Iterable[Relationship], Option[ExpanderStep]) = {
+  def expand(node: Node, parameters: ExecutionContext, state: QueryState): (Iterable[Relationship], Option[ExpanderStep]) = {
     def filter(r: Relationship, n: Node): Boolean = {
       val m = new MiniMap(r, n)
       relPredicate.isMatch(m)(state) && nodePredicate.isMatch(m)(state)
@@ -80,11 +80,7 @@
       }
     }
 
-<<<<<<< HEAD
-    val matchingRelationships = parameters.state.queryContext.getRelationshipsFor(node, direction, typ)
-=======
     val matchingRelationships = state.query.getRelationshipsFor(node, direction, typ)
->>>>>>> e4dbb922
 
 
     val result = if (matchingRelationships.isEmpty && min == 0) {
