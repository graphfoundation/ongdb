--- conflicted
+++ resolved
@@ -76,13 +76,9 @@
     {
         SingleFilePageSwapperFactory swapper = new SingleFilePageSwapperFactory();
         swapper.open( fs, EMPTY );
-<<<<<<< HEAD
         PageCursorTracerSupplier cursorTracerSupplier = PageCursorTracerSupplier.NULL;
-        try ( PageCache pageCache = new MuninnPageCache( swapper, 100, NULL, cursorTracerSupplier ) )
-=======
-        try ( PageCache pageCache = new MuninnPageCache( swapper, 100, (int) kibiBytes( 8 ), NULL,
-                PageCursorTracerSupplier.NULL, EmptyVersionContextSupplier.EMPTY ) )
->>>>>>> 546c7446
+        try ( PageCache pageCache = new MuninnPageCache( swapper, 100, NULL, cursorTracerSupplier,
+                EmptyVersionContextSupplier.EMPTY ) )
         {
             printHeader( pageCache, file, out );
         }
