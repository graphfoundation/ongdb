/*
 * Copyright (c) 2002-2019 "Neo4j,"
 * Neo4j Sweden AB [http://neo4j.com]
 *
 * This file is part of Neo4j.
 *
 * Neo4j is free software: you can redistribute it and/or modify
 * it under the terms of the GNU General Public License as published by
 * the Free Software Foundation, either version 3 of the License, or
 * (at your option) any later version.
 *
 * This program is distributed in the hope that it will be useful,
 * but WITHOUT ANY WARRANTY; without even the implied warranty of
 * MERCHANTABILITY or FITNESS FOR A PARTICULAR PURPOSE.  See the
 * GNU General Public License for more details.
 *
 * You should have received a copy of the GNU General Public License
 * along with this program.  If not, see <http://www.gnu.org/licenses/>.
 */
package org.neo4j.index.internal.gbptree;

import org.apache.commons.lang3.tuple.Pair;

import java.io.Closeable;
import java.io.File;
import java.io.IOException;
import java.io.UncheckedIOException;
import java.nio.ByteBuffer;
import java.nio.file.NoSuchFileException;
import java.nio.file.StandardOpenOption;
import java.util.concurrent.atomic.AtomicBoolean;
import java.util.function.Consumer;
import java.util.function.LongSupplier;
import java.util.function.Supplier;

import org.neo4j.cursor.RawCursor;
import org.neo4j.helpers.Exceptions;
import org.neo4j.io.pagecache.CursorException;
import org.neo4j.io.pagecache.IOLimiter;
import org.neo4j.io.pagecache.PageCache;
import org.neo4j.io.pagecache.PageCursor;
import org.neo4j.io.pagecache.PagedFile;
import org.neo4j.util.VisibleForTesting;

import static java.lang.String.format;
import static org.neo4j.helpers.Exceptions.withMessage;
import static org.neo4j.index.internal.gbptree.Generation.generation;
import static org.neo4j.index.internal.gbptree.Generation.stableGeneration;
import static org.neo4j.index.internal.gbptree.Generation.unstableGeneration;
import static org.neo4j.index.internal.gbptree.GenerationSafePointer.MIN_GENERATION;
import static org.neo4j.index.internal.gbptree.Header.CARRY_OVER_PREVIOUS_HEADER;
import static org.neo4j.index.internal.gbptree.Header.replace;
import static org.neo4j.index.internal.gbptree.PageCursorUtil.checkOutOfBounds;
import static org.neo4j.index.internal.gbptree.PointerChecking.assertNoSuccessor;

/**
 * A generation-aware B+tree (GB+Tree) implementation directly atop a {@link PageCache} with no caching in between.
 * Additionally internal and leaf nodes on same level are linked both left and right (sibling pointers),
 * this to provide correct reading when concurrently {@link #writer() modifying}
 * the tree.
 * <p>
 * Generation is incremented on {@link #checkpoint(IOLimiter) check-pointing}.
 * Generation awareness allows for recovery from last {@link #checkpoint(IOLimiter)}, provided the same updates
 * will be replayed onto the index since that point in time.
 * <p>
 * Changes to tree nodes are made so that stable nodes (i.e. nodes that have survived at least one checkpoint)
 * are immutable w/ regards to keys values and child/sibling pointers.
 * Making a change in a stable node will copy the node to an unstable generation first and then make the change
 * in that unstable version. Further change in that node in the same generation will not require a copy since
 * it's already unstable.
 * <p>
 * Every pointer to another node (child/sibling pointer) consists of two pointers, one to a stable version and
 * one to a potentially unstable version. A stable -&gt; unstable node copy will have its parent redirect one of its
 * two pointers to the new unstable version, redirecting readers and writers to the new unstable version,
 * while at the same time keeping one pointer to the stable version, in case there's a crash or non-clean
 * shutdown, followed by recovery.
 * <p>
 * A single writer w/ multiple concurrent readers is supported. Assuming usage adheres to this
 * constraint neither writer nor readers are blocking. Readers are virtually garbage-free.
 * <p>
 * An reader of GB+Tree is a {@link SeekCursor} that returns result as it finds them.
 * As the cursor move over keys/values, returned results are considered "behind" it
 * and likewise keys not yet returned "in front of".
 * Readers will always read latest written changes in front of it but will not see changes that appear behind.
 * The isolation level is thus read committed.
 * The tree have no knowledge about transactions and apply updates as isolated units of work one entry at the time.
 * Therefore, readers can see parts of transactions that are not fully applied yet.
 * <p>
 * A note on recovery:
 * <p>
 * {@link GBPTree} is designed to be able to handle non-clean shutdown / crash, but needs external help
 * in order to do so.
 * {@link #writer() Writes} happen to the tree and are made durable and
 * safe on next call to {@link #checkpoint(IOLimiter)}. Writes which happens after the last
 * {@link #checkpoint(IOLimiter)} are not safe if there's a {@link #close()} or JVM crash in between, i.e:
 *
 * <pre>
 * w: write
 * c: checkpoint
 * x: crash or {@link #close()}
 *
 * TIME |--w--w----w--c--ww--w-c-w--w-ww--w--w---x------|
 *         ^------ safe -----^   ^- unsafe --^
 * </pre>

 * The writes that happened before the last checkpoint are durable and safe, but the writes after it are not.
 * The tree can however get back to a consistent state by replaying all the writes since the last checkpoint
 * all the way up to the crash ({@code x}). Even including writes before the last checkpoint is OK,
 * important is that <strong>at least</strong> writes since last checkpoint are included. Note that the order
 * in which the changes are applied is not important as long as they do not affect the same key. The order of
 * updates targeting the same key needs to be preserved when replaying as only the last applied update will
 * be visible.
 *
 * If failing to replay missing writes, that data will simply be missing from the tree and most likely leave the
 * database inconsistent.
 * <p>
 * The reason as to why {@link #close()} doesn't do a checkpoint is that checkpointing as a whole should
 * be managed externally, keeping multiple resources in sync w/ regards to checkpoints. This is especially important
 * since a it is impossible to recognize crashed pointers after a checkpoint.
 *
 * @param <KEY> type of keys
 * @param <VALUE> type of values
 */
public class GBPTree<KEY,VALUE> implements Closeable
{
    /**
     * For monitoring {@link GBPTree}.
     */
    public interface Monitor
    {
        /**
         * Adapter for {@link Monitor}.
         */
        class Adaptor implements Monitor
        {
            @Override
            public void checkpointCompleted()
            {   // no-op
            }

            @Override
            public void noStoreFile()
            {   // no-op
            }

            @Override
            public void cleanupRegistered()
            {   // no-op
            }

            @Override
            public void cleanupStarted()
            {   // no-op
            }

            @Override
            public void cleanupFinished( long numberOfPagesVisited, long numberOfCleanedCrashPointers, long durationMillis )
            {   // no-op
            }

            @Override
            public void cleanupClosed()
            {   // no-op
            }

            @Override
            public void cleanupFailed( Throwable throwable )
            {   // no-op
            }

            @Override
            public void startupState( boolean clean )
            {   // no-op
            }

            @Override
            public void treeGrowth()
            {   // no-op
            }

            @Override
            public void treeShrink()
            {   // no-op
            }
        }

        /**
         * Called when a {@link GBPTree#checkpoint(IOLimiter)} has been completed, but right before
         * {@link GBPTree#writer() writers} are re-enabled.
         */
        void checkpointCompleted();

        /**
         * Called when the tree was started on no existing store file and so will be created.
         */
        void noStoreFile();

        /**
         * Called after cleanup job has been created
         */
        void cleanupRegistered();

        /**
         * Called after cleanup job has been started
         */
        void cleanupStarted();

        /**
         * Called after recovery has completed and cleaning has been done.
         *
         * @param numberOfPagesVisited number of pages visited by the cleaner.
         * @param numberOfCleanedCrashPointers number of cleaned crashed pointers.
         * @param durationMillis time spent cleaning.
         */
        void cleanupFinished( long numberOfPagesVisited, long numberOfCleanedCrashPointers, long durationMillis );

        /**
         * Called when cleanup job is closed and lock is released
         */
        void cleanupClosed();

        /**
         * Called when cleanup job catches a throwable
         * @param throwable cause of failure
         */
        void cleanupFailed( Throwable throwable );

        /**
         * Report tree state on startup.
         *
         * @param clean true if tree was clean on startup.
         */
        void startupState( boolean clean );

        /**
         * Report tree growth, meaning split in root.
         */
        void treeGrowth();

        /**
         * Report tree shrink, when root becomes empty.
         */
        void treeShrink();
    }

    /**
     * No-op {@link Monitor}.
     */
    public static final Monitor NO_MONITOR = new Monitor.Adaptor();

    /**
     * No-op header reader.
     */
    public static final Header.Reader NO_HEADER_READER = headerData ->
    {
    };

    /**
     * No-op header writer.
     */
    public static final Consumer<PageCursor> NO_HEADER_WRITER = pc ->
    {
    };

    /**
     * Paged file in a {@link PageCache} providing the means of storage.
     */
    private final PagedFile pagedFile;

    /**
     * {@link File} to map in {@link PageCache} for storing this tree.
     */
    private final File indexFile;

    /**
     * User-provided layout of key/value as well as custom additional meta information.
     * This allows for custom key/value and comparison representation. The layout provided during index
     * creation, i.e. the first time constructor is called for the given paged file, will be stored
     * in the meta page and it's asserted that the same layout is passed to the constructor when opening the tree.
     */
    private final Layout<KEY,VALUE> layout;

    /**
     * Instance of {@link TreeNode} which handles reading/writing physical bytes from pages representing tree nodes.
     */
    private final TreeNode<KEY,VALUE> bTreeNode;

    /**
     * A free-list of released ids. Acquiring new ids involves first trying out the free-list and then,
     * as a fall-back allocate a new id at the end of the store.
     */
    private final FreeListIdProvider freeList;

    /**
     * A single instance {@link Writer} because tree only supports single writer.
     */
    private final SingleWriter writer;

    /**
     * Tells whether or not there have been made changes (using {@link #writer()}) to this tree
     * since last call to {@link #checkpoint(IOLimiter)}. This variable is set when calling {@link #writer()}
     * and cleared inside {@link #checkpoint(IOLimiter)}.
     */
    private volatile boolean changesSinceLastCheckpoint;

    /**
     * Lock with two individual parts. Writer lock and cleaner lock.
     * <p>
     * There are a few different scenarios that involve writing or flushing that can not be happen concurrently:
     * <ul>
     *     <li>Checkpoint and writing</li>
     *     <li>Checkpoint and close</li>
     *     <li>Write and checkpoint</li>
     * </ul>
     * For those scenarios, writer lock is taken.
     * <p>
     * If cleaning of crash pointers is needed the tree can not be allowed to perform a checkpoint until that job
     * has finished. For this scenario, cleaner lock is taken.
     */
    private final GBPTreeLock lock = new GBPTreeLock();

    /**
     * Page size, i.e. tree node size, of the tree nodes in this tree. The page size is determined on
     * tree creation, stored in meta page and read when opening tree later.
     */
    private int pageSize;

    /**
     * Whether or not the tree was created this time it was instantiated.
     */
    private boolean created;

    /**
     * Generation of the tree. This variable contains both stable and unstable generation and is
     * represented as one long to get atomic updates of both stable and unstable generation for readers.
     * Both stable and unstable generation are unsigned ints, i.e. 32 bits each.
     *
     * <ul>
     * <li>stable generation, generation which has survived the last {@link #checkpoint(IOLimiter)}</li>
     * <li>unstable generation, current generation under evolution. This generation will be the
     * {@link Generation#stableGeneration(long)} after the next {@link #checkpoint(IOLimiter)}</li>
     * </ul>
     */
    private volatile long generation;

    /**
     * Current root (id and generation where it was assigned). In the rare event of creating a new root
     * a new {@link Root} instance will be created and assigned to this variable.
     *
     * For reading id and generation atomically a reader can first grab a local reference to this variable
     * and then call {@link Root#id()} and {@link Root#generation()}, or use {@link Root#goTo(PageCursor)}
     * directly, which moves the page cursor to the id and returns the generation.
     */
    private volatile Root root;

    /**
     * Catchup for {@link SeekCursor} to become aware of new roots since it started.
     */
    private final Supplier<RootCatchup> rootCatchupSupplier = () -> new TripCountingRootCatchup( () -> root );

    /**
     * Supplier of generation to readers. This supplier will actually very rarely be used, because normally
     * a {@link SeekCursor} is bootstrapped from {@link #generation}. The only time this supplier will be
     * used is so that a long-running {@link SeekCursor} can keep up with a generation change after
     * a checkpoint, if the cursor lives that long.
     */
    private final LongSupplier generationSupplier = () -> generation;

    /**
     * Called on certain events.
     */
    private final Monitor monitor;

    /**
     * If this tree is read only, no changes will be made to it. No generation bumping, no checkpointing, no nothing.
     */
    private final boolean readOnly;

    /**
     * Whether or not this tree has been closed. Accessed and changed solely in
     * {@link #close()} to be able to close tree multiple times gracefully.
     */
    @SuppressWarnings( "UnusedAssignment" )
    private boolean closed = true;

    /**
     * True if tree is clean, false if dirty
     */
    private boolean clean;

    /**
     * True if initial tree state was dirty
     */
    private boolean dirtyOnStartup;

    /**
     * State of cleanup job.
     */
    private final CleanupJob cleaning;

    /**
     * {@link Consumer} to hand out to others who want to decorate information about this tree
     * to exceptions thrown out from its surface.
     */
    private final Consumer<Throwable> exceptionDecorator = this::appendTreeInformation;

    /**
     * Opens an index {@code indexFile} in the {@code pageCache}, creating and initializing it if it doesn't exist.
     * If the index doesn't exist it will be created and the {@link Layout} and {@code pageSize} will
     * be written in index header.
     * If the index exists it will be opened and the {@link Layout} will be matched with the information
     * in the header. At the very least {@link Layout#identifier()} will be matched.
     * <p>
     * On start, tree can be in a clean or dirty state. If dirty, it will
     * {@link #createCleanupJob(RecoveryCleanupWorkCollector, boolean)} and clean crashed pointers as part of constructor. Tree is only clean if
     * since last time it was opened it was {@link #close() closed} without any non-checkpointed changes present.
     * Correct usage pattern of the GBPTree is:
     *
     * <pre>
     *     try ( GBPTree tree = new GBPTree(...) )
     *     {
     *         // Use the tree
     *         tree.checkpoint( ... );
     *     }
     * </pre>
     *
     * Expected state after first time tree is opened, where initial state is created:
     * <ul>
     * <li>StateA
     * <ul>
     * <li>stableGeneration=2</li>
     * <li>unstableGeneration=3</li>
     * <li>rootId=3</li>
     * <li>rootGeneration=2</li>
     * <li>lastId=4</li>
     * <li>freeListWritePageId=4</li>
     * <li>freeListReadPageId=4</li>
     * <li>freeListWritePos=0</li>
     * <li>freeListReadPos=0</li>
     * <li>clean=false</li>
     * </ul>
     * <li>StateB
     * <ul>
     * <li>stableGeneration=2</li>
     * <li>unstableGeneration=4</li>
     * <li>rootId=3</li>
     * <li>rootGeneration=2</li>
     * <li>lastId=4</li>
     * <li>freeListWritePageId=4</li>
     * <li>freeListReadPageId=4</li>
     * <li>freeListWritePos=0</li>
     * <li>freeListReadPos=0</li>
     * <li>clean=false</li>
     * </ul>
     * </ul>
     *
     * @param pageCache {@link PageCache} to use to map index file
     * @param indexFile {@link File} containing the actual index
     * @param layout {@link Layout} to use in the tree, this must match the existing layout
     * we're just opening the index
     * @param tentativePageSize page size, i.e. tree node size. Must be less than or equal to that of the page cache.
     * A pageSize of {@code 0} means to use whatever the page cache has (at creation)
     * @param monitor {@link Monitor} for monitoring {@link GBPTree}.
     * @param headerReader reads header data, previously written using {@link #checkpoint(IOLimiter, Consumer)}
     * or {@link #close()}
     * @param headerWriter writes header data if indexFile is created as a result of this call.
     * @param recoveryCleanupWorkCollector collects recovery cleanup jobs for execution after recovery.
     * @param readOnly Opening tree in readOnly mode will prevent any modifications to it.
     * @throws UncheckedIOException on page cache error
     * @throws MetadataMismatchException if meta information does not match constructor parameters or meta page is missing
     */
    public GBPTree( PageCache pageCache, File indexFile, Layout<KEY,VALUE> layout, int tentativePageSize,
            Monitor monitor, Header.Reader headerReader, Consumer<PageCursor> headerWriter,
            RecoveryCleanupWorkCollector recoveryCleanupWorkCollector, boolean readOnly ) throws MetadataMismatchException
    {
        this.indexFile = indexFile;
        this.monitor = monitor;
        this.readOnly = readOnly;
        this.generation = Generation.generation( MIN_GENERATION, MIN_GENERATION + 1 );
        long rootId = IdSpace.MIN_TREE_NODE_ID;
        setRoot( rootId, Generation.unstableGeneration( generation ) );
        this.layout = layout;

        try
        {
            this.pagedFile = openOrCreate( pageCache, indexFile, tentativePageSize );
            this.pageSize = pagedFile.pageSize();
            closed = false;
            TreeNodeSelector.Factory format;
            if ( created )
            {
                format = TreeNodeSelector.selectByLayout( layout );
                writeMeta( layout, format, pagedFile );
            }
            else
            {
                Meta meta = readMeta( layout, pagedFile );
                meta.verify( layout );
                format = TreeNodeSelector.selectByFormat( meta.getFormatIdentifier(), meta.getFormatVersion() );
            }
            this.bTreeNode = format.create( pageSize, layout );
            this.freeList = new FreeListIdProvider( pagedFile, pageSize, rootId, FreeListIdProvider.NO_MONITOR );
            this.writer = new SingleWriter( new InternalTreeLogic<>( freeList, bTreeNode, layout, monitor ) );

            // Create or load state
            if ( created )
            {
                initializeAfterCreation( headerWriter );
            }
            else
            {
                loadState( pagedFile, headerReader );
            }
            this.monitor.startupState( clean );

            // Prepare tree for action
            dirtyOnStartup = !clean;
            clean = false;
            bumpUnstableGeneration();
            if ( !readOnly )
            {
                forceState();
                cleaning = createCleanupJob( recoveryCleanupWorkCollector, dirtyOnStartup );
            }
            else
            {
                cleaning = CleanupJob.CLEAN;
            }
        }
        catch ( IOException e )
        {
            throw exitConstructor( new UncheckedIOException( e ) );
        }
        catch ( Throwable e )
        {
            throw exitConstructor( e );
        }
    }

    private RuntimeException exitConstructor( Throwable throwable )
    {
        try
        {
            close();
        }
        catch ( IOException e )
        {
            throwable = Exceptions.chain( new UncheckedIOException( e ), throwable );
        }

        appendTreeInformation( throwable );
        Exceptions.throwIfUnchecked( throwable );
        return new RuntimeException( throwable );
    }

    private void initializeAfterCreation( Consumer<PageCursor> headerWriter ) throws IOException
    {
        // Initialize state
        try ( PageCursor cursor = pagedFile.io( 0 /*ignored*/, PagedFile.PF_SHARED_WRITE_LOCK ) )
        {
            TreeStatePair.initializeStatePages( cursor );
        }

        // Initialize index root node to a leaf node.
        try ( PageCursor cursor = openRootCursor( PagedFile.PF_SHARED_WRITE_LOCK ) )
        {
            long stableGeneration = stableGeneration( generation );
            long unstableGeneration = unstableGeneration( generation );
            bTreeNode.initializeLeaf( cursor, stableGeneration, unstableGeneration );
            checkOutOfBounds( cursor );
        }

        // Initialize free-list
        freeList.initializeAfterCreation();
        changesSinceLastCheckpoint = true;

        // Checkpoint to make the created root node stable. Forcing tree state also piggy-backs on this.
        checkpoint( IOLimiter.UNLIMITED, headerWriter );
        clean = true;
    }

    private PagedFile openOrCreate( PageCache pageCache, File indexFile,
            int pageSizeForCreation ) throws IOException, MetadataMismatchException
    {
        try
        {
            return openExistingIndexFile( pageCache, indexFile );
        }
        catch ( NoSuchFileException e )
        {
            if ( !readOnly )
            {
                return createNewIndexFile( pageCache, indexFile, pageSizeForCreation );
            }
            throw new TreeFileNotFoundException( "Can not create new tree file in read only mode.", e );
        }
    }

    private static PagedFile openExistingIndexFile( PageCache pageCache, File indexFile )
            throws IOException, MetadataMismatchException
    {
        PagedFile pagedFile = pageCache.map( indexFile, pageCache.pageSize() );
        // This index already exists, verify meta data aligns with expectations

        boolean success = false;
        try
        {
            // We're only interested in the page size really, so don't involve layout at this point
            Meta meta = readMeta( null, pagedFile );
            pagedFile = mapWithCorrectPageSize( pageCache, indexFile, pagedFile, meta.getPageSize() );
            success = true;
            return pagedFile;
        }
        catch ( IllegalStateException e )
        {
            throw new MetadataMismatchException( "Index is not fully initialized since it's missing the meta page", e );
        }
        finally
        {
            if ( !success )
            {
                pagedFile.close();
            }
        }
    }

    private PagedFile createNewIndexFile( PageCache pageCache, File indexFile, int pageSizeForCreation ) throws IOException
    {
        // First time
        monitor.noStoreFile();
        int pageSize = pageSizeForCreation == 0 ? pageCache.pageSize() : pageSizeForCreation;
        if ( pageSize > pageCache.pageSize() )
        {
            throw new MetadataMismatchException(
                    "Tried to create tree with page size %d" +
                    ", but page cache used to create it has a smaller page size %d" +
                    " so cannot be created", pageSize, pageCache.pageSize() );
        }

        // We need to create this index
        PagedFile pagedFile = pageCache.map( indexFile, pageSize, StandardOpenOption.CREATE );
        created = true;
        return pagedFile;
    }

    private void loadState( PagedFile pagedFile, Header.Reader headerReader ) throws IOException
    {
        Pair<TreeState,TreeState> states = loadStatePages( pagedFile );
        TreeState state = TreeStatePair.selectNewestValidState( states );
        try ( PageCursor cursor = pagedFile.io( state.pageId(), PagedFile.PF_SHARED_READ_LOCK ) )
        {
            PageCursorUtil.goTo( cursor, "header data", state.pageId() );
            doReadHeader( headerReader, cursor );
        }
        generation = Generation.generation( state.stableGeneration(), state.unstableGeneration() );
        setRoot( state.rootId(), state.rootGeneration() );

        long lastId = state.lastId();
        long freeListWritePageId = state.freeListWritePageId();
        long freeListReadPageId = state.freeListReadPageId();
        int freeListWritePos = state.freeListWritePos();
        int freeListReadPos = state.freeListReadPos();
        freeList.initialize( lastId, freeListWritePageId, freeListReadPageId, freeListWritePos, freeListReadPos );
        clean = state.isClean();
    }

    /**
     * Use when you are only interested in reading the header of existing index file without opening the index for writes.
     * Useful when reading header and the demands on matching layout can be relaxed a bit.
     *
     * @param pageCache {@link PageCache} to use to map index file
     * @param indexFile {@link File} containing the actual index
     * @param headerReader reads header data, previously written using {@link #checkpoint(IOLimiter, Consumer)}
     * or {@link #close()}
     * @throws IOException On page cache error
     * @throws MetadataMismatchException if some meta page is missing (tree not fully initialized)
     */
    public static void readHeader( PageCache pageCache, File indexFile, Header.Reader headerReader )
            throws IOException, MetadataMismatchException
    {
        try ( PagedFile pagedFile = openExistingIndexFile( pageCache, indexFile ) )
        {
            Pair<TreeState,TreeState> states = loadStatePages( pagedFile );
            TreeState state = TreeStatePair.selectNewestValidState( states );
            try ( PageCursor cursor = pagedFile.io( state.pageId(), PagedFile.PF_SHARED_READ_LOCK ) )
            {
                PageCursorUtil.goTo( cursor, "header data", state.pageId() );
                doReadHeader( headerReader, cursor );
            }
        }
        catch ( Throwable t )
        {
            // Decorate outgoing exceptions with basic tree information. This is similar to how the constructor
            // appends its information, but the constructor has read more information at that point so this one
            // is a bit more sparse on information.
            withMessage( t, t.getMessage() + " | " + format( "GBPTree[file:%s]", indexFile ) );
            throw t;
        }
    }

    private static void doReadHeader( Header.Reader headerReader, PageCursor cursor ) throws IOException
    {
        int headerDataLength;
        do
        {
            TreeState.read( cursor );
            headerDataLength = cursor.getInt();
        }
        while ( cursor.shouldRetry() );

        int headerDataOffset = cursor.getOffset();
        byte[] headerDataBytes = new byte[headerDataLength];
        do
        {
            cursor.setOffset( headerDataOffset );
            cursor.getBytes( headerDataBytes );
        }
        while ( cursor.shouldRetry() );

        headerReader.read( ByteBuffer.wrap( headerDataBytes ) );
    }

    private void writeState( PagedFile pagedFile, Header.Writer headerWriter ) throws IOException
    {
        Pair<TreeState,TreeState> states = readStatePages( pagedFile );
        TreeState oldestState = TreeStatePair.selectOldestOrInvalid( states );
        long pageToOverwrite = oldestState.pageId();
        Root root = this.root;
        try ( PageCursor cursor = pagedFile.io( pageToOverwrite, PagedFile.PF_SHARED_WRITE_LOCK ) )
        {
            PageCursorUtil.goTo( cursor, "state page", pageToOverwrite );
            TreeState.write( cursor, stableGeneration( generation ), unstableGeneration( generation ),
                    root.id(), root.generation(),
                    freeList.lastId(), freeList.writePageId(), freeList.readPageId(),
                    freeList.writePos(), freeList.readPos(), clean );

            writerHeader( pagedFile, headerWriter, other( states, oldestState ), cursor );

            checkOutOfBounds( cursor );
        }
    }

    private static void writerHeader( PagedFile pagedFile, Header.Writer headerWriter,
            TreeState otherState, PageCursor cursor ) throws IOException
    {
        // Write/carry over header
        int headerOffset = cursor.getOffset();
        int headerDataOffset = headerOffset + Integer.BYTES; // will contain length of written header data (below)
        if ( otherState.isValid() || headerWriter != CARRY_OVER_PREVIOUS_HEADER )
        {
            PageCursor previousCursor = pagedFile.io( otherState.pageId(), PagedFile.PF_SHARED_READ_LOCK );
            PageCursorUtil.goTo( previousCursor, "previous state page", otherState.pageId() );
            checkOutOfBounds( cursor );
            do
            {
                // Clear any out-of-bounds from prior attempts
                cursor.checkAndClearBoundsFlag();
                // Place the previous state cursor after state data
                TreeState.read( previousCursor );
                // Read length of previous header
                int previousLength = previousCursor.getInt();
                // Reserve space to store length
                cursor.setOffset( headerDataOffset );
                // Write
                headerWriter.write( previousCursor, previousLength, cursor );
            }
            while ( previousCursor.shouldRetry() );
            checkOutOfBounds( previousCursor );
            checkOutOfBounds( cursor );

            int length = cursor.getOffset() - headerDataOffset;
            cursor.putInt( headerOffset, length );
        }
    }

    private static TreeState other( Pair<TreeState,TreeState> states, TreeState state )
    {
        return states.getLeft() == state ? states.getRight() : states.getLeft();
    }

    /**
     * Basically {@link #readStatePages(PagedFile)} with some more checks, suitable for when first opening an index file,
     * not while running it and check pointing.
     *
     * @param pagedFile {@link PagedFile} to read the state pages from.
     * @return both read state pages.
     * @throws MetadataMismatchException if state pages are missing (file is smaller than that) or if they are both empty.
     * @throws IOException on {@link PageCursor} error.
     */
    private static Pair<TreeState,TreeState> loadStatePages( PagedFile pagedFile ) throws MetadataMismatchException, IOException
    {
        try
        {
            Pair<TreeState,TreeState> states = readStatePages( pagedFile );
            if ( states.getLeft().isEmpty() && states.getRight().isEmpty() )
            {
                throw new MetadataMismatchException( "Index is not fully initialized since its state pages are empty" );
            }
            return states;
        }
        catch ( IllegalStateException e )
        {
            throw new MetadataMismatchException( "Index is not fully initialized since it's missing state pages", e );
        }
    }

    private static Pair<TreeState,TreeState> readStatePages( PagedFile pagedFile ) throws IOException
    {
        Pair<TreeState,TreeState> states;
        try ( PageCursor cursor = pagedFile.io( 0L /*ignored*/, PagedFile.PF_SHARED_READ_LOCK ) )
        {
            states = TreeStatePair.readStatePages(
                    cursor, IdSpace.STATE_PAGE_A, IdSpace.STATE_PAGE_B );
        }
        return states;
    }

    private static PageCursor openMetaPageCursor( PagedFile pagedFile, int pfFlags ) throws IOException
    {
        PageCursor metaCursor = pagedFile.io( IdSpace.META_PAGE_ID, pfFlags );
        PageCursorUtil.goTo( metaCursor, "meta page", IdSpace.META_PAGE_ID );
        return metaCursor;
    }

    private static <KEY,VALUE> Meta readMeta( Layout<KEY,VALUE> layout, PagedFile pagedFile )
            throws IOException
    {
        try ( PageCursor metaCursor = openMetaPageCursor( pagedFile, PagedFile.PF_SHARED_READ_LOCK ) )
        {
            return Meta.read( metaCursor, layout );
        }
    }

    private void writeMeta( Layout<KEY,VALUE> layout, TreeNodeSelector.Factory format, PagedFile pagedFile ) throws IOException
    {
        Meta meta = new Meta( format.formatIdentifier(), format.formatVersion(), pageSize, layout );
        try ( PageCursor metaCursor = openMetaPageCursor( pagedFile, PagedFile.PF_SHARED_WRITE_LOCK ) )
        {
            meta.write( metaCursor, layout );
        }
    }

    private static PagedFile mapWithCorrectPageSize( PageCache pageCache, File indexFile, PagedFile pagedFile, int pageSize )
            throws IOException
    {
        // This index was created with another page size, re-open with that actual page size
        if ( pageSize != pageCache.pageSize() )
        {
            if ( pageSize > pageCache.pageSize() || pageSize < 0 )
            {
                throw new MetadataMismatchException(
                        "Tried to create tree with page size %d, but page cache used to open it this time " +
                        "has a smaller page size %d so cannot be opened",
                        pageSize, pageCache.pageSize() );
            }
            pagedFile.close();
            return pageCache.map( indexFile, pageSize );
        }
        return pagedFile;
    }

    /**
     * Utility for {@link PagedFile#io(long, int) acquiring} a new {@link PageCursor},
     * placed at the current root id and which have had its {@link PageCursor#next()} called-
     *
     * @param pfFlags flags sent into {@link PagedFile#io(long, int)}.
     * @return {@link PageCursor} result from call to {@link PagedFile#io(long, int)} after it has been
     * placed at the current root and has had {@link PageCursor#next()} called.
     * @throws IOException on {@link PageCursor} error.
     */
    private PageCursor openRootCursor( int pfFlags ) throws IOException
    {
        PageCursor cursor = pagedFile.io( 0L /*Ignored*/, pfFlags );
        root.goTo( cursor );
        return cursor;
    }

    /**
     * Seeks hits in this tree, given a key range. Hits are iterated over using the returned {@link RawCursor}.
     * There's no guarantee that neither the {@link Hit} nor key/value instances are immutable and so
     * if caller wants to cache the results it's safest to copy the instances, or rather their contents,
     * into its own result cache.
     * <p>
     * Seeks can go either forwards or backwards depending on the values of the key arguments.
     * <ul>
     * <li>
     * A {@code fromInclusive} that is smaller than the {@code toExclusive} results in results in ascending order.
     * </li>
     * <li>
     * A {@code fromInclusive} that is bigger than the {@code toExclusive} results in results in descending order.
     * </li>
     * </ul>
     *
     * @param fromInclusive lower bound of the range to seek (inclusive).
     * @param toExclusive higher bound of the range to seek (exclusive).
     * @return a {@link RawCursor} used to iterate over the hits within the specified key range.
     * @throws IOException on error reading from index.
     */
    public RawCursor<Hit<KEY,VALUE>,IOException> seek( KEY fromInclusive, KEY toExclusive ) throws IOException
    {
        long generation = this.generation;
        long stableGeneration = stableGeneration( generation );
        long unstableGeneration = unstableGeneration( generation );

        PageCursor cursor = pagedFile.io( 0L /*ignored*/, PagedFile.PF_SHARED_READ_LOCK );
        long rootGeneration = root.goTo( cursor );

        // Returns cursor which is now initiated with left-most leaf node for the specified range
        return new SeekCursor<>( cursor, bTreeNode, fromInclusive, toExclusive, layout,
                stableGeneration, unstableGeneration, generationSupplier, rootCatchupSupplier.get(), rootGeneration,
                exceptionDecorator, SeekCursor.DEFAULT_MAX_READ_AHEAD );
    }

    /**
     * Checkpoints and flushes any pending changes to storage. After a successful call to this method
     * the data is durable and safe. {@link #writer() Changes} made after this call and until crashing or
     * otherwise non-clean shutdown (by omitting calling checkpoint before {@link #close()}) will need to be replayed
     * next time this tree is opened.
     * <p>
     * Header writer is expected to leave consumed {@link PageCursor} at end of written header for calculation of
     * header size.
     *
     * @param ioLimiter for controlling I/O usage.
     * @param headerWriter hook for writing header data, must leave cursor at end of written header.
     * @throws UncheckedIOException on error flushing to storage.
     */
    public void checkpoint( IOLimiter ioLimiter, Consumer<PageCursor> headerWriter )
    {
        try
        {
            checkpoint( ioLimiter, replace( headerWriter ) );
        }
        catch ( IOException e )
        {
            throw new UncheckedIOException( e );
        }
    }

    /**
     * Performs a {@link #checkpoint(IOLimiter, Consumer) check point}, keeping any header information
     * written in previous check point.
     *
     * @param ioLimiter for controlling I/O usage.
     * @throws UncheckedIOException on error flushing to storage.
     * @see #checkpoint(IOLimiter, Consumer)
     */
    public void checkpoint( IOLimiter ioLimiter )
    {
        try
        {
            checkpoint( ioLimiter, CARRY_OVER_PREVIOUS_HEADER );
        }
        catch ( IOException e )
        {
            throw new UncheckedIOException( e );
        }
    }

    private void checkpoint( IOLimiter ioLimiter, Header.Writer headerWriter ) throws IOException
    {
        if ( readOnly )
        {
            return;
        }
        // Flush dirty pages of the tree, do this before acquiring the lock so that writers won't be
        // blocked while we do this
        pagedFile.flushAndForce( ioLimiter );

        // Block writers, or if there's a current writer then wait for it to complete and then block
        // From this point and till the lock is released we know that the tree won't change.
        lock.writerAndCleanerLock();
        try
        {
            assertRecoveryCleanSuccessful();
            // Flush dirty pages since that last flush above. This should be a very small set of pages
            // and should be rather fast. In here writers are blocked and we want to minimize this
            // windows of time as much as possible, that's why there's an initial flush outside this lock.
            pagedFile.flushAndForce();

            // Increment generation, i.e. stable becomes current unstable and unstable increments by one
            // and write the tree state (rootId, lastId, generation a.s.o.) to state page.
            long unstableGeneration = unstableGeneration( generation );
            generation = Generation.generation( unstableGeneration, unstableGeneration + 1 );
            writeState( pagedFile, headerWriter );

            // Flush the state page.
            pagedFile.flushAndForce();

            // Expose this fact.
            monitor.checkpointCompleted();

            // Clear flag so that until next change there's no need to do another checkpoint.
            changesSinceLastCheckpoint = false;
        }
        finally
        {
            // Unblock writers, any writes after this point and up until the next checkpoint will have
            // the new unstable generation.
            lock.writerAndCleanerUnlock();
        }
    }

    private void assertRecoveryCleanSuccessful() throws IOException
    {
        if ( cleaning != null && cleaning.hasFailed() )
        {
            throw new IOException( "Pointer cleaning during recovery failed", cleaning.getCause() );
        }
    }

    private void assertNotReadOnly( String operationDescription )
    {
        if ( readOnly )
        {
            throw new UnsupportedOperationException( "GBPTree was opened in read only mode and can not finish operation: " + operationDescription );
        }
    }

    /**
     * Closes this tree and its associated resources.
     * <p>
     * NOTE: No {@link #checkpoint(IOLimiter) checkpoint} is performed.
     *
     * @throws IOException on error closing resources.
     */
    @Override
    public void close() throws IOException
    {
        if ( readOnly )
        {
            // Close without forcing state
            doClose();
            return;
        }
        lock.writerLock();
        try
        {
            if ( closed )
            {
                return;
            }

            maybeForceCleanState();
            doClose();
        }
        catch ( IOException ioe )
        {
            try
            {
                pagedFile.flushAndForce();
                maybeForceCleanState();
                doClose();
            }
            catch ( IOException e )
            {
                ioe.addSuppressed( e );
                throw ioe;
            }
        }
        finally
        {
            lock.writerUnlock();
        }
    }

    private void maybeForceCleanState() throws IOException
    {
        if ( cleaning != null && !changesSinceLastCheckpoint && !cleaning.needed() )
        {
            clean = true;
            forceState();
        }
    }

    private void doClose() throws IOException
    {
        if ( pagedFile != null )
        {
            // Will be null if exception while mapping file
            pagedFile.close();
        }
        closed = true;
    }

    /**
     * Use default value for ratioToKeepInLeftOnSplit
     * @see GBPTree#writer(double)
     */
    public Writer<KEY,VALUE> writer() throws IOException
    {
        return writer( InternalTreeLogic.DEFAULT_SPLIT_RATIO );
    }

    /**
     * Returns a {@link Writer} able to modify the index, i.e. insert and remove keys/values.
     * After usage the returned writer must be closed, typically by using try-with-resource clause.
     *
     * @param ratioToKeepInLeftOnSplit Decide how much to keep in left node on split, 0=keep nothing, 0.5=split 50-50, 1=keep everything.
     * @return the single {@link Writer} for this index. The returned writer must be
     * {@link Writer#close() closed} before another caller can acquire this writer.
     * @throws IOException on error accessing the index.
     * @throws IllegalStateException for calls made between a successful call to this method and closing the
     * returned writer.
     */
    public Writer<KEY,VALUE> writer( double ratioToKeepInLeftOnSplit ) throws IOException
    {
<<<<<<< HEAD
        assertNotReadOnly( "Open tree writer." );
        assertRecoveryCleanSuccessful();
        writer.initialize( ratioToKeepInLeftOnSplit );
=======
        writer.initialize();
>>>>>>> fee1cdfe
        changesSinceLastCheckpoint = true;
        return writer;
    }

    private void setRoot( long rootId, long rootGeneration )
    {
        this.root = new Root( rootId, rootGeneration );
    }

    /**
     * Bump unstable generation, increasing the gap between stable and unstable generation. All pointers and tree nodes
     * with generation in this gap are considered to be 'crashed' and will be cleaned up by {@link CleanupJob}
     * created in {@link #createCleanupJob(RecoveryCleanupWorkCollector, boolean)}.
     */
    private void bumpUnstableGeneration()
    {
        generation = generation( stableGeneration( generation ), unstableGeneration( generation ) + 1 );
    }

    private void forceState() throws IOException
    {
        assertNotReadOnly( "Force tree state." );
        if ( changesSinceLastCheckpoint )
        {
            throw new IllegalStateException( "It seems that this method has been called in the wrong state. " +
                    "It's expected that this is called after opening this tree, but before any changes " +
                    "have been made" );
        }

        writeState( pagedFile, CARRY_OVER_PREVIOUS_HEADER );
        pagedFile.flushAndForce();
    }

    /**
     * Called on start if tree was not clean.
     */
    private CleanupJob createCleanupJob( RecoveryCleanupWorkCollector recoveryCleanupWorkCollector, boolean needsCleaning )
    {
        if ( !needsCleaning )
        {
            return CleanupJob.CLEAN;
        }
        else
        {
            lock.cleanerLock();
            monitor.cleanupRegistered();

            long generation = this.generation;
            long stableGeneration = stableGeneration( generation );
            long unstableGeneration = unstableGeneration( generation );
            long highTreeNodeId = freeList.lastId() + 1;

            CrashGenerationCleaner crashGenerationCleaner =
                    new CrashGenerationCleaner( pagedFile, bTreeNode, IdSpace.MIN_TREE_NODE_ID, highTreeNodeId,
                            stableGeneration, unstableGeneration, monitor );
            GBPTreeCleanupJob cleanupJob = new GBPTreeCleanupJob( crashGenerationCleaner, lock, monitor, indexFile );
            recoveryCleanupWorkCollector.add( cleanupJob );
            return cleanupJob;
        }
    }

    public <VISITOR extends GBPTreeVisitor<KEY,VALUE>> VISITOR visit( VISITOR visitor ) throws IOException
    {
        try ( PageCursor cursor = openRootCursor( PagedFile.PF_SHARED_READ_LOCK ) )
        {
            new GBPTreeStructure<>( bTreeNode, layout, stableGeneration( generation ), unstableGeneration( generation ) )
                    .visitTree( cursor, writer.cursor, visitor );
            freeList.visitFreelist( visitor );
        }
        return visitor;
    }

    @SuppressWarnings( "unused" )
    public void printTree() throws IOException
    {
        printTree( false, false, false, false, false );
    }

    // Utility method
    /**
     * Prints the contents of the tree to System.out.
     *
     * @param printValues whether or not to print values in the leaf nodes.
     * @param printPosition whether or not to print position for each key.
     * @param printState whether or not to print the tree state.
     * @param printHeader whether or not to print header of each tree node
     * @param printFreelist whether or not to print freelist
     * @throws IOException on I/O error.
     */
    @SuppressWarnings( "SameParameterValue" )
    void printTree( boolean printValues, boolean printPosition, boolean printState, boolean printHeader, boolean printFreelist ) throws IOException
    {
        PrintingGBPTreeVisitor<KEY,VALUE> printingVisitor = new PrintingGBPTreeVisitor<>( System.out, printValues, printPosition, printState, printHeader,
                printFreelist );
        visit( printingVisitor );
    }

    // Utility method
    public void printState() throws IOException
    {
        try ( PageCursor cursor = openRootCursor( PagedFile.PF_SHARED_READ_LOCK ) )
        {
            PrintingGBPTreeVisitor<KEY,VALUE> printingVisitor = new PrintingGBPTreeVisitor<>( System.out, false, false, true, false, false );
            GBPTreeStructure.visitTreeState( cursor, printingVisitor );
        }
    }

    // Utility method
    /**
     * Print node with given id to System.out, if node with id exists.
     * @param id the page id of node to print
     */
    void printNode( long id ) throws IOException
    {
        if ( id < freeList.lastId() )
        {
            // Use write lock to avoid adversary interference
            try ( PageCursor cursor = pagedFile.io( id, PagedFile.PF_SHARED_WRITE_LOCK ) )
            {
                cursor.next();
                byte nodeType = TreeNode.nodeType( cursor );
                if ( nodeType == TreeNode.NODE_TYPE_TREE_NODE )
                {
                    bTreeNode.printNode( cursor, false, true, stableGeneration( generation ), unstableGeneration( generation ) );
                }
            }
        }
    }

    public boolean consistencyCheck() throws IOException
    {
        ThrowingConsistencyCheckVisitor<KEY> reporter = new ThrowingConsistencyCheckVisitor<>();
        return consistencyCheck( reporter );
    }

    // Utility method
    public boolean consistencyCheck( GBPTreeConsistencyCheckVisitor<KEY> visitor ) throws IOException
    {
        CleanTrackingConsistencyCheckVisitor<KEY> cleanTrackingVisitor = new CleanTrackingConsistencyCheckVisitor<>( visitor );
        try ( PageCursor cursor = pagedFile.io( 0L /*ignored*/, PagedFile.PF_SHARED_READ_LOCK ) )
        {
            long unstableGeneration = unstableGeneration( generation );
            GBPTreeConsistencyChecker<KEY> consistencyChecker = new GBPTreeConsistencyChecker<>( bTreeNode, layout, freeList,
                    stableGeneration( generation ), unstableGeneration );

            consistencyChecker.check( indexFile, cursor, root, cleanTrackingVisitor );
        }
        catch ( TreeInconsistencyException | MetadataMismatchException | CursorException e )
        {
            cleanTrackingVisitor.exception( e );
        }
        return cleanTrackingVisitor.clean();
    }

    @VisibleForTesting
    public void unsafe( GBPTreeUnsafe<KEY,VALUE> unsafe ) throws IOException
    {
        TreeState state;
        try ( PageCursor cursor = pagedFile.io( 0, PagedFile.PF_SHARED_WRITE_LOCK ) )
        {
            // todo find better way of getting TreeState?
            Pair<TreeState,TreeState> states = TreeStatePair.readStatePages( cursor, IdSpace.STATE_PAGE_A, IdSpace.STATE_PAGE_B );
            state = TreeStatePair.selectNewestValidState( states );
        }
        unsafe.access( pagedFile, layout, bTreeNode, state );
    }

    @Override
    public String toString()
    {
        long generation = this.generation;
        return format( "GB+Tree[file:%s, layout:%s, generation:%d/%d]",
                indexFile.getAbsolutePath(), layout,
                stableGeneration( generation ), unstableGeneration( generation ) );
    }

    private <E extends Throwable> void appendTreeInformation( E e )
    {
        Exceptions.withMessage( e, e.getMessage() + " | " + toString() );
    }

    private class SingleWriter implements Writer<KEY,VALUE>
    {
        /**
         * Currently an index only supports one concurrent writer and so this boolean will act as
         * guard so that only one writer ever exist.
         */
        private final AtomicBoolean writerTaken = new AtomicBoolean();
        private final InternalTreeLogic<KEY,VALUE> treeLogic;
        private final StructurePropagation<KEY> structurePropagation;
        private PageCursor cursor;

        // Writer can't live past a checkpoint because of the mutex with checkpoint,
        // therefore safe to locally cache these generation fields from the volatile generation in the tree
        private long stableGeneration;
        private long unstableGeneration;
        private double ratioToKeepInLeftOnSplit;

        SingleWriter( InternalTreeLogic<KEY,VALUE> treeLogic )
        {
            this.structurePropagation = new StructurePropagation<>( layout.newKey(), layout.newKey(), layout.newKey() );
            this.treeLogic = treeLogic;
        }

        /**
         * When leaving initialize, writer should be in a fully consistent state.
         * <p>
         * Either fully initialized:
         * <ul>
         *    <li>{@link #writerTaken} - true</li>
         *    <li>{@link #lock} - writerLock locked</li>
         *    <li>{@link #cursor} - not null</li>
         * </ul>
         * Of fully closed:
         * <ul>
         *    <li>{@link #writerTaken} - false</li>
         *    <li>{@link #lock} - writerLock unlocked</li>
         *    <li>{@link #cursor} - null</li>
         * </ul>
         *
         * @throws IOException if fail to open {@link PageCursor}
         * @param ratioToKeepInLeftOnSplit Decide how much to keep in left node on split, 0=keep nothing, 0.5=split 50-50, 1=keep everything.
         */
        void initialize( double ratioToKeepInLeftOnSplit ) throws IOException
        {
            if ( !writerTaken.compareAndSet( false, true ) )
            {
                throw new IllegalStateException( "Writer in " + this + " is already acquired by someone else. " +
                        "Only a single writer is allowed. The writer will become available as soon as " +
                        "acquired writer is closed" );
            }

            boolean success = false;
            try
            {
                // Block here until cleaning has completed, if cleaning was required
                lock.writerAndCleanerLock();
                assertRecoveryCleanSuccessful();
                cursor = openRootCursor( PagedFile.PF_SHARED_WRITE_LOCK );
                stableGeneration = stableGeneration( generation );
                unstableGeneration = unstableGeneration( generation );
                this.ratioToKeepInLeftOnSplit = ratioToKeepInLeftOnSplit;
                assert assertNoSuccessor( cursor, stableGeneration, unstableGeneration );
                treeLogic.initialize( cursor, ratioToKeepInLeftOnSplit );
                success = true;
            }
            catch ( Throwable e )
            {
                appendTreeInformation( e );
                throw e;
            }
            finally
            {
                if ( !success )
                {
                    close();
                }
            }
        }

        @Override
        public void put( KEY key, VALUE value )
        {
            merge( key, value, ValueMergers.overwrite() );
        }

        @Override
        public void merge( KEY key, VALUE value, ValueMerger<KEY,VALUE> valueMerger )
        {
            try
            {
                treeLogic.insert( cursor, structurePropagation, key, value, valueMerger,
                        stableGeneration, unstableGeneration );

                handleStructureChanges();
            }
            catch ( IOException e )
            {
                appendTreeInformation( e );
                throw new UncheckedIOException( e );
            }
            catch ( Throwable t )
            {
                appendTreeInformation( t );
                throw t;
            }

            checkOutOfBounds( cursor );
        }

        private void setRoot( long rootPointer )
        {
            long rootId = GenerationSafePointerPair.pointer( rootPointer );
            GBPTree.this.setRoot( rootId, unstableGeneration );
            treeLogic.initialize( cursor, ratioToKeepInLeftOnSplit );
        }

        @Override
        public VALUE remove( KEY key )
        {
            VALUE result;
            try
            {
                result = treeLogic.remove( cursor, structurePropagation, key, layout.newValue(),
                        stableGeneration, unstableGeneration );

                handleStructureChanges();
            }
            catch ( IOException e )
            {
                appendTreeInformation( e );
                throw new UncheckedIOException( e );
            }
            catch ( Throwable e )
            {
                appendTreeInformation( e );
                throw e;
            }

            checkOutOfBounds( cursor );
            return result;
        }

        private void handleStructureChanges() throws IOException
        {
            if ( structurePropagation.hasRightKeyInsert )
            {
                // New root
                long newRootId = freeList.acquireNewId( stableGeneration, unstableGeneration );
                PageCursorUtil.goTo( cursor, "new root", newRootId );

                bTreeNode.initializeInternal( cursor, stableGeneration, unstableGeneration );
                bTreeNode.setChildAt( cursor, structurePropagation.midChild, 0,
                        stableGeneration, unstableGeneration );
                bTreeNode.insertKeyAndRightChildAt( cursor, structurePropagation.rightKey, structurePropagation.rightChild, 0, 0,
                        stableGeneration, unstableGeneration );
                TreeNode.setKeyCount( cursor, 1 );
                setRoot( newRootId );
                monitor.treeGrowth();
            }
            else if ( structurePropagation.hasMidChildUpdate )
            {
                setRoot( structurePropagation.midChild );
            }
            structurePropagation.clear();
        }

        @Override
        public void close()
        {
            if ( !writerTaken.compareAndSet( true, false ) )
            {
                throw new IllegalStateException( "Tried to close writer of " + GBPTree.this +
                        ", but writer is already closed." );
            }
            closeCursor();
            lock.writerAndCleanerUnlock();
        }

        private void closeCursor()
        {
            if ( cursor != null )
            {
                cursor.close();
                cursor = null;
            }
        }
    }

    public boolean wasDirtyOnStartup()
    {
        return dirtyOnStartup;
    }

    /**
     * Total size limit for key and value.
     * This limit includes storage overhead that is specific to key implementation for example entity id or meta data about type.
     * @return Total size limit for key and value or {@link TreeNode#NO_KEY_VALUE_SIZE_CAP} if no such value exists.
     */
    public int keyValueSizeCap()
    {
        return bTreeNode.keyValueSizeCap();
    }
}<|MERGE_RESOLUTION|>--- conflicted
+++ resolved
@@ -1104,13 +1104,8 @@
      */
     public Writer<KEY,VALUE> writer( double ratioToKeepInLeftOnSplit ) throws IOException
     {
-<<<<<<< HEAD
         assertNotReadOnly( "Open tree writer." );
-        assertRecoveryCleanSuccessful();
         writer.initialize( ratioToKeepInLeftOnSplit );
-=======
-        writer.initialize();
->>>>>>> fee1cdfe
         changesSinceLastCheckpoint = true;
         return writer;
     }
