/*
 * Copyright (c) 2002-2017 "Neo Technology,"
 * Network Engine for Objects in Lund AB [http://neotechnology.com]
 *
 * This file is part of Neo4j.
 *
 * Neo4j is free software: you can redistribute it and/or modify
 * it under the terms of the GNU General Public License as published by
 * the Free Software Foundation, either version 3 of the License, or
 * (at your option) any later version.
 *
 * This program is distributed in the hope that it will be useful,
 * but WITHOUT ANY WARRANTY; without even the implied warranty of
 * MERCHANTABILITY or FITNESS FOR A PARTICULAR PURPOSE.  See the
 * GNU General Public License for more details.
 *
 * You should have received a copy of the GNU General Public License
 * along with this program.  If not, see <http://www.gnu.org/licenses/>.
 */
package org.neo4j.index.internal.gbptree;

import org.apache.commons.lang3.mutable.MutableLong;
import org.apache.commons.lang3.tuple.Pair;
import org.junit.After;
import org.junit.Before;
import org.junit.Rule;
import org.junit.Test;
import org.junit.rules.RuleChain;

import java.io.File;
import java.io.IOException;
import java.nio.file.OpenOption;
import java.util.ArrayList;
import java.util.Arrays;
import java.util.LinkedList;
import java.util.List;
import java.util.Queue;
import java.util.concurrent.Callable;
import java.util.concurrent.ExecutionException;
import java.util.concurrent.ExecutorService;
import java.util.concurrent.Executors;
import java.util.concurrent.Future;
import java.util.concurrent.ThreadLocalRandom;
import java.util.concurrent.TimeUnit;
import java.util.concurrent.TimeoutException;
import java.util.concurrent.atomic.AtomicBoolean;
import java.util.concurrent.atomic.AtomicInteger;
import java.util.concurrent.atomic.AtomicReference;
import java.util.function.BiConsumer;
import java.util.function.Consumer;

import org.neo4j.collection.primitive.Primitive;
import org.neo4j.collection.primitive.PrimitiveLongCollections;
import org.neo4j.collection.primitive.PrimitiveLongSet;
import org.neo4j.cursor.RawCursor;
import org.neo4j.graphdb.mockfs.EphemeralFileSystemAbstraction;
import org.neo4j.index.internal.gbptree.GBPTree.Monitor;
import org.neo4j.io.pagecache.DelegatingPageCache;
import org.neo4j.io.pagecache.DelegatingPagedFile;
import org.neo4j.io.pagecache.IOLimiter;
import org.neo4j.io.pagecache.PageCache;
import org.neo4j.io.pagecache.PageCursor;
import org.neo4j.io.pagecache.PagedFile;
import org.neo4j.kernel.lifecycle.LifecycleAdapter;
import org.neo4j.test.Barrier;
import org.neo4j.test.rule.PageCacheRule;
import org.neo4j.test.rule.RandomRule;
import org.neo4j.test.rule.TestDirectory;
import org.neo4j.test.rule.fs.DefaultFileSystemRule;

import static org.hamcrest.CoreMatchers.containsString;
import static org.hamcrest.core.AllOf.allOf;
import static org.junit.Assert.assertArrayEquals;
import static org.junit.Assert.assertEquals;
import static org.junit.Assert.assertFalse;
import static org.junit.Assert.assertSame;
import static org.junit.Assert.assertThat;
import static org.junit.Assert.assertTrue;
import static org.junit.Assert.fail;
import static org.junit.rules.RuleChain.outerRule;
import static org.neo4j.index.internal.gbptree.GBPTree.NO_HEADER_READER;
import static org.neo4j.index.internal.gbptree.GBPTree.NO_HEADER_WRITER;
import static org.neo4j.index.internal.gbptree.GBPTree.NO_MONITOR;
import static org.neo4j.index.internal.gbptree.ThrowingRunnable.throwing;
import static org.neo4j.io.pagecache.IOLimiter.unlimited;
import static org.neo4j.io.pagecache.PagedFile.PF_SHARED_WRITE_LOCK;
import static org.neo4j.test.rule.PageCacheRule.config;

@SuppressWarnings( "EmptyTryBlock" )
public class GBPTreeTest
{
    private final DefaultFileSystemRule fs = new DefaultFileSystemRule();
    private final TestDirectory directory = TestDirectory.testDirectory( getClass(), fs.get() );
    private final PageCacheRule pageCacheRule = new PageCacheRule( config().withAccessChecks( true ) );
    private final RandomRule random = new RandomRule();

    @Rule
    public final RuleChain rules = outerRule( fs ).around( directory ).around( pageCacheRule ).around( random );

    private PageCache pageCache;
    private File indexFile;
    private static final Layout<MutableLong,MutableLong> layout = new SimpleLongLayout();
    private ExecutorService executor;

    @Before
    public void setUp()
    {
        executor = Executors.newFixedThreadPool( Runtime.getRuntime().availableProcessors() );
        indexFile = directory.file( "index" );
    }

    @After
    public void teardown()
    {
        executor.shutdown();
    }

    /* Meta and state page tests */

    @Test
    public void shouldReadWrittenMetaData() throws Exception
    {
        // GIVEN
        try ( GBPTree<MutableLong,MutableLong> ignored = index().build() )
        {   // open/close is enough
        }

        // WHEN
        try ( GBPTree<MutableLong,MutableLong> ignored = index().build() )
        {   // open/close is enough
        }

        // THEN being able to open validates that the same meta data was read
    }

    @Test
    public void shouldFailToOpenOnDifferentMetaData() throws Exception
    {
        // GIVEN
        try ( GBPTree<MutableLong,MutableLong> ignored = index().withPageCachePageSize( 1024 ).build() )
        {   // Open/close is enough
        }

        // WHEN
        SimpleLongLayout otherLayout = new SimpleLongLayout( "Something else" );
        try ( GBPTree<MutableLong,MutableLong> ignored = index().with( otherLayout ).build() )
        {
            fail( "Should not load" );
        }
        catch ( MetadataMismatchException e )
        {
            // THEN good
        }

        // THEN being able to open validates that the same meta data was read
        // the test also closes the index afterwards
    }

    @Test
    public void shouldFailToOpenOnDifferentLayout() throws Exception
    {
        // GIVEN
        try ( GBPTree<MutableLong,MutableLong> ignored = index().build() )
        {   // Open/close is enough
        }

        // WHEN
        SimpleLongLayout otherLayout = new SimpleLongLayout()
        {
            @Override
            public long identifier()
            {
                return 123456;
            }
        };
        try ( GBPTree<MutableLong,MutableLong> ignored = index().with( otherLayout ).build() )
        {

            fail( "Should not load" );
        }
        catch ( MetadataMismatchException e )
        {
            // THEN good
        }
    }

    @Test
    public void shouldFailToOpenOnDifferentMajorVersion() throws Exception
    {
        // GIVEN
        try ( GBPTree<MutableLong,MutableLong> ignored = index().withPageCachePageSize( 1024 ).build() )
        {   // Open/close is enough
        }

        // WHEN
        SimpleLongLayout otherLayout = new SimpleLongLayout()
        {
            @Override
            public int majorVersion()
            {
                return super.majorVersion() + 1;
            }
        };
        try ( GBPTree<MutableLong,MutableLong> ignored = index().with( otherLayout ).build() )
        {
            fail( "Should not load" );
        }
        catch ( MetadataMismatchException e )
        {
            // THEN good
        }
    }

    @Test
    public void shouldFailToOpenOnDifferentMinorVersion() throws Exception
    {
        // GIVEN
        try ( GBPTree<MutableLong,MutableLong> ignored = index().build() )
        {   // Open/close is enough
        }

        // WHEN
        SimpleLongLayout otherLayout = new SimpleLongLayout()
        {
            @Override
            public int minorVersion()
            {
                return super.minorVersion() + 1;
            }
        };
        try ( GBPTree<MutableLong,MutableLong> ignored = index().with( otherLayout ).build() )
        {
            fail( "Should not load" );
        }
        catch ( MetadataMismatchException e )
        {
            // THEN good
        }
    }

    @Test
    public void shouldFailOnOpenWithDifferentPageSize() throws Exception
    {
        // GIVEN
        int pageSize = 1024;
        try ( GBPTree<MutableLong,MutableLong> ignored = index().withPageCachePageSize( pageSize ).build() )
        {   // Open/close is enough
        }

        // WHEN
        try ( GBPTree<MutableLong,MutableLong> ignored = index().withPageCachePageSize( pageSize / 2 ).build() )
        {
            fail( "Should not load" );
        }
        catch ( MetadataMismatchException e )
        {
            // THEN good
            assertThat( e.getMessage(), containsString( "page size" ) );
        }
    }

    @Test
    public void shouldFailOnStartingWithPageSizeLargerThanThatOfPageCache() throws Exception
    {
        // WHEN
        int pageCachePageSize = 512;
        try ( GBPTree<MutableLong,MutableLong> ignored = index()
                .withPageCachePageSize( pageCachePageSize )
                .withIndexPageSize( 2 * pageCachePageSize )
                .build() )
        {
            fail( "Shouldn't have been created" );
        }
        catch ( MetadataMismatchException e )
        {
            // THEN good
            assertThat( e.getMessage(), containsString( "page size" ) );
        }
    }

    @Test
    public void shouldMapIndexFileWithProvidedPageSizeIfLessThanOrEqualToCachePageSize() throws Exception
    {
        // WHEN
        int pageCachePageSize = 1024;
        try ( GBPTree<MutableLong,MutableLong> ignored = index()
                .withPageCachePageSize( pageCachePageSize )
                .withIndexPageSize( pageCachePageSize / 2 )
                .build() )
        {
            // Good
        }
    }

    @Test
    public void shouldFailWhenTryingToRemapWithPageSizeLargerThanCachePageSize() throws Exception
    {
        // WHEN
        int pageCachePageSize = 1024;
        try ( GBPTree<MutableLong,MutableLong> ignored = index().withPageCachePageSize( pageCachePageSize ).build() )
        {
            // Good
        }

        try ( GBPTree<MutableLong,MutableLong> ignored = index()
                .withPageCachePageSize( pageCachePageSize / 2 )
                .withIndexPageSize( pageCachePageSize )
                .build() )
        {
            fail( "Expected to fail" );
        }
        catch ( MetadataMismatchException e )
        {
            // THEN Good
            assertThat( e.getMessage(), containsString( "page size" ) );
        }
    }

    @Test
    public void shouldRemapFileIfMappedWithPageSizeLargerThanCreationSize() throws Exception
    {
        // WHEN
        int pageSize = 1024;
        List<Long> expectedData = new ArrayList<>();
        for ( long i = 0; i < 100; i++ )
        {
            expectedData.add( i );
        }
        try ( GBPTree<MutableLong,MutableLong> index = index()
                .withPageCachePageSize( pageSize )
                .withIndexPageSize( pageSize / 2 )
                .build() )
        {
            // Insert some data
            try ( Writer<MutableLong,MutableLong> writer = index.writer() )
            {
                MutableLong key = new MutableLong();
                MutableLong value = new MutableLong();

                for ( Long insert : expectedData )
                {
                    key.setValue( insert );
                    value.setValue( insert );
                    writer.put( key, value );
                }
            }
            index.checkpoint( unlimited() );
        }

        // THEN
        try ( GBPTree<MutableLong,MutableLong> index = index().withPageCachePageSize( pageSize ).build() )
        {
            MutableLong fromInclusive = new MutableLong( 0L );
            MutableLong toExclusive = new MutableLong( 200L );
            try ( RawCursor<Hit<MutableLong,MutableLong>,IOException> seek = index.seek( fromInclusive, toExclusive ) )
            {
                int i = 0;
                while ( seek.next() )
                {
                    Hit<MutableLong,MutableLong> hit = seek.get();
                    assertEquals( hit.key().getValue(), expectedData.get( i ) );
                    assertEquals( hit.value().getValue(), expectedData.get( i ) );
                    i++;
                }
            }
        }
    }

    @Test
    public void shouldFailWhenTryingToOpenWithDifferentFormatVersion() throws Exception
    {
        // GIVEN
        int pageSize = 256;
        try ( GBPTree<MutableLong,MutableLong> ignored = index().withPageCachePageSize( pageSize ).build() )
        {   // Open/close is enough
        }
        setFormatVersion( pageSize, GBPTree.FORMAT_VERSION - 1 );

        try
        {
            // WHEN
            index().withPageCachePageSize( pageSize ).build();
            fail( "Should have failed" );
        }
        catch ( MetadataMismatchException e )
        {
            // THEN good
        }
    }

    @Test
    public void shouldReturnNoResultsOnEmptyIndex() throws Exception
    {
        // GIVEN
        try ( GBPTree<MutableLong,MutableLong> index = index().build() )
        {

            // WHEN
            RawCursor<Hit<MutableLong,MutableLong>,IOException> result =
                    index.seek( new MutableLong( 0 ), new MutableLong( 10 ) );

            // THEN
            assertFalse( result.next() );
        }
    }

    /* Lifecycle tests */

    @Test
    public void shouldNotBeAbleToAcquireModifierTwice() throws Exception
    {
        // GIVEN
        try ( GBPTree<MutableLong,MutableLong> index = index().build() )
        {
            Writer<MutableLong,MutableLong> writer = index.writer();

            // WHEN
            try
            {
                index.writer();
                fail( "Should have failed" );
            }
            catch ( IllegalStateException e )
            {
                // THEN good
            }

            // Should be able to close old writer
            writer.close();
            // And open and closing a new one
            index.writer().close();
        }
    }

    @Test
    public void shouldNotAllowClosingWriterMultipleTimes() throws Exception
    {
        // GIVEN
        try ( GBPTree<MutableLong,MutableLong> index = index().build() )
        {
            Writer<MutableLong,MutableLong> writer = index.writer();
            writer.put( new MutableLong( 0 ), new MutableLong( 1 ) );
            writer.close();

            try
            {
                // WHEN
                writer.close();
                fail( "Should have failed" );
            }
            catch ( IllegalStateException e )
            {
                // THEN
                assertThat( e.getMessage(), containsString( "already closed" ) );
            }
        }
    }

    @Test
    public void failureDuringInitializeWriterShouldNotFailNextInitialize() throws Exception
    {
        // GIVEN
        IOException no = new IOException( "No" );
        AtomicBoolean throwOnNextIO = new AtomicBoolean();
        PageCache controlledPageCache = pageCacheThatThrowExceptionWhenToldTo( no, throwOnNextIO );
        try ( GBPTree<MutableLong,MutableLong> index = index().with( controlledPageCache ).build() )
        {
            // WHEN
            assert throwOnNextIO.compareAndSet( false, true );
            try ( Writer<MutableLong,MutableLong> ignored = index.writer() )
            {
                fail( "Expected to throw" );
            }
            catch ( IOException e )
            {
                assertSame( no, e );
            }

            // THEN
            try ( Writer<MutableLong,MutableLong> writer = index.writer() )
            {
                writer.put( new MutableLong( 1 ), new MutableLong( 1 ) );
            }
        }
    }

    @Test
    public void shouldAllowClosingTreeMultipleTimes() throws Exception
    {
        // GIVEN
        GBPTree<MutableLong,MutableLong> index = index().build();

        // WHEN
        index.close();

        // THEN
        index.close(); // should be OK
    }

    /* Header test */

    @Test
    public void shouldPutHeaderDataInCheckPoint() throws Exception
    {
        BiConsumer<GBPTree<MutableLong,MutableLong>,byte[]> beforeClose = ( index, expected ) ->
        {
            ThrowingRunnable throwingRunnable = () ->
                    index.checkpoint( unlimited(), cursor -> cursor.putBytes( expected ) );
            ThrowingRunnable.throwing( throwingRunnable ).run();
        };
        verifyHeaderDataAfterClose( beforeClose );
    }

    @Test
    public void shouldCarryOverHeaderDataInCheckPoint() throws Exception
    {
        BiConsumer<GBPTree<MutableLong,MutableLong>,byte[]> beforeClose = ( index, expected ) ->
        {
            ThrowingRunnable throwingRunnable = () ->
            {
                index.checkpoint( unlimited(), cursor -> cursor.putBytes( expected ) );
                insert( index, 0, 1 );

                // WHEN
                // Should carry over header data
                index.checkpoint( unlimited() );
            };
            ThrowingRunnable.throwing( throwingRunnable ).run();
        };
        verifyHeaderDataAfterClose( beforeClose );
    }

    @Test
    public void shouldCarryOverHeaderDataOnDirtyClose() throws Exception
    {
        BiConsumer<GBPTree<MutableLong,MutableLong>,byte[]> beforeClose = ( index, expected ) ->
        {
            ThrowingRunnable throwingRunnable = () ->
            {
                index.checkpoint( unlimited(), cursor -> cursor.putBytes( expected ) );
                insert( index, 0, 1 );

                // No checkpoint
            };
            ThrowingRunnable.throwing( throwingRunnable ).run();
        };
        verifyHeaderDataAfterClose( beforeClose );
    }

    @Test
    public void shouldReplaceHeaderDataInNextCheckPoint() throws Exception
    {
        BiConsumer<GBPTree<MutableLong,MutableLong>,byte[]> beforeClose = ( index, expected ) ->
        {
            ThrowingRunnable throwingRunnable = () ->
            {
                index.checkpoint( unlimited(), cursor -> cursor.putBytes( expected ) );
                ThreadLocalRandom.current().nextBytes( expected );
                index.checkpoint( unlimited(), cursor -> cursor.putBytes( expected ) );
            };
            ThrowingRunnable.throwing( throwingRunnable ).run();
        };

        verifyHeaderDataAfterClose( beforeClose );
    }

<<<<<<< HEAD
    private void verifyHeaderDataAfterClose( BiConsumer<GBPTree<MutableLong,MutableLong>,byte[]> beforeClose )
            throws IOException
=======
    @Test
    public void mustWriteHeaderOnInitialization() throws Exception
    {
        // GIVEN
        byte[] headerBytes = new byte[12];
        ThreadLocalRandom.current().nextBytes( headerBytes );
        Consumer<PageCursor> headerWriter = pc -> pc.putBytes( headerBytes );

        // WHEN
        try ( GBPTree<MutableLong,MutableLong> ignore = index().with( headerWriter ).build() )
        {
        }

        // THEN
        verifyHeader( headerBytes );
    }

    @Test
    public void mustNotOverwriteHeaderOnExistingTree() throws Exception
    {
        // GIVEN
        byte[] expectedBytes = new byte[12];
        ThreadLocalRandom.current().nextBytes( expectedBytes );
        Consumer<PageCursor> headerWriter = pc -> pc.putBytes( expectedBytes );
        try ( GBPTree<MutableLong,MutableLong> ignore = index().with( headerWriter ).build() )
        {
        }

        // WHEN
        byte[] fraudulentBytes = new byte[12];
        do
        {
            ThreadLocalRandom.current().nextBytes( fraudulentBytes );
        }
        while ( Arrays.equals( expectedBytes, fraudulentBytes ) );

        try ( GBPTree<MutableLong,MutableLong> ignore = index().with( headerWriter ).build() )
        {
        }

        // THEN
        verifyHeader( expectedBytes );
    }

    private void verifyHeaderDataAfterClose( BiConsumer<GBPTree<MutableLong,MutableLong>,byte[]> beforeClose ) throws IOException
>>>>>>> 752c0563
    {
        byte[] expectedHeader = new byte[12];
        ThreadLocalRandom.current().nextBytes( expectedHeader );

        // GIVEN
        try ( GBPTree<MutableLong,MutableLong> index = index().build() )
        {
            beforeClose.accept( index, expectedHeader );
        }

        verifyHeader( expectedHeader );
    }

    private void verifyHeader( byte[] expectedHeader ) throws IOException
    {
        // WHEN
        byte[] readHeader = new byte[expectedHeader.length];
        AtomicInteger length = new AtomicInteger();
        Header.Reader headerReader = headerData ->
        {
            length.set( headerData.limit() );
            headerData.get( readHeader );
        };
        try ( GBPTree<MutableLong,MutableLong> ignored = index().with( headerReader ).build() )
        {   // open/close is enough to read header
        }

        // THEN
        assertEquals( expectedHeader.length, length.get() );
        assertArrayEquals( expectedHeader, readHeader );
    }

    /* Mutex tests */

    @Test( timeout = 5_000L )
    public void checkPointShouldLockOutWriter() throws Exception
    {
        // GIVEN
        CheckpointControlledMonitor monitor = new CheckpointControlledMonitor();
        try ( GBPTree<MutableLong,MutableLong> index = index().with( monitor ).build() )
        {
            long key = 10;
            try ( Writer<MutableLong,MutableLong> writer = index.writer() )
            {
                writer.put( new MutableLong( key ), new MutableLong( key ) );
            }

            // WHEN
            monitor.enabled = true;
            Future<?> checkpoint = executor.submit( throwing( () -> index.checkpoint( unlimited() ) ) );
            monitor.barrier.awaitUninterruptibly();
            // now we're in the smack middle of a checkpoint
            Future<?> writerClose = executor.submit( throwing( () -> index.writer().close() ) );

            // THEN
            shouldWait( writerClose );
            monitor.barrier.release();

            writerClose.get();
            checkpoint.get();
        }
    }

    @Test( timeout = 5_000L )
    public void checkPointShouldWaitForWriter() throws Exception
    {
        // GIVEN
        try ( GBPTree<MutableLong,MutableLong> index = index().build() )
        {
            // WHEN
            Barrier.Control barrier = new Barrier.Control();
            Future<?> write = executor.submit( throwing( () ->
            {
                try ( Writer<MutableLong,MutableLong> writer = index.writer() )
                {
                    writer.put( new MutableLong( 1 ), new MutableLong( 1 ) );
                    barrier.reached();
                }
            } ) );
            barrier.awaitUninterruptibly();
            Future<?> checkpoint = executor.submit( throwing( () -> index.checkpoint( unlimited() ) ) );
            shouldWait( checkpoint );

            // THEN
            barrier.release();
            checkpoint.get();
            write.get();
        }
    }

    @Test( timeout = 5_000L )
    public void closeShouldLockOutWriter() throws Exception
    {
        // GIVEN
        AtomicBoolean enabled = new AtomicBoolean();
        Barrier.Control barrier = new Barrier.Control();
        PageCache pageCacheWithBarrier = pageCacheWithBarrierInClose( enabled, barrier );
        GBPTree<MutableLong,MutableLong> index = index().with( pageCacheWithBarrier ).build();
        long key = 10;
        try ( Writer<MutableLong,MutableLong> writer = index.writer() )
        {
            writer.put( new MutableLong( key ), new MutableLong( key ) );
        }

        // WHEN
        enabled.set( true );
        Future<?> close = executor.submit( throwing( index::close ) );
        barrier.awaitUninterruptibly();
        // now we're in the smack middle of a close/checkpoint
        AtomicReference<Exception> writerError = new AtomicReference<>();
        Future<?> write = executor.submit( () ->
        {
            try
            {
                index.writer().close();
            }
            catch ( Exception e )
            {
                writerError.set( e );
            }
        } );

        shouldWait( write );
        barrier.release();

        // THEN
        write.get();
        close.get();
        assertTrue( "Writer should not be able to acquired after close",
                writerError.get() instanceof IllegalStateException );
    }

    private PageCache pageCacheWithBarrierInClose( final AtomicBoolean enabled, final Barrier.Control barrier )
    {
        return new DelegatingPageCache( createPageCache( 1024 ) )
        {
            @Override
            public PagedFile map( File file, int pageSize, OpenOption... openOptions ) throws IOException
            {
                return new DelegatingPagedFile( super.map( file, pageSize, openOptions ) )
                {
                    @Override
                    public void close() throws IOException
                    {
                        if ( enabled.get() )
                        {
                            barrier.reached();
                        }
                        super.close();
                    }
                };
            }
        };
    }

    @Test( timeout = 5_000L )
    public void writerShouldLockOutClose() throws Exception
    {
        // GIVEN
        GBPTree<MutableLong,MutableLong> index = index().build();

        // WHEN
        Barrier.Control barrier = new Barrier.Control();
        Future<?> write = executor.submit( throwing( () ->
        {
            try ( Writer<MutableLong,MutableLong> writer = index.writer() )
            {
                writer.put( new MutableLong( 1 ), new MutableLong( 1 ) );
                barrier.reached();
            }
        } ) );
        barrier.awaitUninterruptibly();
        Future<?> close = executor.submit( throwing( index::close ) );
        shouldWait( close );

        // THEN
        barrier.release();
        close.get();
        write.get();
    }

    @Test( timeout = 5_000L )
    public void cleanJobShouldLockOutCheckpoint() throws Exception
    {
        // GIVEN
        makeDirty();

        RecoveryCleanupWorkCollector cleanupWork = new ControlledRecoveryCleanupWorkCollector();
        CleanJobControlledMonitor monitor = new CleanJobControlledMonitor();
        try ( GBPTree<MutableLong,MutableLong> index = index().with( monitor ).with( cleanupWork ).build() )
        {
            // WHEN
            // Cleanup not finished
            Future<?> cleanup = executor.submit( throwing( cleanupWork::start ) );
            monitor.barrier.awaitUninterruptibly();
            index.writer().close();

            // THEN
            Future<?> checkpoint = executor.submit( throwing( () -> index.checkpoint( IOLimiter.unlimited() ) ) );
            shouldWait( checkpoint );

            monitor.barrier.release();
            cleanup.get();
            checkpoint.get();
        }
    }

    @Test( timeout = 5_000L )
    public void cleanJobShouldNotLockOutClose() throws Exception
    {
        // GIVEN
        makeDirty();

        RecoveryCleanupWorkCollector cleanupWork = new ControlledRecoveryCleanupWorkCollector();
        CleanJobControlledMonitor monitor = new CleanJobControlledMonitor();
        GBPTree<MutableLong,MutableLong> index = index().with( monitor ).with( cleanupWork ).build();

        // WHEN
        // Cleanup not finished
        Future<?> cleanup = executor.submit( throwing( cleanupWork::start ) );
        monitor.barrier.awaitUninterruptibly();

        // THEN
        Future<?> close = executor.submit( throwing( index::close ) );
        close.get();

        monitor.barrier.release();
        cleanup.get();
    }

    @Test( timeout = 5_000L )
    public void cleanJobShouldNotLockOutWriter() throws Exception
    {
        // GIVEN
        makeDirty();

        RecoveryCleanupWorkCollector cleanupWork = new ControlledRecoveryCleanupWorkCollector();
        CleanJobControlledMonitor monitor = new CleanJobControlledMonitor();
        try ( GBPTree<MutableLong,MutableLong> index = index().with( monitor ).with( cleanupWork ).build() )
        {
            // WHEN
            // Cleanup not finished
            Future<?> cleanup = executor.submit( throwing( cleanupWork::start ) );
            monitor.barrier.awaitUninterruptibly();

            // THEN
            Future<?> writer = executor.submit( throwing( () -> index.writer().close() ) );
            writer.get();

            monitor.barrier.release();
            cleanup.get();
        }
    }

    @Test
    public void writerShouldNotLockOutCleanJob() throws Exception
    {
        // GIVEN
        makeDirty();

        RecoveryCleanupWorkCollector cleanupWork = new ControlledRecoveryCleanupWorkCollector();
        try ( GBPTree<MutableLong,MutableLong> index = index().with( cleanupWork ).build() )
        {
            // WHEN
            try ( Writer<MutableLong,MutableLong> writer = index.writer() )
            {
                // THEN
                Future<?> cleanup = executor.submit( throwing( cleanupWork::start ) );
                // Move writer to let cleaner pass
                writer.put( new MutableLong( 1 ), new MutableLong( 1 ) );
                cleanup.get();
            }
        }
    }

    /* Cleaner test */

    @Test
    public void cleanerShouldDieSilentlyOnClose() throws Throwable
    {
        // GIVEN
        makeDirty();

        AtomicBoolean blockOnNextIO = new AtomicBoolean();
        Barrier.Control control = new Barrier.Control();
        PageCache pageCache = pageCacheThatBlockWhenToldTo( control, blockOnNextIO );
        ControlledRecoveryCleanupWorkCollector collector = new ControlledRecoveryCleanupWorkCollector();
        collector.init();

        Future<List<CleanupJob>> cleanJob;
        try ( GBPTree<MutableLong, MutableLong> index = index().with( pageCache ).with( collector ).build() )
        {
            blockOnNextIO.set( true );
            cleanJob = executor.submit( startAndReturnStartedJobs( collector ) );

            // WHEN
            // ... cleaner is still alive
            control.await();

            // ... close
        }

        // THEN
        control.release();
        assertFailedDueToUnmappedFile( cleanJob );
    }

    @Test
    public void treeMustBeDirtyAfterCleanerDiedOnClose() throws Throwable
    {
        // GIVEN
        makeDirty();

        AtomicBoolean blockOnNextIO = new AtomicBoolean();
        Barrier.Control control = new Barrier.Control();
        PageCache pageCache = pageCacheThatBlockWhenToldTo( control, blockOnNextIO );
        ControlledRecoveryCleanupWorkCollector collector = new ControlledRecoveryCleanupWorkCollector();
        collector.init();

        Future<List<CleanupJob>> cleanJob;
        try ( GBPTree<MutableLong,MutableLong> index = index().with( pageCache ).with( collector ).build() )
        {
            blockOnNextIO.set( true );
            cleanJob = executor.submit( startAndReturnStartedJobs( collector ) );

            // WHEN
            // ... cleaner is still alive
            control.await();

            // ... close
        }

        // THEN
        control.release();
        assertFailedDueToUnmappedFile( cleanJob );

        MonitorDirty monitor = new MonitorDirty();
        try ( GBPTree<MutableLong,MutableLong> index = index().with( monitor ).build() )
        {
            assertFalse( monitor.cleanOnStart() );
        }
    }

    private Callable<List<CleanupJob>> startAndReturnStartedJobs(
            ControlledRecoveryCleanupWorkCollector collector )
    {
        return () ->
        {
            try
            {
                collector.start();
            }
            catch ( Throwable throwable )
            {
                throw new RuntimeException( throwable );
            }
            return collector.allStartedJobs();
        };
    }

    private void assertFailedDueToUnmappedFile( Future<List<CleanupJob>> cleanJob )
            throws InterruptedException, ExecutionException
    {
        for ( CleanupJob job : cleanJob.get() )
        {
            assertTrue( job.hasFailed() );
            assertThat( job.getCause().getMessage(),
                    allOf( containsString( "File" ), containsString( "unmapped" ) ) );
        }
    }

    @Test
    public void checkpointMustRecognizeFailedCleaning() throws Exception
    {
        // given
        makeDirty();
        RuntimeException cleanupException = new RuntimeException( "Fail cleaning job" );
        CleanJobControlledMonitor cleanupMonitor = new CleanJobControlledMonitor()
        {
            @Override
            public void cleanupFinished( long numberOfPagesVisited, long numberOfCleanedCrashPointers,
                    long durationMillis )
            {
                super.cleanupFinished( numberOfPagesVisited, numberOfCleanedCrashPointers, durationMillis );
                throw cleanupException;
            }
        };
        ControlledRecoveryCleanupWorkCollector collector = new ControlledRecoveryCleanupWorkCollector();

        // when
        try ( GBPTree<MutableLong,MutableLong> index = index()
                .with( cleanupMonitor )
                .with( collector )
                .build() )
        {
            index.writer().close(); // Changes since last checkpoint

            Future<?> cleanup = executor.submit( throwing( collector::start ) );
            shouldWait( cleanup );

            Future<?> checkpoint = executor.submit( throwing( () -> index.checkpoint( IOLimiter.unlimited() ) ) );
            shouldWait( checkpoint );

            cleanupMonitor.barrier.release();
            cleanup.get();

            // then
            try
            {
                checkpoint.get();
                fail( "Expected checkpoint to fail because of failed cleaning job" );
            }
            catch ( ExecutionException e )
            {
                assertThat( e.getMessage(), allOf( containsString( "cleaning" ), containsString( "failed" ) ) );
            }
        }
    }

    // todo checkpointMustRecognizeFailedCleaning

    /* Insertion and read tests */

    @Test
    public void shouldSeeSimpleInsertions() throws Exception
    {
        try ( GBPTree<MutableLong,MutableLong> index = index().build() )
        {
            int count = 1000;
            try ( Writer<MutableLong,MutableLong> writer = index.writer() )
            {
                for ( int i = 0; i < count; i++ )
                {
                    writer.put( new MutableLong( i ), new MutableLong( i ) );
                }
            }

            try ( RawCursor<Hit<MutableLong,MutableLong>,IOException> cursor =
                          index.seek( new MutableLong( 0 ), new MutableLong( Long.MAX_VALUE ) ) )
            {
                for ( int i = 0; i < count; i++ )
                {
                    assertTrue( cursor.next() );
                    assertEquals( i, cursor.get().key().longValue() );
                }
                assertFalse( cursor.next() );
            }
        }
    }

    @Test
    public void shouldSeeSimpleInsertionsWithExactMatch() throws Exception
    {
        try ( GBPTree<MutableLong,MutableLong> index = index().build() )
        {
            int count = 1000;
            try ( Writer<MutableLong,MutableLong> writer = index.writer() )
            {
                for ( int i = 0; i < count; i++ )
                {
                    writer.put( new MutableLong( i ), new MutableLong( i ) );
                }
            }

            for ( int i = 0; i < count; i++ )
            {
                try ( RawCursor<Hit<MutableLong,MutableLong>,IOException> cursor =
                              index.seek( new MutableLong( i ), new MutableLong( i ) ) )
                {
                    assertTrue( cursor.next() );
                    assertEquals( i, cursor.get().key().longValue() );
                    assertFalse( cursor.next() );
                }
            }
        }
    }

    /* Randomized tests */

    @Test
    public void shouldSplitCorrectly() throws Exception
    {
        // GIVEN
        try ( GBPTree<MutableLong,MutableLong> index = index().build() )
        {
            // WHEN
            int count = 1_000;
            PrimitiveLongSet seen = Primitive.longSet( count );
            try ( Writer<MutableLong,MutableLong> writer = index.writer() )
            {
                for ( int i = 0; i < count; i++ )
                {
                    MutableLong key;
                    do
                    {
                        key = new MutableLong( random.nextInt( 100_000 ) );
                    }
                    while ( !seen.add( key.longValue() ) );
                    MutableLong value = new MutableLong( i );
                    writer.put( key, value );
                    seen.add( key.longValue() );
                }
            }

            // THEN
            try ( RawCursor<Hit<MutableLong,MutableLong>,IOException> cursor =
                          index.seek( new MutableLong( 0 ), new MutableLong( Long.MAX_VALUE ) ) )
            {
                long prev = -1;
                while ( cursor.next() )
                {
                    MutableLong hit = cursor.get().key();
                    if ( hit.longValue() < prev )
                    {
                        fail( hit + " smaller than prev " + prev );
                    }
                    prev = hit.longValue();
                    assertTrue( seen.remove( hit.longValue() ) );
                }

                if ( !seen.isEmpty() )
                {
                    fail( "expected hits " + Arrays.toString( PrimitiveLongCollections.asArray( seen.iterator() ) ) );
                }
            }
        }
    }

    /* Checkpoint tests */

    @Test
    public void shouldCheckpointAfterInitialCreation() throws Exception
    {
        // GIVEN
        CheckpointCounter checkpointCounter = new CheckpointCounter();

        // WHEN
        GBPTree<MutableLong,MutableLong> index = index().with( checkpointCounter ).build();

        // THEN
        assertEquals( 1, checkpointCounter.count() );
        index.close();
    }

    @Test
    public void shouldNotCheckpointOnCloseIfNoChangesHappened() throws Exception
    {
        // GIVEN
        CheckpointCounter checkpointCounter = new CheckpointCounter();

        // WHEN
        try ( GBPTree<MutableLong,MutableLong> index = index().with( checkpointCounter ).build() )
        {
            checkpointCounter.reset();
            try ( Writer<MutableLong,MutableLong> writer = index.writer() )
            {
                writer.put( new MutableLong( 0 ), new MutableLong( 1 ) );
            }
            index.checkpoint( unlimited() );
            assertEquals( 1, checkpointCounter.count() );
        }

        // THEN
        assertEquals( 1, checkpointCounter.count() );
    }

    @Test
    public void mustNotSeeUpdatesThatWasNotCheckpointed() throws Exception
    {
        // GIVEN
        try ( GBPTree<MutableLong, MutableLong> index = index().build() )
        {
            insert( index, 0, 1 );

            // WHEN
            // No checkpoint before close
        }

        // THEN
        try ( GBPTree<MutableLong, MutableLong> index = index().build() )
        {
            MutableLong from = new MutableLong( Long.MIN_VALUE );
            MutableLong to = new MutableLong( Long.MAX_VALUE );
            try ( RawCursor<Hit<MutableLong,MutableLong>,IOException> seek = index.seek( from, to ) )
            {
                assertFalse( seek.next() );
            }
        }
    }

    @Test
    public void mustSeeUpdatesThatWasCheckpointed() throws Exception
    {
        // GIVEN
        int key = 1;
        int value = 2;
        try ( GBPTree<MutableLong, MutableLong> index = index().build() )
        {
            insert( index, key, value );

            // WHEN
            index.checkpoint( unlimited() );
        }

        // THEN
        try ( GBPTree<MutableLong, MutableLong> index = index().build() )
        {
            MutableLong from = new MutableLong( Long.MIN_VALUE );
            MutableLong to = new MutableLong( Long.MAX_VALUE );
            try ( RawCursor<Hit<MutableLong,MutableLong>,IOException> seek = index.seek( from, to ) )
            {
                assertTrue( seek.next() );
                assertEquals( key, seek.get().key().longValue() );
                assertEquals( value, seek.get().value().longValue() );
            }
        }
    }

    @Test
    public void mustBumpUnstableGenerationOnOpen() throws Exception
    {
        // GIVEN
        try ( GBPTree<MutableLong, MutableLong> index = index().build() )
        {
            insert( index, 0, 1 );

            // no checkpoint
        }

        // WHEN
        SimpleCleanupMonitor monitor = new SimpleCleanupMonitor();
        try ( GBPTree<MutableLong, MutableLong> ignore = index().with( monitor ).build() )
        {
        }

        // THEN
        assertTrue( "Expected monitor to get recovery complete message", monitor.cleanupFinished );
        assertEquals( "Expected index to have exactly 1 crash pointer from root to successor of root",
                1, monitor.numberOfCleanedCrashPointers );
        assertEquals( "Expected index to have exactly 2 tree node pages, root and successor of root",
                2, monitor.numberOfPagesVisited ); // Root and successor of root
    }

    /* Dirty state tests */

    @Test
    public void indexMustBeCleanOnFirstInitialization() throws Exception
    {
        // GIVEN
        assertFalse( fs.get().fileExists( indexFile ) );
        MonitorDirty monitorDirty = new MonitorDirty();

        // WHEN
        try ( GBPTree<MutableLong, MutableLong> ignored = index().with( monitorDirty ).build() )
        {
        }

        // THEN
        assertTrue( "Expected to be clean on start", monitorDirty.cleanOnStart() );
    }

    @Test
    public void indexMustBeCleanWhenClosedWithoutAnyChanges() throws Exception
    {
        // GIVEN
        try ( GBPTree<MutableLong, MutableLong> ignored = index().build() )
        {
        }

        // WHEN
        MonitorDirty monitorDirty = new MonitorDirty();
        try ( GBPTree<MutableLong, MutableLong> ignored = index().with( monitorDirty ).build() )
        {
        }

        // THEN
        assertTrue( "Expected to be clean on start after close with no changes", monitorDirty.cleanOnStart() );
    }

    @Test
    public void indexMustBeCleanWhenClosedAfterCheckpoint() throws Exception
    {
        // GIVEN
        try ( GBPTree<MutableLong, MutableLong> index = index().build() )
        {
            insert( index, 0, 1 );

            index.checkpoint( unlimited() );
        }

        // WHEN
        MonitorDirty monitorDirty = new MonitorDirty();
        try ( GBPTree<MutableLong, MutableLong> ignored = index().with( monitorDirty ).build() )
        {
        }

        // THEN
        assertTrue( "Expected to be clean on start after close with checkpoint", monitorDirty.cleanOnStart() );
    }

    @Test
    public void indexMustBeDirtyWhenClosedWithChangesSinceLastCheckpoint() throws Exception
    {
        // GIVEN
        try ( GBPTree<MutableLong, MutableLong> index = index().build() )
        {
            insert( index, 0, 1 );

            // no checkpoint
        }

        // WHEN
        MonitorDirty monitorDirty = new MonitorDirty();
        try ( GBPTree<MutableLong, MutableLong> ignored = index().with( monitorDirty ).build() )
        {
        }

        // THEN
        assertFalse( "Expected to be dirty on start after close without checkpoint",
                monitorDirty.cleanOnStart() );
    }

    @Test
    public void indexMustBeDirtyWhenCrashedWithChangesSinceLastCheckpoint() throws Exception
    {
        // GIVEN
        try ( EphemeralFileSystemAbstraction ephemeralFs = new EphemeralFileSystemAbstraction() )
        {
            ephemeralFs.mkdirs( indexFile.getParentFile() );
            PageCache pageCache = pageCacheRule.getPageCache( ephemeralFs );
            EphemeralFileSystemAbstraction snapshot;
            try ( GBPTree<MutableLong, MutableLong> index = index().with( pageCache ).build() )
            {
                insert( index, 0, 1 );

                // WHEN
                // crash
                snapshot = ephemeralFs.snapshot();
            }
            pageCache.close();

            // THEN
            MonitorDirty monitorDirty = new MonitorDirty();
            pageCache = pageCacheRule.getPageCache( snapshot );
            try ( GBPTree<MutableLong, MutableLong> ignored = index().with( pageCache ).with( monitorDirty ).build() )
            {
            }
            assertFalse( "Expected to be dirty on start after crash",
                    monitorDirty.cleanOnStart() );
        }
    }

    @Test
    public void cleanCrashPointersMustTriggerOnDirtyStart() throws Exception
    {
        // GIVEN
        try ( GBPTree<MutableLong, MutableLong> index = index().build() )
        {
            insert( index, 0, 1 );

            // No checkpoint
        }

        // WHEN
        MonitorCleanup monitor = new MonitorCleanup();
        try ( GBPTree<MutableLong, MutableLong> ignored = index().with( monitor ).build() )
        {
            // THEN
            assertTrue( "Expected cleanup to be called when starting on dirty tree", monitor.cleanupCalled() );
        }
    }

    @Test
    public void cleanCrashPointersMustNotTriggerOnCleanStart() throws Exception
    {
        // GIVEN
        try ( GBPTree<MutableLong, MutableLong> index = index().build() )
        {
            insert( index, 0, 1 );

            index.checkpoint( IOLimiter.unlimited() );
        }

        // WHEN
        MonitorCleanup monitor = new MonitorCleanup();
        try ( GBPTree<MutableLong, MutableLong> ignored = index().with( monitor ).build() )
        {
            // THEN
            assertFalse( "Expected cleanup not to be called when starting on clean tree", monitor.cleanupCalled() );
        }
    }

    /* TreeState has outdated root */

    @Test
    public void shouldThrowIfTreeStatePointToRootWithValidSuccessor() throws Exception
    {
        // GIVEN
        int pageSize = 256;
        try ( PageCache specificPageCache = createPageCache( pageSize ) )
        {
            try ( GBPTree<MutableLong,MutableLong> ignore = index().with( specificPageCache ).build() )
            {
            }

            // a tree state pointing to root with valid successor
            try ( PagedFile pagedFile = specificPageCache.map( indexFile, specificPageCache.pageSize() );
                  PageCursor cursor = pagedFile.io( 0, PF_SHARED_WRITE_LOCK ) )
            {
                Pair<TreeState,TreeState> treeStates =
                        TreeStatePair.readStatePages( cursor, IdSpace.STATE_PAGE_A, IdSpace.STATE_PAGE_B );
                TreeState newestState = TreeStatePair.selectNewestValidState( treeStates );
                long rootId = newestState.rootId();
                long stableGeneration = newestState.stableGeneration();
                long unstableGeneration = newestState.unstableGeneration();

                TreeNode.goTo( cursor, "root", rootId );
                TreeNode.setSuccessor( cursor, 42, stableGeneration + 1, unstableGeneration + 1 );
            }

            // WHEN
            try ( GBPTree<MutableLong,MutableLong> index = index().with( specificPageCache ).build() )
            {
                try ( Writer<MutableLong, MutableLong> ignored = index.writer() )
                {
                    fail( "Expected to throw because root pointed to by tree state should have a valid successor." );
                }
            }
            catch ( TreeInconsistencyException e )
            {
                assertThat( e.getMessage(), containsString( PointerChecking.WRITER_TRAVERSE_OLD_STATE_MESSAGE ) );
            }
        }
    }

    /* IO failure on close */

    @Test
    public void mustRetryCloseIfFailure() throws Exception
    {
        // GIVEN
        AtomicBoolean throwOnNext = new AtomicBoolean();
        IOException exception = new IOException( "My failure" );
        PageCache pageCache = pageCacheThatThrowExceptionWhenToldTo( exception, throwOnNext );
        try ( GBPTree<MutableLong, MutableLong> ignored = index().with( pageCache ).build() )
        {
            // WHEN
            throwOnNext.set( true );
        }
    }

    private class ControlledRecoveryCleanupWorkCollector extends LifecycleAdapter
            implements RecoveryCleanupWorkCollector
    {
        Queue<CleanupJob> jobs = new LinkedList<>();
        List<CleanupJob> startedJobs = new LinkedList<>();

        @Override
        public void start() throws Throwable
        {
            CleanupJob job;
            while ( (job = jobs.poll()) != null )
            {
                job.run();
                startedJobs.add( job );
            }
        }

        @Override
        public void add( CleanupJob job )
        {
            jobs.add( job );
        }

        List<CleanupJob> allStartedJobs()
        {
            return startedJobs;
        }
    }

    private PageCache pageCacheThatThrowExceptionWhenToldTo( final IOException e, final AtomicBoolean throwOnNextIO )
    {
        return new DelegatingPageCache( createPageCache( 256 ) )
        {
            @Override
            public PagedFile map( File file, int pageSize, OpenOption... openOptions ) throws IOException
            {
                return new DelegatingPagedFile( super.map( file, pageSize, openOptions ) )
                {
                    @Override
                    public PageCursor io( long pageId, int pf_flags ) throws IOException
                    {
                        maybeThrow();
                        return super.io( pageId, pf_flags );
                    }

                    @Override
                    public void flushAndForce( IOLimiter limiter ) throws IOException
                    {
                        maybeThrow();
                        super.flushAndForce( limiter );
                    }

                    private void maybeThrow() throws IOException
                    {
                        if ( throwOnNextIO.get() )
                        {
                            throwOnNextIO.set( false );
                            assert e != null;
                            throw e;
                        }
                    }
                };
            }
        };
    }

    private PageCache pageCacheThatBlockWhenToldTo( final Barrier barrier, final AtomicBoolean blockOnNextIO )
    {
        return new DelegatingPageCache( createPageCache( 256 ) )
        {
            @Override
            public PagedFile map( File file, int pageSize, OpenOption... openOptions ) throws IOException
            {
                return new DelegatingPagedFile( super.map( file, pageSize, openOptions ) )
                {
                    @Override
                    public PageCursor io( long pageId, int pf_flags ) throws IOException
                    {
                        maybeBlock();
                        return super.io( pageId, pf_flags );
                    }

                    private void maybeBlock() throws IOException
                    {
                        if ( blockOnNextIO.get() )
                        {
                            barrier.reached();
                        }
                    }
                };
            }
        };
    }

    private void makeDirty() throws IOException
    {
        try ( GBPTree<MutableLong,MutableLong> index = index().build() )
        {
            // Make dirty
            index.writer().close();
        }
    }

    private void insert( GBPTree<MutableLong,MutableLong> index, long key, long value ) throws IOException
    {
        try ( Writer<MutableLong, MutableLong> writer = index.writer() )
        {
            writer.put( new MutableLong( key ), new MutableLong( value ) );
        }
    }

    private void shouldWait( Future<?> future )throws InterruptedException, ExecutionException
    {
        try
        {
            future.get( 200, TimeUnit.MILLISECONDS );
            fail( "Expected timeout" );
        }
        catch ( TimeoutException e )
        {
            // good
        }
    }

    private PageCache createPageCache( int pageSize )
    {
        return pageCacheRule.getPageCache( fs.get(), config().withPageSize( pageSize ) );
    }

    private GBPTreeBuilder index()
    {
        return new GBPTreeBuilder();
    }

    private class GBPTreeBuilder
    {
        private int pageCachePageSize = 256;
        private int tentativePageSize;
        private Monitor monitor = NO_MONITOR;
        private Header.Reader headerReader = NO_HEADER_READER;
        private Layout<MutableLong,MutableLong> layout = GBPTreeTest.layout;
        private PageCache specificPageCache;
<<<<<<< HEAD
        private RecoveryCleanupWorkCollector recoveryCleanupWorkCollector = RecoveryCleanupWorkCollector.IMMEDIATE;
=======
        private Consumer<PageCursor> headerWriter = NO_HEADER_WRITER;
>>>>>>> 752c0563

        private GBPTreeBuilder withPageCachePageSize( int pageSize )
        {
            this.pageCachePageSize = pageSize;
            return this;
        }

        private GBPTreeBuilder withIndexPageSize( int tentativePageSize )
        {
            this.tentativePageSize = tentativePageSize;
            return this;
        }

        private GBPTreeBuilder with( GBPTree.Monitor monitor )
        {
            this.monitor = monitor;
            return this;
        }

        private GBPTreeBuilder with( Header.Reader headerReader )
        {
            this.headerReader = headerReader;
            return this;
        }

        private GBPTreeBuilder with( Layout<MutableLong,MutableLong> layout )
        {
            this.layout = layout;
            return this;
        }

        private GBPTreeBuilder with( PageCache pageCache )
        {
            this.specificPageCache = pageCache;
            return this;
        }

<<<<<<< HEAD
        private GBPTreeBuilder with( RecoveryCleanupWorkCollector recoveryCleanupWorkCollector )
        {
            this.recoveryCleanupWorkCollector = recoveryCleanupWorkCollector;
=======
        public GBPTreeBuilder with( Consumer<PageCursor> headerWriter )
        {
            this.headerWriter = headerWriter;
>>>>>>> 752c0563
            return this;
        }

        private GBPTree<MutableLong,MutableLong> build() throws IOException
        {
            PageCache pageCacheToUse;
            if ( specificPageCache == null )
            {
                if ( pageCache != null )
                {
                    pageCache.close();
                }
                pageCache = createPageCache( pageCachePageSize );
                pageCacheToUse = pageCache;
            }
            else
            {
                pageCacheToUse = specificPageCache;
            }

            return new GBPTree<>( pageCacheToUse, indexFile, layout, tentativePageSize, monitor, headerReader,
<<<<<<< HEAD
                    recoveryCleanupWorkCollector );
        }
    }

    private static class CleanJobControlledMonitor extends Monitor.Adaptor
    {
        private final Barrier.Control barrier = new Barrier.Control();

        @Override
        public void cleanupFinished( long numberOfPagesVisited, long numberOfCleanedCrashPointers, long durationMillis )
        {
            barrier.reached();
=======
                    headerWriter );
>>>>>>> 752c0563
        }
    }

    private static class CheckpointControlledMonitor extends Monitor.Adaptor
    {
        private final Barrier.Control barrier = new Barrier.Control();
        private volatile boolean enabled;

        @Override
        public void checkpointCompleted()
        {
            if ( enabled )
            {
                barrier.reached();
            }
        }
    }

    private static class CheckpointCounter extends Monitor.Adaptor
    {
        private int count;

        @Override
        public void checkpointCompleted()
        {
            count++;
        }

        public void reset()
        {
            count = 0;
        }

        public int count()
        {
            return count;
        }
    }

    private void setFormatVersion( int pageSize, int formatVersion ) throws IOException
    {
        try ( PagedFile pagedFile = pageCache.map( indexFile, pageSize );
              PageCursor cursor = pagedFile.io( IdSpace.META_PAGE_ID, PF_SHARED_WRITE_LOCK ) )
        {
            assertTrue( cursor.next() );
            cursor.putInt( formatVersion );
        }
    }

    private static class MonitorDirty extends Monitor.Adaptor
    {
        private boolean called;
        private boolean cleanOnStart;

        @Override
        public void startupState( boolean clean )
        {
            if ( called )
            {
                throw new IllegalStateException( "State has already been set. Can't set it again." );
            }
            called = true;
            cleanOnStart = clean;
        }

        boolean cleanOnStart()
        {
            if ( !called )
            {
                throw new IllegalStateException( "State has not been set" );
            }
            return cleanOnStart;
        }
    }

    private static class MonitorCleanup extends Monitor.Adaptor
    {
        private boolean cleanupCalled;

        @Override
        public void cleanupFinished( long numberOfPagesVisited, long numberOfCleanedCrashPointers, long durationMillis )
        {
            cleanupCalled = true;
        }

        boolean cleanupCalled()
        {
            return cleanupCalled;
        }
    }
}<|MERGE_RESOLUTION|>--- conflicted
+++ resolved
@@ -564,10 +564,6 @@
         verifyHeaderDataAfterClose( beforeClose );
     }
 
-<<<<<<< HEAD
-    private void verifyHeaderDataAfterClose( BiConsumer<GBPTree<MutableLong,MutableLong>,byte[]> beforeClose )
-            throws IOException
-=======
     @Test
     public void mustWriteHeaderOnInitialization() throws Exception
     {
@@ -612,8 +608,8 @@
         verifyHeader( expectedBytes );
     }
 
-    private void verifyHeaderDataAfterClose( BiConsumer<GBPTree<MutableLong,MutableLong>,byte[]> beforeClose ) throws IOException
->>>>>>> 752c0563
+    private void verifyHeaderDataAfterClose( BiConsumer<GBPTree<MutableLong,MutableLong>,byte[]> beforeClose )
+            throws IOException
     {
         byte[] expectedHeader = new byte[12];
         ThreadLocalRandom.current().nextBytes( expectedHeader );
@@ -1607,11 +1603,8 @@
         private Header.Reader headerReader = NO_HEADER_READER;
         private Layout<MutableLong,MutableLong> layout = GBPTreeTest.layout;
         private PageCache specificPageCache;
-<<<<<<< HEAD
         private RecoveryCleanupWorkCollector recoveryCleanupWorkCollector = RecoveryCleanupWorkCollector.IMMEDIATE;
-=======
         private Consumer<PageCursor> headerWriter = NO_HEADER_WRITER;
->>>>>>> 752c0563
 
         private GBPTreeBuilder withPageCachePageSize( int pageSize )
         {
@@ -1649,15 +1642,15 @@
             return this;
         }
 
-<<<<<<< HEAD
         private GBPTreeBuilder with( RecoveryCleanupWorkCollector recoveryCleanupWorkCollector )
         {
             this.recoveryCleanupWorkCollector = recoveryCleanupWorkCollector;
-=======
+            return this;
+        }
+
         public GBPTreeBuilder with( Consumer<PageCursor> headerWriter )
         {
             this.headerWriter = headerWriter;
->>>>>>> 752c0563
             return this;
         }
 
@@ -1679,8 +1672,7 @@
             }
 
             return new GBPTree<>( pageCacheToUse, indexFile, layout, tentativePageSize, monitor, headerReader,
-<<<<<<< HEAD
-                    recoveryCleanupWorkCollector );
+                    headerWriter, recoveryCleanupWorkCollector );
         }
     }
 
@@ -1692,9 +1684,6 @@
         public void cleanupFinished( long numberOfPagesVisited, long numberOfCleanedCrashPointers, long durationMillis )
         {
             barrier.reached();
-=======
-                    headerWriter );
->>>>>>> 752c0563
         }
     }
 
