--- conflicted
+++ resolved
@@ -2,15 +2,9 @@
 <project xmlns="http://maven.apache.org/POM/4.0.0" xmlns:xsi="http://www.w3.org/2001/XMLSchema-instance"
          xsi:schemaLocation="http://maven.apache.org/POM/4.0.0 http://maven.apache.org/maven-v4_0_0.xsd">
     <parent>
-<<<<<<< HEAD
-        <groupId>org.graphfoundation.ongdb</groupId>
-        <artifactId>parent</artifactId>
-        <version>3.6.0-SNAPSHOT</version>
-=======
         <groupId>org.neo4j</groupId>
         <artifactId>parent</artifactId>
         <version>4.0.4-SNAPSHOT</version>
->>>>>>> 5e83bdfe
         <relativePath>../..</relativePath>
     </parent>
 
@@ -18,23 +12,6 @@
         <license-text.header>headers/GPL-3-header.txt</license-text.header>
         <licensing.prepend.text>licensing/notice-gpl-prefix.txt</licensing.prepend.text>
         <moduleName>org.neo4j.io</moduleName>
-<<<<<<< HEAD
-    </properties>
-
-    <modelVersion>4.0.0</modelVersion>
-    <artifactId>ongdb-io</artifactId>
-    <version>3.6.0-SNAPSHOT</version>
-
-    <packaging>jar</packaging>
-    <name>ONgDB - IO</name>
-    <description>Input/output abstraction layer for Neo4j.</description>
-    <url>https://ongdb.graphfoundation.org/${project.artifactId}/${project.version}</url>
-
-    <scm>
-        <connection>scm:git:git://github.com/graphfoundation/ongdb.git</connection>
-        <developerConnection>scm:git:git@github.com:graphfoundation/ongdb.git</developerConnection>
-        <url>https://github.com/graphfoundation/ongdb</url>
-=======
         <default.jupiter.test.mode>concurrent</default.jupiter.test.mode>
     </properties>
 
@@ -50,19 +27,14 @@
         <connection>scm:git:git://github.com/neo4j/neo4j.git</connection>
         <developerConnection>scm:git:git@github.com:neo4j/neo4j.git</developerConnection>
         <url>https://github.com/neo4j/neo4j</url>
->>>>>>> 5e83bdfe
     </scm>
 
     <licenses>
         <license>
             <name>GNU General Public License, Version 3</name>
             <url>http://www.gnu.org/licenses/gpl-3.0-standalone.html</url>
-<<<<<<< HEAD
-            <comments>The software ("Software") developed and owned by Neo4j Sweden AB (referred to in this notice as "Neo4j") is
-=======
             <comments>
                 The software ("Software") developed and owned by Neo4j Sweden AB (referred to in this notice as "Neo4j") is
->>>>>>> 5e83bdfe
                 licensed under the GNU GENERAL PUBLIC LICENSE Version 3 to all third
                 parties and that license is included below.
 
@@ -79,17 +51,12 @@
 
     <dependencies>
         <dependency>
-<<<<<<< HEAD
-            <groupId>org.graphfoundation.ongdb</groupId>
-            <artifactId>ongdb-unsafe</artifactId>
-=======
             <groupId>org.neo4j</groupId>
             <artifactId>annotations</artifactId>
         </dependency>
         <dependency>
             <groupId>org.neo4j</groupId>
             <artifactId>neo4j-unsafe</artifactId>
->>>>>>> 5e83bdfe
             <version>${project.version}</version>
         </dependency>
         <dependency>
@@ -97,18 +64,8 @@
             <artifactId>commons-lang3</artifactId>
         </dependency>
         <dependency>
-<<<<<<< HEAD
-            <groupId>org.graphfoundation.ongdb</groupId>
-            <artifactId>ongdb-graphdb-api</artifactId>
-            <version>${project.version}</version>
-        </dependency>
-        <dependency>
-            <groupId>org.graphfoundation.ongdb</groupId>
-            <artifactId>ongdb-concurrent</artifactId>
-=======
             <groupId>org.neo4j</groupId>
             <artifactId>neo4j-concurrent</artifactId>
->>>>>>> 5e83bdfe
             <version>${project.version}</version>
         </dependency>
         <dependency>
@@ -130,27 +87,12 @@
             <artifactId>mockito-core</artifactId>
         </dependency>
         <dependency>
-<<<<<<< HEAD
-            <groupId>org.graphfoundation.ongdb</groupId>
-            <artifactId>ongdb-unsafe</artifactId>
-            <version>${project.version}</version>
-            <type>test-jar</type>
-            <scope>test</scope>
-        </dependency>
-        <dependency>
-=======
->>>>>>> 5e83bdfe
             <groupId>commons-codec</groupId>
             <artifactId>commons-codec</artifactId>
         </dependency>
         <dependency>
-<<<<<<< HEAD
-            <groupId>org.graphfoundation.ongdb</groupId>
-            <artifactId>ongdb-common</artifactId>
-=======
             <groupId>org.neo4j</groupId>
             <artifactId>test-utils</artifactId>
->>>>>>> 5e83bdfe
             <version>${project.version}</version>
             <scope>test</scope>
         </dependency>
@@ -160,16 +102,6 @@
         <plugins>
             <plugin>
                 <!--
-<<<<<<< HEAD
-                  Run mutation tests like this:
-                  mvn org.pitest:pitest-maven:mutationCoverage
-
-                  NOTE: This takes about 9 to 10 minutes to run.
-                -->
-                <groupId>org.pitest</groupId>
-                <artifactId>pitest-maven</artifactId>
-                <version>1.0.0</version>
-=======
           Run mutation tests like this:
           mvn org.pitest:pitest-maven:mutationCoverage
 
@@ -178,7 +110,6 @@
                 <groupId>org.pitest</groupId>
                 <artifactId>pitest-maven</artifactId>
                 <version>1.4.3</version>
->>>>>>> 5e83bdfe
                 <configuration>
                     <targetTests>
                         <param>org.neo4j.io.pagecache.*</param>
