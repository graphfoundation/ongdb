--- conflicted
+++ resolved
@@ -1,4 +1,3 @@
-<<<<<<< HEAD
 2.2.0-SNAPSHOT
 --------------
 o Deprecated Function and Function2 interfaces, as they are internal utility APIs.
@@ -9,7 +8,7 @@
   to mark the transaction as terminated, which means it will be both marked for rollback
   as well as all further operations carried out within that transaction will throw
   a `TransactionTerminatedException` exception.
-=======
+
 2.1.4
 -----
 o Fixes issue with label and property changes, triggered with multiple adds and removes
@@ -23,7 +22,6 @@
 o Corrects migration of transaction logs when performing store upgrades from 2.0 and 1.9
 o Fixes race condition between committing and reading threads that might lead to
   duplicate relationships being returned
->>>>>>> 816f76de
 
 2.1.3
 -----
