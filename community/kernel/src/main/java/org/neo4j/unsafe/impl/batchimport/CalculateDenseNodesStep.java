--- conflicted
+++ resolved
@@ -91,12 +91,7 @@
                 numberOfDenseNodes++;
             }
         }
-<<<<<<< HEAD
-        // TODO no, No, NO NO NO!!! No. Pass in the PrintStream instead.
-        System.out.println( "# dense nodes: " + numberOfDenseNodes + ", which is " +
-=======
         logger.info( "# dense nodes: " + numberOfDenseNodes + ", which is " +
->>>>>>> 816f76de
                 round( 100D*numberOfDenseNodes/highestSeenNodeId ) + " %" );
         super.done();
     }
