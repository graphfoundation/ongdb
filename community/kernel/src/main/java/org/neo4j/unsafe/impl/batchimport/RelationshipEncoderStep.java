/**
 * Copyright (c) 2002-2014 "Neo Technology,"
 * Network Engine for Objects in Lund AB [http://neotechnology.com]
 *
 * This file is part of Neo4j.
 *
 * Neo4j is free software: you can redistribute it and/or modify
 * it under the terms of the GNU General Public License as published by
 * the Free Software Foundation, either version 3 of the License, or
 * (at your option) any later version.
 *
 * This program is distributed in the hope that it will be useful,
 * but WITHOUT ANY WARRANTY; without even the implied warranty of
 * MERCHANTABILITY or FITNESS FOR A PARTICULAR PURPOSE.  See the
 * GNU General Public License for more details.
 *
 * You should have received a copy of the GNU General Public License
 * along with this program.  If not, see <http://www.gnu.org/licenses/>.
 */
package org.neo4j.unsafe.impl.batchimport;

import java.util.ArrayList;
import java.util.List;

import org.neo4j.kernel.impl.nioneo.store.PropertyStore;
import org.neo4j.kernel.impl.nioneo.store.Record;
import org.neo4j.kernel.impl.nioneo.store.RelationshipRecord;
import org.neo4j.kernel.impl.nioneo.store.RelationshipStore;
import org.neo4j.kernel.impl.nioneo.xa.PropertyCreator;
import org.neo4j.unsafe.impl.batchimport.cache.NodeRelationshipLink;
import org.neo4j.unsafe.impl.batchimport.cache.idmapping.IdMapper;
import org.neo4j.unsafe.impl.batchimport.input.InputRelationship;
import org.neo4j.unsafe.impl.batchimport.staging.ExecutorServiceStep;
import org.neo4j.unsafe.impl.batchimport.staging.StageControl;
import org.neo4j.unsafe.impl.batchimport.store.BatchingPropertyRecordAccess;
import org.neo4j.unsafe.impl.batchimport.store.BatchingTokenRepository;

import static org.neo4j.graphdb.Direction.INCOMING;
import static org.neo4j.unsafe.impl.batchimport.Utils.propertyKeysAndValues;

/**
 * Creates batches of relationship records with their properties, and with the "next" relationship
 * pointers set to the next relationships (previously created) in their respective chains. The previous
 * relationship ids are kept in {@link NodeRelationshipLink node cache}, which is a point of scalability issues,
 * although mitigated using multi-pass techniques.
 */
public class RelationshipEncoderStep extends ExecutorServiceStep<List<InputRelationship>>
{
    private final IdMapper idMapper;
    private final BatchingTokenRepository<?> propertyKeyRepository;
    private final BatchingTokenRepository<?> relationshipTypeRepository;
    private final RelationshipStore relationshipStore;
    private final PropertyCreator propertyCreator;
    private final NodeRelationshipLink nodeRelationshipLink;

    public RelationshipEncoderStep( StageControl control, String name,
            int workAheadSize, int numberOfExecutors,
            IdMapper idMapper, BatchingTokenRepository<?> propertyKeyRepository,
            BatchingTokenRepository<?> relationshipTypeRepository,
            RelationshipStore relationshipStore, PropertyStore propertyStore,
            NodeRelationshipLink nodeRelationshipLink )
    {
        super( control, name, workAheadSize, numberOfExecutors );
        this.idMapper = idMapper;
        this.propertyKeyRepository = propertyKeyRepository;
        this.relationshipTypeRepository = relationshipTypeRepository;
        this.relationshipStore = relationshipStore;
        this.propertyCreator = new PropertyCreator( propertyStore, null );
        this.nodeRelationshipLink = nodeRelationshipLink;
    }

    @Override
    protected Object process( long ticket, List<InputRelationship> batch )
    {
        BatchingPropertyRecordAccess propertyRecords = new BatchingPropertyRecordAccess();
        List<RelationshipRecord> relationshipRecords = new ArrayList<>( batch.size() );
        for ( InputRelationship batchRelationship : batch )
        {
<<<<<<< HEAD
            long relationshipId = idMapper.get( batchRelationship.id() );
            relationshipStore.setHighId( relationshipId + 1 );
=======
            long relationshipId = batchRelationship.id();
            relationshipStore.setHighId( relationshipId+1 );
            long startNodeId = idMapper.get( batchRelationship.startNode() );
            long endNodeId = idMapper.get( batchRelationship.endNode() );
>>>>>>> c66393fc
            int typeId = batchRelationship.hasTypeId() ? batchRelationship.typeId() :
                    relationshipTypeRepository.getOrCreateId( batchRelationship.type() );
            RelationshipRecord relationshipRecord = new RelationshipRecord( relationshipId,
                    startNodeId, endNodeId, typeId );
            relationshipRecord.setInUse( true );

            // Set first/second next rel
            long firstNextRel = nodeRelationshipLink.getAndPutRelationship(
                    startNodeId, typeId, batchRelationship.startDirection(), relationshipId, true );
            relationshipRecord.setFirstNextRel( firstNextRel );
            if ( batchRelationship.isLoop() )
            {
                relationshipRecord.setSecondNextRel( firstNextRel );
            }
            else
            {
                relationshipRecord.setSecondNextRel( nodeRelationshipLink.getAndPutRelationship(
                        endNodeId, typeId, INCOMING, relationshipId, true ) );
            }

            // Most rels will not be first in chain
            relationshipRecord.setFirstInFirstChain( false );
            relationshipRecord.setFirstInSecondChain( false );
            relationshipRecord.setFirstPrevRel( Record.NO_NEXT_RELATIONSHIP.intValue() );
            relationshipRecord.setSecondPrevRel( Record.NO_NEXT_RELATIONSHIP.intValue() );
            relationshipRecords.add( relationshipRecord );

            // Properties
            long nextProp;
            if ( batchRelationship.hasFirstPropertyId() )
            {
                nextProp = batchRelationship.firstPropertyId();
            }
            else
            {
                nextProp = propertyCreator.createPropertyChain( relationshipRecord, propertyKeysAndValues(
                        batchRelationship.properties(), propertyKeyRepository, propertyCreator ), propertyRecords );
            }
            relationshipRecord.setNextProp( nextProp );
        }
        return new RecordBatch<>( relationshipRecords, propertyRecords.records() );
    }
}<|MERGE_RESOLUTION|>--- conflicted
+++ resolved
@@ -76,15 +76,10 @@
         List<RelationshipRecord> relationshipRecords = new ArrayList<>( batch.size() );
         for ( InputRelationship batchRelationship : batch )
         {
-<<<<<<< HEAD
-            long relationshipId = idMapper.get( batchRelationship.id() );
-            relationshipStore.setHighId( relationshipId + 1 );
-=======
             long relationshipId = batchRelationship.id();
-            relationshipStore.setHighId( relationshipId+1 );
+            relationshipStore.setHighestPossibleIdInUse( relationshipId );
             long startNodeId = idMapper.get( batchRelationship.startNode() );
             long endNodeId = idMapper.get( batchRelationship.endNode() );
->>>>>>> c66393fc
             int typeId = batchRelationship.hasTypeId() ? batchRelationship.typeId() :
                     relationshipTypeRepository.getOrCreateId( batchRelationship.type() );
             RelationshipRecord relationshipRecord = new RelationshipRecord( relationshipId,
