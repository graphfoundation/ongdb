/*
 * Copyright (c) 2002-2017 "Neo Technology,"
 * Network Engine for Objects in Lund AB [http://neotechnology.com]
 *
 * This file is part of Neo4j.
 *
 * Neo4j is free software: you can redistribute it and/or modify
 * it under the terms of the GNU General Public License as published by
 * the Free Software Foundation, either version 3 of the License, or
 * (at your option) any later version.
 *
 * This program is distributed in the hope that it will be useful,
 * but WITHOUT ANY WARRANTY; without even the implied warranty of
 * MERCHANTABILITY or FITNESS FOR A PARTICULAR PURPOSE.  See the
 * GNU General Public License for more details.
 *
 * You should have received a copy of the GNU General Public License
 * along with this program.  If not, see <http://www.gnu.org/licenses/>.
 */
package org.neo4j.unsafe.impl.batchimport.staging;

import java.util.Iterator;
import java.util.concurrent.ArrayBlockingQueue;
import java.util.concurrent.Future;
import java.util.concurrent.atomic.AtomicLong;
import java.util.function.BiFunction;
import java.util.function.LongPredicate;
import java.util.function.Supplier;

import org.neo4j.unsafe.impl.batchimport.Parallelizable;
import org.neo4j.unsafe.impl.batchimport.executor.DynamicTaskExecutor;
import org.neo4j.unsafe.impl.batchimport.executor.ParkStrategy;
import org.neo4j.unsafe.impl.batchimport.executor.TaskExecutor;

import static java.util.concurrent.TimeUnit.MILLISECONDS;
import static org.neo4j.helpers.FutureAdapter.future;
import static org.neo4j.unsafe.impl.batchimport.staging.Processing.await;

/**
 * Accepts jobs and processes them, potentially in parallel. Each task is given a ticket, an incrementing
 * integer where results of processed tasks are {@link #next() returned} in the order of ticket,
 * i.e. in order of submission. Number of threads processing jobs can be controlled via methods from
 * {@link Parallelizable}. This little ASCII image will make an attempt to visualize this simple flow.
 *
 * <pre>
 *                      Processors...
 *                        ┌────┐
 *                     ┌─>│Job ├──┐
 *                     │  └────┘  │
 * ┌────────────────┐  │  ┌────┐  │  ┌─────────────────┐
 * │Submitted jobs  ├──┼─>│Job ├──┼─>│Processed jobs   │
 * └────────────────┘  │  └────┘  │  └─────────────────┘
 *                     │  ┌────┐  │
 *                     └─>│Job ├──┘
 *                        └────┘
 * </pre>
 *
 * For easily spawning a thread sitting and submitting jobs to be processed from an {@link Iterator},
 * see {@link #slurp(Iterator, boolean)}.
 *
 * @param <FROM> raw material to process
 * @param <STATE> thread local state that each processing thread will share between jobs
 * @param <TO> result that a raw material will be processed into
 */
public class TicketedProcessing<FROM,STATE,TO> implements Parallelizable, AutoCloseable, Panicable
{
    private static final ParkStrategy park = new ParkStrategy.Park( 10, MILLISECONDS );

    private final TaskExecutor<STATE> executor;
    private final BiFunction<FROM,STATE,TO> processor;
    private final ArrayBlockingQueue<TO> processed;
    private final AtomicLong submittedTicket = new AtomicLong( -1 );
    private final AtomicLong processedTicket = new AtomicLong( -1 );
    private final LongPredicate myTurnToAddToProcessedQueue = new LongPredicate()
    {
        @Override
        public boolean test( long ticket )
        {
            return processedTicket.get() == ticket - 1;
        }
    };
    private final LongPredicate catchUp = new LongPredicate()
    {
        @Override
        public boolean test( long ticket )
        {
            long queued = submittedTicket.get() - processedTicket.get();
            return queued <= executor.processors( 0 ) | executor.isClosed();
        }
    };
    private final Runnable healthCheck;
    private volatile boolean done;

    public TicketedProcessing( String name, int maxProcessors, BiFunction<FROM,STATE,TO> processor,
            Supplier<STATE> threadLocalStateSupplier )
    {
        this.processor = processor;
        this.executor = new DynamicTaskExecutor<>( 1, maxProcessors, maxProcessors, park, name,
                threadLocalStateSupplier );
        this.healthCheck = executor::assertHealthy;
        this.processed = new ArrayBlockingQueue<>( maxProcessors );
    }

    /**
     * Submits a job for processing. Results from processed jobs will be available from {@link #next()}
     * in the order in which they got submitted. This method will queue jobs for processing, but not
     * more than the number of current processors and never more than number of maximum processors
     * given in the constructor; the call will block until queue size goes under this threshold.
     * Blocking will provide push-back of submitting new jobs as to reduce unnecessary memory requirements
     * for jobs that will sit and wait to be processed.
     *
     * @param job to process.
     */
    public void submit( FROM job )
    {
        long ticket = submittedTicket.incrementAndGet();
        await( catchUp, ticket, healthCheck, park );
        executor.submit( threadLocalState ->
        {
            // Process this job (we're now in one of the processing threads)
            TO result = processor.apply( job, threadLocalState );

            // Wait until it's my turn to add this result to the result queue, we have to add it in the
            // correct order so that we preserve the ticket order. We want to wait as short periods of time
            // as possible here because every cycle we wait adding this result, we're also blocking
            // other results from being added to the result queue
            await( myTurnToAddToProcessedQueue, ticket, healthCheck, park );

            // OK now it's my turn to add this result to the result queue which user will pull from later on
<<<<<<< HEAD
            boolean offered;
            do
            {
                offered = processed.offer( result, 10, MILLISECONDS );
            }
            while ( !offered );
=======
            while ( !processed.offer( result, 10, MILLISECONDS ) )
            {
                healthCheck.run();
            }
>>>>>>> 5df16937

            // Signal that this ticket has been processed and added to the result queue
            processedTicket.incrementAndGet();
        } );
    }

    /**
     * Essentially starting a thread {@link #submit(Object) submitting} a stream of inputs which will
     * each be processed and asynchronically made available in order of processing ticket by later calling
     * {@link #next()}.
     *
     * @param input {@link Iterator} of input to process.
     * @param closeAfterAllSubmitted will call {@link #close()} after all jobs submitted if {@code true}.
     * @return {@link Future} representing the work of submitting the inputs to be processed. When the future
     * is completed all items from the {@code input} {@link Iterator} have been submitted, but some items
     * may still be queued and processed.
     */
    public Future<Void> slurp( Iterator<FROM> input, boolean closeAfterAllSubmitted )
    {
        return future( () ->
        {
            while ( input.hasNext() )
            {
                submit( input.next() );
            }
            if ( closeAfterAllSubmitted )
            {
                close();
            }
            return null;
        } );
    }

    /**
     * Tells this processor that there will be no more submissions and so {@link #next()} will stop blocking,
     * waiting for new processed results.
     */
    @Override
    public void close()
    {
        done = true;
        executor.close();
    }

    @Override
    public void receivePanic( Throwable cause )
    {
        executor.receivePanic( cause );
    }

    /**
     * @return next processed job (blocking call), or {@code null} if all jobs have been processed
     * and {@link #close()} has been called.
     */
    public TO next()
    {
        while ( !done || processedTicket.get() < submittedTicket.get() || !processed.isEmpty()  )
        {
            try
            {
                TO next = processed.poll( 10, MILLISECONDS );
                if ( next != null )
                {
                    return next;
                }
            }
            catch ( InterruptedException e )
            {
                // Someone wants us to abort this thing
                Thread.currentThread().interrupt();
                return null;
            }
            healthCheck.run();
        }
        // We've reached the end of the line
        return null;
    }

    @Override
    public int processors( int delta )
    {
        return executor.processors( delta );
    }
}<|MERGE_RESOLUTION|>--- conflicted
+++ resolved
@@ -127,19 +127,10 @@
             await( myTurnToAddToProcessedQueue, ticket, healthCheck, park );
 
             // OK now it's my turn to add this result to the result queue which user will pull from later on
-<<<<<<< HEAD
-            boolean offered;
-            do
-            {
-                offered = processed.offer( result, 10, MILLISECONDS );
-            }
-            while ( !offered );
-=======
             while ( !processed.offer( result, 10, MILLISECONDS ) )
             {
                 healthCheck.run();
             }
->>>>>>> 5df16937
 
             // Signal that this ticket has been processed and added to the result queue
             processedTicket.incrementAndGet();
