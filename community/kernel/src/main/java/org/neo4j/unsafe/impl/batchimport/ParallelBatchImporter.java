/**
 * Copyright (c) 2002-2014 "Neo Technology,"
 * Network Engine for Objects in Lund AB [http://neotechnology.com]
 *
 * This file is part of Neo4j.
 *
 * Neo4j is free software: you can redistribute it and/or modify
 * it under the terms of the GNU General Public License as published by
 * the Free Software Foundation, either version 3 of the License, or
 * (at your option) any later version.
 *
 * This program is distributed in the hope that it will be useful,
 * but WITHOUT ANY WARRANTY; without even the implied warranty of
 * MERCHANTABILITY or FITNESS FOR A PARTICULAR PURPOSE.  See the
 * GNU General Public License for more details.
 *
 * You should have received a copy of the GNU General Public License
 * along with this program.  If not, see <http://www.gnu.org/licenses/>.
 */
package org.neo4j.unsafe.impl.batchimport;

import java.io.IOException;
import java.util.Iterator;

import org.neo4j.helpers.Exceptions;
import org.neo4j.io.fs.FileSystemAbstraction;
import org.neo4j.kernel.impl.nioneo.store.NodeStore;
import org.neo4j.kernel.impl.nioneo.store.PropertyStore;
import org.neo4j.kernel.impl.nioneo.store.RelationshipStore;
import org.neo4j.kernel.impl.util.StringLogger;
import org.neo4j.kernel.lifecycle.LifeSupport;
import org.neo4j.kernel.logging.Logging;
import org.neo4j.kernel.monitoring.Monitors;
import org.neo4j.unsafe.impl.batchimport.cache.LongArrayFactory;
import org.neo4j.unsafe.impl.batchimport.cache.NodeRelationshipLink;
import org.neo4j.unsafe.impl.batchimport.cache.NodeRelationshipLinkImpl;
import org.neo4j.unsafe.impl.batchimport.cache.idmapping.IdGenerator;
import org.neo4j.unsafe.impl.batchimport.cache.idmapping.IdMapper;
import org.neo4j.unsafe.impl.batchimport.cache.idmapping.IdMapping;
import org.neo4j.unsafe.impl.batchimport.input.InputNode;
import org.neo4j.unsafe.impl.batchimport.input.InputRelationship;
import org.neo4j.unsafe.impl.batchimport.staging.ExecutionMonitor;
import org.neo4j.unsafe.impl.batchimport.staging.IteratorBatcherStep;
import org.neo4j.unsafe.impl.batchimport.staging.Stage;
import org.neo4j.unsafe.impl.batchimport.staging.StageExecution;
import org.neo4j.unsafe.impl.batchimport.store.BatchingNeoStore;
import org.neo4j.unsafe.impl.batchimport.store.BatchingPageCache.WriterFactory;
import org.neo4j.unsafe.impl.batchimport.store.io.IoMonitor;
import org.neo4j.unsafe.impl.batchimport.store.io.IoQueue;

import static java.lang.System.currentTimeMillis;

import static org.neo4j.unsafe.impl.batchimport.store.BatchingPageCache.SYNCHRONOUS;

/**
 * Overall goals: split up processing cost by parallelizing. Keep CPUs busy, keep I/O busy and writing sequentially.
 * Goes through multiple stages where each stage has one or more steps executing in parallel, passing
 * batches downstream.
 */
public class ParallelBatchImporter implements BatchImporter
{
    private final String storeDir;
    private final FileSystemAbstraction fileSystem;
    private final Configuration config;
    private final IoMonitor writeMonitor;
    private final ExecutionMonitor executionMonitor;
    private final Logging logging;
    private final StringLogger logger;
    private final LifeSupport life = new LifeSupport();
    private final Monitors monitors;
    private final WriterFactory writerFactory;

    ParallelBatchImporter( String storeDir, FileSystemAbstraction fileSystem, Configuration config,
<<<<<<< HEAD
            Logging logging, ExecutionMonitor executionMonitor, WriterFactory writerFactory )
=======
                                   Logging logging, ExecutionMonitor executionMonitor, WriterFactory writerFactory )
>>>>>>> 7445fc7e
    {
        this.storeDir = storeDir;
        this.fileSystem = fileSystem;
        this.config = config;
        this.logging = logging;
        this.logger = logging.getMessagesLog( getClass() );
        this.executionMonitor = executionMonitor;
        this.monitors = new Monitors();
        this.writeMonitor = new IoMonitor();
        this.writerFactory = writerFactory;

        life.start();
    }

    public ParallelBatchImporter( String storeDir, FileSystemAbstraction fileSystem,
                                  Configuration config, Logging logging, ExecutionMonitor executionMonitor )
    {
        this( storeDir, fileSystem, config, logging, executionMonitor,
<<<<<<< HEAD
                new IoQueue( config.numberOfIoThreads(), SYNCHRONOUS ) );
=======
                // FIXME: Temporarily disabled I/O parallellization since there's an issue with it that sometimes
                // gets exposed. It's purely an optimization anyway.
//                new IoQueue( config.numberOfIoThreads(), BatchingWindowPoolFactory.SYNCHRONOUS )
                BatchingWindowPoolFactory.SYNCHRONOUS
        );
>>>>>>> 7445fc7e
    }

    @Override
    public void doImport( Iterable<InputNode> nodes, Iterable<InputRelationship> relationships,
                          IdMapping idMapping ) throws IOException
    {
        logger.info( "Import starting" );

        long startTime = currentTimeMillis();
        try ( BatchingNeoStore neoStore = new BatchingNeoStore( fileSystem, storeDir, config,
                writeMonitor, logging, monitors, writerFactory ) )
        {
            // Some temporary caches and indexes in the import
            final IdMapper idMapper = idMapping.idMapper();
            final IdGenerator idGenerator = idMapping.idGenerator();
            final NodeRelationshipLink nodeRelationshipLink =
                    new NodeRelationshipLinkImpl( LongArrayFactory.AUTO, config.denseNodeThreshold() );

            // Stage 1 -- nodes, properties, labels
            final NodeStage nodeStage = new NodeStage( nodes.iterator(), idMapper, idGenerator, neoStore );

            // Stage 2 -- calculate dense node threshold
            final CalculateDenseNodesStage calculateDenseNodesStage =
                    new CalculateDenseNodesStage( relationships.iterator(), nodeRelationshipLink, idMapper );

            // Execute stages 1 and 2 in parallel or sequentially?
            if ( idMapper.needsPreparation() )
            {   // The id mapper of choice needs preparation in order to get ids from it,
                // So we need to execute the node stage first as it fills the id mapper and prepares it in the end,
                // before executing any stage that needs ids from the id mapper, for example calc dense node stage.
                executeStages( nodeStage );
                executeStages( calculateDenseNodesStage );
            }
            else
            {   // The id mapper of choice doesn't need any preparation, so we can go ahead and execute
                // the node and calc dende node stages in parallel.
                executeStages( nodeStage, calculateDenseNodesStage );
            }

            // Stage 3 -- relationships, properties
            final RelationshipStage relationshipStage =
                    new RelationshipStage( relationships.iterator(), idMapper, neoStore, nodeRelationshipLink );

            // execute stage 3
            executeStages( relationshipStage );

            // Switch to reverse updating mode
            writerFactory.awaitEverythingWritten();
            neoStore.switchToUpdateMode();

            // Stage 4 -- set node nextRel fields
            final NodeFirstRelationshipStage nodeFirstRelationshipStage =
                    new NodeFirstRelationshipStage( neoStore, nodeRelationshipLink );

            // execute stage 4
            executeStages( nodeFirstRelationshipStage );

            nodeRelationshipLink.clearRelationships();

            // Stage 5 -- link relationship chains together
            final RelationshipLinkbackStage relationshipLinkbackStage =
                    new RelationshipLinkbackStage( neoStore, nodeRelationshipLink );

            // execute stage 5
            executeStages( relationshipLinkbackStage );

            executionMonitor.done( currentTimeMillis() - startTime );
        }
        catch ( Throwable t )
        {
            logger.error( "Error during import", t );
            throw Exceptions.launderedException( IOException.class, t );
        }
        finally
        {
            writerFactory.shutdown();
        }

        // TODO add import starts to this log message
        logger.info( "Import completed" );
    }

    private synchronized void executeStages( Stage... stages ) throws Exception
    {
        StageExecution[] executions = new StageExecution[stages.length];
        for ( int i = 0; i < stages.length; i++ )
        {
            executions[i] = stages[i].execute();
        }

        executionMonitor.monitor( executions );
    }

    @Override
    public void shutdown()
    {
        logger.debug( "Importer shutting down" );
        life.shutdown();
        logger.info( "Importer shut down." );
    }

    public class NodeStage extends Stage
    {
        public NodeStage( Iterator<InputNode> input, IdMapper idMapper, IdGenerator idGenerator,
                          BatchingNeoStore neoStore )
        {
            super( logging, "Nodes", config );
            input( new IteratorBatcherStep<>( control(), "INPUT", config.batchSize(), input ) );

            NodeStore nodeStore = neoStore.getNodeStore();
            PropertyStore propertyStore = neoStore.getPropertyStore();
            add( new NodeEncoderStep( control(), "ENCODER", config.workAheadSize(), 1, idMapper, idGenerator,
                    neoStore.getPropertyKeyRepository(), neoStore.getLabelRepository(),
                    nodeStore, propertyStore ) );
            add( new EntityStoreUpdaterStep<>( control(), "WRITER", nodeStore, propertyStore, writeMonitor ) );
        }
    }

    public class CalculateDenseNodesStage extends Stage
    {
        public CalculateDenseNodesStage( Iterator<InputRelationship> input, NodeRelationshipLink nodeRelationshipLink,
                IdMapper idMapper )
        {
            super( logging, "Calculate dense nodes", config );
            input( new IteratorBatcherStep<>( control(), "INPUT", config.batchSize(), input ) );

            add( new CalculateDenseNodesStep( control(), config.workAheadSize(), nodeRelationshipLink,
                    idMapper, logger ) );
        }
    }

    public class RelationshipStage extends Stage
    {
        public RelationshipStage( Iterator<InputRelationship> input, IdMapper idMapper, BatchingNeoStore neoStore,
                                  NodeRelationshipLink nodeRelationshipLink )
        {
            super( logging, "Relationships", config );
            input( new IteratorBatcherStep<>( control(), "INPUT", config.batchSize(), input ) );

            RelationshipStore relationshipStore = neoStore.getRelationshipStore();
            PropertyStore propertyStore = neoStore.getPropertyStore();
            add( new RelationshipEncoderStep( control(), "ENCODER", config.workAheadSize(), 1, idMapper,
                    neoStore.getPropertyKeyRepository(), neoStore.getRelationshipTypeRepository(),
                    relationshipStore, propertyStore, nodeRelationshipLink ) );
            add( new EntityStoreUpdaterStep<>( control(), "WRITER", relationshipStore, propertyStore, writeMonitor ) );
        }
    }

    public class NodeFirstRelationshipStage extends Stage
    {
        public NodeFirstRelationshipStage( BatchingNeoStore neoStore, NodeRelationshipLink nodeRelationshipLink )
        {
            super( logging, "Node first rel", config );
            input( new NodeFirstRelationshipStep( control(), config.batchSize(),
                    neoStore.getNodeStore(), neoStore.getRelationshipGroupStore(), nodeRelationshipLink ) );
        }
    }

    public class RelationshipLinkbackStage extends Stage
    {
        public RelationshipLinkbackStage( BatchingNeoStore neoStore, NodeRelationshipLink nodeRelationshipLink )
        {
            super( logging, "Relationship back link", config );
            input( new RelationshipLinkbackStep( control(), config.batchSize(),
                    neoStore.getRelationshipStore(), nodeRelationshipLink ) );
        }
    }
}<|MERGE_RESOLUTION|>--- conflicted
+++ resolved
@@ -46,7 +46,6 @@
 import org.neo4j.unsafe.impl.batchimport.store.BatchingNeoStore;
 import org.neo4j.unsafe.impl.batchimport.store.BatchingPageCache.WriterFactory;
 import org.neo4j.unsafe.impl.batchimport.store.io.IoMonitor;
-import org.neo4j.unsafe.impl.batchimport.store.io.IoQueue;
 
 import static java.lang.System.currentTimeMillis;
 
@@ -71,11 +70,7 @@
     private final WriterFactory writerFactory;
 
     ParallelBatchImporter( String storeDir, FileSystemAbstraction fileSystem, Configuration config,
-<<<<<<< HEAD
             Logging logging, ExecutionMonitor executionMonitor, WriterFactory writerFactory )
-=======
-                                   Logging logging, ExecutionMonitor executionMonitor, WriterFactory writerFactory )
->>>>>>> 7445fc7e
     {
         this.storeDir = storeDir;
         this.fileSystem = fileSystem;
@@ -94,15 +89,11 @@
                                   Configuration config, Logging logging, ExecutionMonitor executionMonitor )
     {
         this( storeDir, fileSystem, config, logging, executionMonitor,
-<<<<<<< HEAD
-                new IoQueue( config.numberOfIoThreads(), SYNCHRONOUS ) );
-=======
                 // FIXME: Temporarily disabled I/O parallellization since there's an issue with it that sometimes
                 // gets exposed. It's purely an optimization anyway.
-//                new IoQueue( config.numberOfIoThreads(), BatchingWindowPoolFactory.SYNCHRONOUS )
-                BatchingWindowPoolFactory.SYNCHRONOUS
+//                new IoQueue( config.numberOfIoThreads(), SYNCHRONOUS )
+                SYNCHRONOUS
         );
->>>>>>> 7445fc7e
     }
 
     @Override
