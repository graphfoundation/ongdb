/*
 * Copyright (c) 2002-2017 "Neo Technology,"
 * Network Engine for Objects in Lund AB [http://neotechnology.com]
 *
 * This file is part of Neo4j.
 *
 * Neo4j is free software: you can redistribute it and/or modify
 * it under the terms of the GNU General Public License as published by
 * the Free Software Foundation, either version 3 of the License, or
 * (at your option) any later version.
 *
 * This program is distributed in the hope that it will be useful,
 * but WITHOUT ANY WARRANTY; without even the implied warranty of
 * MERCHANTABILITY or FITNESS FOR A PARTICULAR PURPOSE.  See the
 * GNU General Public License for more details.
 *
 * You should have received a copy of the GNU General Public License
 * along with this program.  If not, see <http://www.gnu.org/licenses/>.
 */
package org.neo4j.unsafe.impl.batchimport.staging;

import java.lang.reflect.Array;
import java.util.Arrays;

import org.neo4j.collection.primitive.PrimitiveLongIterator;
import org.neo4j.io.pagecache.PageCursor;
import org.neo4j.kernel.impl.store.RecordStore;
import org.neo4j.kernel.impl.store.id.validation.IdValidator;
import org.neo4j.kernel.impl.store.record.AbstractBaseRecord;
import org.neo4j.kernel.impl.store.record.RecordLoad;
import org.neo4j.unsafe.impl.batchimport.Configuration;

/**
 * Reads records from a {@link RecordStore} and sends batches of those records downstream.
 * A {@link PageCursor} is used during the life cycle of this {@link Step}, e.g. between
 * {@link #start(int)} and {@link #close()}.
 *
 * @param <RECORD> type of {@link AbstractBaseRecord}
 */
public class ReadRecordsStep<RECORD extends AbstractBaseRecord> extends ProcessorStep<PrimitiveLongIterator>
{
    protected final RecordStore<RECORD> store;
<<<<<<< HEAD
    protected final RECORD record;
    protected final PageCursor cursor;
    protected final long highId;
    private final RecordIdIterator ids;
=======
>>>>>>> a4accd3f
    private final Class<RECORD> klass;
    protected final int batchSize;

    @SuppressWarnings( "unchecked" )
    public ReadRecordsStep( StageControl control, Configuration config, boolean inRecordWritingStage,
            RecordStore<RECORD> store )
    {
        super( control, ">", config, parallelReading( config, inRecordWritingStage ) ? 0 : 1 );
        this.store = store;
        this.klass = (Class<RECORD>) store.newRecord().getClass();
<<<<<<< HEAD
        this.recordSize = store.getRecordSize();
        this.record = store.newRecord();
        this.cursor = store.newPageCursor();
        this.highId = store.getHighId();
    }

    @SuppressWarnings( "unchecked" )
=======
        this.batchSize = config.batchSize();
    }

    private static boolean parallelReading( Configuration config, boolean inRecordWritingStage )
    {
        return (inRecordWritingStage && config.parallelRecordReadsWhenWriting())
                || (!inRecordWritingStage && config.parallelRecordReads());
    }

    @Override
    public void start( int orderingGuarantees )
    {
        super.start( orderingGuarantees | ORDER_SEND_DOWNSTREAM );
    }

>>>>>>> a4accd3f
    @Override
    protected void process( PrimitiveLongIterator idRange, BatchSender sender ) throws Throwable
    {
        if ( !idRange.hasNext() )
        {
            return;
        }

        long id = idRange.next();
        RECORD record = store.newRecord();
        RECORD[] batch = (RECORD[]) Array.newInstance( klass, batchSize );
        int i = 0;
        try ( RecordCursor<RECORD> cursor = store.newRecordCursor( record ).acquire( id, RecordLoad.CHECK ) )
        {
            boolean hasNext = true;
            while ( hasNext )
            {
<<<<<<< HEAD
                RECORD record = store.readRecord( ids.next(), this.record, CHECK, cursor );
                if ( record.inUse() && !IdValidator.isReservedId( record.getId() ) )
=======
                if ( cursor.next( id ) && !IdValidator.isReservedId( id ) )
>>>>>>> a4accd3f
                {
                    batch[i++] = (RECORD) record.clone();
                }
                if ( hasNext = idRange.hasNext() )
                {
                    id = idRange.next();
                }
            }
        }

        sender.send( i == batchSize ? batch : Arrays.copyOf( batch, i ) );
    }
}<|MERGE_RESOLUTION|>--- conflicted
+++ resolved
@@ -27,8 +27,9 @@
 import org.neo4j.kernel.impl.store.RecordStore;
 import org.neo4j.kernel.impl.store.id.validation.IdValidator;
 import org.neo4j.kernel.impl.store.record.AbstractBaseRecord;
-import org.neo4j.kernel.impl.store.record.RecordLoad;
 import org.neo4j.unsafe.impl.batchimport.Configuration;
+
+import static org.neo4j.kernel.impl.store.record.RecordLoad.CHECK;
 
 /**
  * Reads records from a {@link RecordStore} and sends batches of those records downstream.
@@ -40,13 +41,6 @@
 public class ReadRecordsStep<RECORD extends AbstractBaseRecord> extends ProcessorStep<PrimitiveLongIterator>
 {
     protected final RecordStore<RECORD> store;
-<<<<<<< HEAD
-    protected final RECORD record;
-    protected final PageCursor cursor;
-    protected final long highId;
-    private final RecordIdIterator ids;
-=======
->>>>>>> a4accd3f
     private final Class<RECORD> klass;
     protected final int batchSize;
 
@@ -57,15 +51,6 @@
         super( control, ">", config, parallelReading( config, inRecordWritingStage ) ? 0 : 1 );
         this.store = store;
         this.klass = (Class<RECORD>) store.newRecord().getClass();
-<<<<<<< HEAD
-        this.recordSize = store.getRecordSize();
-        this.record = store.newRecord();
-        this.cursor = store.newPageCursor();
-        this.highId = store.getHighId();
-    }
-
-    @SuppressWarnings( "unchecked" )
-=======
         this.batchSize = config.batchSize();
     }
 
@@ -81,7 +66,6 @@
         super.start( orderingGuarantees | ORDER_SEND_DOWNSTREAM );
     }
 
->>>>>>> a4accd3f
     @Override
     protected void process( PrimitiveLongIterator idRange, BatchSender sender ) throws Throwable
     {
@@ -94,17 +78,13 @@
         RECORD record = store.newRecord();
         RECORD[] batch = (RECORD[]) Array.newInstance( klass, batchSize );
         int i = 0;
-        try ( RecordCursor<RECORD> cursor = store.newRecordCursor( record ).acquire( id, RecordLoad.CHECK ) )
+        try ( PageCursor cursor = store.newPageCursor() )
         {
             boolean hasNext = true;
             while ( hasNext )
             {
-<<<<<<< HEAD
-                RECORD record = store.readRecord( ids.next(), this.record, CHECK, cursor );
+                store.readRecord( id, record, CHECK, cursor );
                 if ( record.inUse() && !IdValidator.isReservedId( record.getId() ) )
-=======
-                if ( cursor.next( id ) && !IdValidator.isReservedId( id ) )
->>>>>>> a4accd3f
                 {
                     batch[i++] = (RECORD) record.clone();
                 }
