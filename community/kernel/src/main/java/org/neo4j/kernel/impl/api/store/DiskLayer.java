--- conflicted
+++ resolved
@@ -131,14 +131,8 @@
                       RelationshipTypeTokenHolder relationshipTokenHolder, SchemaStorage schemaStorage,
                       final Provider<NeoStore> neoStoreProvider, IndexingService indexService )
     {
-        assert neoStore != null : "No neoStore provided";
-
         this.relationshipTokenHolder = relationshipTokenHolder;
         this.schemaStorage = schemaStorage;
-<<<<<<< HEAD
-=======
-        assert neoStoreProvider != null : "No neoStore provided";
->>>>>>> 3bb457f5
 
         this.indexService = indexService;
         this.propertyKeyTokenHolder = propertyKeyTokenHolder;
