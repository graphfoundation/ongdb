/*
 * Copyright (c) 2002-2016 "Neo Technology,"
 * Network Engine for Objects in Lund AB [http://neotechnology.com]
 *
 * This file is part of Neo4j.
 *
 * Neo4j is free software: you can redistribute it and/or modify
 * it under the terms of the GNU General Public License as published by
 * the Free Software Foundation, either version 3 of the License, or
 * (at your option) any later version.
 *
 * This program is distributed in the hope that it will be useful,
 * but WITHOUT ANY WARRANTY; without even the implied warranty of
 * MERCHANTABILITY or FITNESS FOR A PARTICULAR PURPOSE.  See the
 * GNU General Public License for more details.
 *
 * You should have received a copy of the GNU General Public License
 * along with this program.  If not, see <http://www.gnu.org/licenses/>.
 */
package org.neo4j.kernel.impl.store;

import java.lang.reflect.Array;
import java.util.Arrays;
import java.util.IdentityHashMap;
import java.util.Map;

import org.neo4j.kernel.impl.store.record.PropertyBlock;
import org.neo4j.kernel.impl.util.Bits;

public enum ShortArray
{
    BOOLEAN( PropertyType.BOOL, 1, Boolean.class, boolean.class )
    {
        @Override
        int getRequiredBits( Object array, int arrayLength )
        {
            return 1;
        }

        @Override
        public
        void writeAll( Object array, int length, int requiredBits, Bits result )
        {
            if ( isPrimitive( array ) )
            {
                for ( boolean value : (boolean[]) array )
                {
                    result.put( value ? 1 : 0, 1 );
                }
            } else
            {
                for ( boolean value : (Boolean[]) array )
                {
                    result.put( value ? 1 : 0, 1 );
                }
            }
        }

        @Override
        public
        Object createArray( int length, Bits bits, int requiredBits )
        {
            if ( length == 0 )
            {
                return EMPTY_BOOLEAN_ARRAY;
            }
            final boolean[] result = new boolean[length];
            for ( int i = 0; i < length; i++ )
            {
                result[i] = bits.getByte( requiredBits ) != 0;
            }
            return result;
        }

        @Override
        public Object createEmptyArray()
        {
            return EMPTY_BOOLEAN_ARRAY;
        }
    },
    BYTE( PropertyType.BYTE, 8, Byte.class, byte.class )
    {
        int getRequiredBits( byte value )
        {
            long mask = 1L << maxBits - 1;
            for ( int i = maxBits; i > 0; i--, mask >>= 1 )
            {
                if ( (mask & value) != 0 )
                {
                    return i;
                }
            }
            return 1;
        }

        @Override
        int getRequiredBits( Object array, int arrayLength )
        {
            int highest = 1;
            if ( isPrimitive( array ) )
            {
                for ( byte value : (byte[]) array )
                {
                    highest = Math.max( getRequiredBits( value ), highest );
                }
            } else
            {
                for ( byte value : (Byte[]) array )
                {
                    highest = Math.max( getRequiredBits( value ), highest );
                }
            }
            return highest;
        }

        @Override
        public
        void writeAll( Object array, int length, int requiredBits, Bits result )
        {
            if ( isPrimitive( array ) )
            {
                for ( byte b : (byte[]) array )
                {
                    result.put( b, requiredBits );
                }
            } else
            {
                for ( byte b : (Byte[]) array )
                {
                    result.put( b, requiredBits );
                }
            }
        }

        @Override
        public
        Object createArray( int length, Bits bits, int requiredBits )
        {
            if ( length == 0 )
            {
                return EMPTY_BYTE_ARRAY;
            }
            final byte[] result = new byte[length];
            for ( int i = 0; i < length; i++ )
            {
                result[i] = bits.getByte( requiredBits );
            }
            return result;
        }

        @Override
        public Object createEmptyArray()
        {
            return EMPTY_BYTE_ARRAY;
        }

    },
    SHORT( PropertyType.SHORT, 16, Short.class, short.class )
    {
        int getRequiredBits( short value )
        {
            long mask = 1L << maxBits - 1;
            for ( int i = maxBits; i > 0; i--, mask >>= 1 )
            {
                if ( (mask & value) != 0 )
                {
                    return i;
                }
            }
            return 1;
        }

        @Override
        int getRequiredBits( Object array, int arrayLength )
        {
            int highest = 1;
            if ( isPrimitive( array ) )
            {
                for ( short value : (short[]) array )
                {
                    highest = Math.max( getRequiredBits( value ), highest );
                }
            } else
            {
                for ( short value : (Short[]) array )
                {
                    highest = Math.max( getRequiredBits( value ), highest );
                }
            }
            return highest;
        }

        @Override
        public
        void writeAll( Object array, int length, int requiredBits, Bits result )
        {
            if ( isPrimitive( array ) )
            {
                for ( short value : (short[]) array )
                {
                    result.put( value, requiredBits );
                }
            } else
            {
                for ( short value : (Short[]) array )
                {
                    result.put( value, requiredBits );
                }
            }
        }

        @Override
        public
        Object createArray( int length, Bits bits, int requiredBits )
        {
            if ( length == 0 )
            {
                return EMPTY_SHORT_ARRAY;
            }
            final short[] result = new short[length];
            for ( int i = 0; i < length; i++ )
            {
                result[i] = bits.getShort( requiredBits );
            }
            return result;
        }

        @Override
        public Object createEmptyArray()
        {
            return EMPTY_SHORT_ARRAY;
        }
    },
    CHAR( PropertyType.CHAR, 16, Character.class , char.class)
    {
        int getRequiredBits( char value )
        {
            long mask = 1L << maxBits - 1;
            for ( int i = maxBits; i > 0; i--, mask >>= 1 )
            {
                if ( (mask & value) != 0 )
                {
                    return i;
                }
            }
            return 1;
        }

        @Override
        int getRequiredBits( Object array, int arrayLength )
        {
            int highest = 1;
            if ( isPrimitive( array ) )
            {
                for ( char value : (char[]) array )
                {
                    highest = Math.max( getRequiredBits( value ), highest );
                }
            } else
            {
                for ( char value : (Character[]) array )
                {
                    highest = Math.max( getRequiredBits( value ), highest );
                }
            }
            return highest;
        }

        @Override
        public
        void writeAll( Object array, int length, int requiredBits, Bits result )
        {
            if ( isPrimitive( array ) )
            {
                for ( char value : (char[]) array )
                {
                    result.put( value, requiredBits );
                }
            } else
            {
                for ( char value : (Character[]) array )
                {
                    result.put( value, requiredBits );
                }
            }
        }

        @Override
        public
        Object createArray( int length, Bits bits, int requiredBits )
        {
            if ( length == 0 )
            {
                return EMPTY_CHAR_ARRAY;
            }
            final char[] result = new char[length];
            for ( int i = 0; i < length; i++ )
            {
                result[i] = (char) bits.getShort( requiredBits );
            }
            return result;
        }

        @Override
        public Object createEmptyArray()
        {
            return EMPTY_CHAR_ARRAY;
        }
    },
    INT( PropertyType.INT, 32, Integer.class , int.class)
    {
        int getRequiredBits( int value )
        {
            long mask = 1L << maxBits - 1;
            for ( int i = maxBits; i > 0; i--, mask >>= 1 )
            {
                if ( (mask & value) != 0 )
                {
                    return i;
                }
            }
            return 1;
        }

        @Override
        int getRequiredBits( Object array, int arrayLength )
        {
            int highest = 1;
            if ( isPrimitive( array ) )
            {
                for ( int value : (int[]) array )
                {
                    highest = Math.max( getRequiredBits( value ), highest );
                }
            } else
            {
                for ( int value : (Integer[]) array )
                {
                    highest = Math.max( getRequiredBits( value ), highest );
                }
            }
            return highest;
        }

        @Override
        public
        void writeAll( Object array, int length, int requiredBits, Bits result )
        {
            if ( isPrimitive( array ) )
            {
                for ( int value : (int[]) array )
                {
                    result.put( value, requiredBits );
                }
            } else
            {
                for ( int value : (Integer[]) array )
                {
                    result.put( value, requiredBits );
                }
            }
        }

        @Override
        public
        Object createArray( int length, Bits bits, int requiredBits )
        {
            if ( length == 0 )
            {
                return EMPTY_INT_ARRAY;
            }
            final int[] result = new int[length];
            for ( int i = 0; i < length; i++ )
            {
                result[i] = bits.getInt( requiredBits );
            }
            return result;
        }

        @Override
        public Object createEmptyArray()
        {
            return EMPTY_INT_ARRAY;
        }
    },
    LONG( PropertyType.LONG, 64, Long.class , long.class)
    {
        @Override
        public int getRequiredBits( long value )
        {
            long mask = 1L << maxBits - 1;
            for ( int i = maxBits; i > 0; i--, mask >>= 1 )
            {
                if ( (mask & value) != 0 )
                {
                    return i;
                }
            }
            return 1;
        }


        @Override
        int getRequiredBits( Object array, int arrayLength )
        {
            int highest = 1;
            if ( isPrimitive( array ) )
            {
                for ( long value : (long[]) array )
                {
                    highest = Math.max( getRequiredBits( value ), highest );
                }
            } else
            {
                for ( long value : (Long[]) array )
                {
                    highest = Math.max( getRequiredBits( value ), highest );
                }
            }
            return highest;
        }

        @Override
        public
        void writeAll( Object array, int length, int requiredBits, Bits result )
        {
            if ( isPrimitive( array ) )
            {
                for ( long value : (long[]) array )
                {
                    result.put( value, requiredBits );
                }
            } else
            {
                for ( long value : (Long[]) array )
                {
                    result.put( value, requiredBits );
                }
            }
        }

        @Override
        public
        Object createArray( int length, Bits bits, int requiredBits )
        {
            if ( length == 0 )
            {
                return EMPTY_LONG_ARRAY;
            }
            final long[] result = new long[length];
            for ( int i = 0; i < length; i++ )
            {
                result[i] = bits.getLong( requiredBits );
            }
            return result;
        }

        @Override
        public Object createEmptyArray()
        {
            return EMPTY_LONG_ARRAY;
        }
    },
    FLOAT( PropertyType.FLOAT, 32, Float.class ,float.class)
    {
        int getRequiredBits( float value )
        {
            int v = Float.floatToIntBits( value );
            long mask = 1L << maxBits - 1;
            for ( int i = maxBits; i > 0; i--, mask >>= 1 )
            {
                if ( (mask & v) != 0 )
                {
                    return i;
                }
            }
            return 1;
        }

        @Override
        int getRequiredBits( Object array, int arrayLength )
        {
            int highest = 1;
            if ( isPrimitive( array ) )
            {
                for ( float value : (float[]) array )
                {
                    highest = Math.max( getRequiredBits( value ), highest );
                }
            } else
            {
                for ( float value : (Float[]) array )
                {
                    highest = Math.max( getRequiredBits( value ), highest );
                }
            }
            return highest;
        }

        @Override
        public
        void writeAll( Object array, int length, int requiredBits, Bits result )
        {
            if ( isPrimitive( array ) )
            {
                for ( float value : (float[]) array )
                {
                    result.put( Float.floatToIntBits( value ), requiredBits );
                }
            } else
            {
                for ( float value : (Float[]) array )
                {
                    result.put( Float.floatToIntBits( value ), requiredBits );
                }
            }
        }

        @Override
        public
        Object createArray( int length, Bits bits, int requiredBits )
        {
            if ( length == 0 )
            {
                return EMPTY_FLOAT_ARRAY;
            }
            final float[] result = new float[length];
            for ( int i = 0; i < length; i++ )
            {
                result[i] = Float.intBitsToFloat( bits.getInt( requiredBits ) );
            }
            return result;
        }

        @Override
        public Object createEmptyArray()
        {
            return EMPTY_FLOAT_ARRAY;
        }
    },
    DOUBLE( PropertyType.DOUBLE, 64, Double.class, double.class )
    {
        int getRequiredBits( double value )
        {
            long v = Double.doubleToLongBits( value );
            long mask = 1L << maxBits - 1;
            for ( int i = maxBits; i > 0; i--, mask >>= 1 )
            {
                if ( (mask & v) != 0 )
                {
                    return i;
                }
            }
            return 1;
        }

        @Override
        int getRequiredBits( Object array, int arrayLength )
        {
            int highest = 1;
            if ( isPrimitive( array ) )
            {
                for ( double value : (double[]) array )
                {
                    highest = Math.max( getRequiredBits( value ), highest );
                }
            } else
            {
                for ( double value : (Double[]) array )
                {
                    highest = Math.max( getRequiredBits( value ), highest );
                }
            }
            return highest;
        }

        @Override
        public
        void writeAll( Object array, int length, int requiredBits, Bits result )
        {
            if ( isPrimitive( array ) )
            {
                for ( double value : (double[]) array )
                {
                    result.put( Double.doubleToLongBits( value ), requiredBits );
                }
            } else
            {
                for ( double value : (Double[]) array )
                {
                    result.put( Double.doubleToLongBits( value ), requiredBits );
                }
            }
        }

        @Override
        public
        Object createArray( int length, Bits bits, int requiredBits )
        {
            if ( length == 0 )
            {
                return EMPTY_DOUBLE_ARRAY;
            }
            final double[] result = new double[length];
            for ( int i = 0; i < length; i++ )
            {
                result[i] = Double.longBitsToDouble( bits.getLong( requiredBits ) );
            }
            return result;
        }

        @Override
        public Object createEmptyArray()
        {
            return EMPTY_DOUBLE_ARRAY;
        }
    };
    public static final boolean[] EMPTY_BOOLEAN_ARRAY = new boolean[0];
    public static final byte[] EMPTY_BYTE_ARRAY = new byte[0];
    public static final short[] EMPTY_SHORT_ARRAY = new short[0];
    public static final char[] EMPTY_CHAR_ARRAY = new char[0];
    public static final int[] EMPTY_INT_ARRAY = new int[0];
    public static final long[] EMPTY_LONG_ARRAY = new long[0];
    public static final float[] EMPTY_FLOAT_ARRAY = new float[0];
    public static final double[] EMPTY_DOUBLE_ARRAY = new double[0];

    private static boolean isPrimitive( Object array )
    {
        return array.getClass().getComponentType().isPrimitive();
    }

    private static final ShortArray[] TYPES = ShortArray.values();
    private static final Map<Class<?>, ShortArray> all = new IdentityHashMap<>( TYPES.length * 2 );

    static
    {
        for ( ShortArray shortArray : TYPES )
        {
            all.put( shortArray.primitiveClass, shortArray );
            all.put( shortArray.boxedClass, shortArray );
        }
    }

    final int maxBits;

    private final Class<?> boxedClass;
    private final Class<?> primitiveClass;
    private final PropertyType type;

    ShortArray( PropertyType type, int maxBits, Class<?> boxedClass, Class<?> primitiveClass )
    {
        this.type = type;
        this.maxBits = maxBits;
        this.boxedClass = boxedClass;
        this.primitiveClass = primitiveClass;
    }

    public int intValue()
    {
        return type.intValue();
    }

    public abstract Object createArray(int length, Bits bits, int requiredBits);

    public static boolean encode( int keyId, Object array,
                                  PropertyBlock target, int payloadSizeInBytes )
    {
        /*
         *  If the array is huge, we don't have to check anything else.
         *  So do the length check first.
         */
        int arrayLength = Array.getLength( array );
        if ( arrayLength > 63 )/*because we only use 6 bits for length*/
        {
            return false;
        }

        ShortArray type = typeOf( array );
        if ( type == null )
        {
            return false;
        }

        int requiredBits = type.calculateRequiredBitsForArray( array, arrayLength );
        if ( !willFit( requiredBits, arrayLength, payloadSizeInBytes ) )
        {
            // Too big array
            return false;
        }
        final int numberOfBytes = calculateNumberOfBlocksUsed( arrayLength, requiredBits ) * 8;
        if ( Bits.requiredLongs( numberOfBytes ) > PropertyType.getPayloadSizeLongs() )
        {
            return false;
        }
        Bits result = Bits.bits( numberOfBytes );
        // [][][    ,bbbb][bbll,llll][yyyy,tttt][kkkk,kkkk][kkkk,kkkk][kkkk,kkkk]
        writeHeader( keyId, type, arrayLength, requiredBits, result );
        type.writeAll( array, arrayLength, requiredBits, result );
        target.setValueBlocks( result.getLongs() );
        return true;
    }

    private static void writeHeader( int keyId, ShortArray type, int arrayLength, int requiredBits, Bits result )
    {
        result.put( keyId, 24 );
        result.put( PropertyType.SHORT_ARRAY.intValue(), 4 );
        result.put( type.type.intValue(), 4 );
        result.put( arrayLength, 6 );
        result.put( requiredBits, 6 );
    }

    public static Object decode( PropertyBlock block )
    {
        Bits bits = Bits.bitsFromLongs( Arrays.copyOf( block.getValueBlocks(), block.getValueBlocks().length) );
        return decode( bits );
    }

    public static Object decode( Bits bits )
    {
        // [][][    ,bbbb][bbll,llll][yyyy,tttt][kkkk,kkkk][kkkk,kkkk][kkkk,kkkk]
        bits.getInt( 24 ); // Get rid of key
        bits.getByte( 4 ); // Get rid of short array type
        int typeId = bits.getByte( 4 );
        int arrayLength = bits.getByte(6);
        int requiredBits = bits.getByte( 6 );
        /*
         * So, it can be the case that values require 64 bits to store. However, you cannot encode this
         * value with 6 bits. calculateRequiredBitsForArray never returns 0, because even for an array of
         * all 0s one bit is required for every value. So when writing, we let it overflow and write out
         * 0. When we are reading back, we just have to make sure that reading in 0 means 64.
         */
        if ( requiredBits == 0 )
        {
            requiredBits = 64;
        }
        ShortArray type = typeOf( (byte)typeId );
        return type.createArray(arrayLength, bits, requiredBits);
    }


    private static boolean willFit( int requiredBits, int arrayLength, int payloadSizeInBytes )
    {
        int totalBitsRequired = requiredBits*arrayLength;
        int maxBits = payloadSizeInBytes * 8 - 24 - 4 - 4 - 6 - 6;
        return totalBitsRequired <= maxBits;
    }

    public int calculateRequiredBitsForArray(Object array, int arrayLength)
    {
        if ( arrayLength == 0 )
        {
            return 0;
        }
        // return getRequiredBits(findBiggestValue(array, arrayLength));
        return getRequiredBits(array, arrayLength);
    }

    public int getRequiredBits( long value )
    {
        int highest = 1;
        long mask = 1;
        for ( int i = 1; i <= maxBits; i++, mask <<= 1 )
        {
            if ( (mask & value) != 0 )
            {
                highest = i;
            }
        }
        return highest;
    }

    abstract int getRequiredBits(Object array, int arrayLength);

    public static ShortArray typeOf( byte typeId )
    {
<<<<<<< HEAD
        return ShortArray.values()[typeId-1];
=======
        return TYPES[typeId-1];
>>>>>>> 6577e5a0
    }

    public static ShortArray typeOf( Object array )
    {
        return ShortArray.all.get(array.getClass().getComponentType());
    }

    public static int calculateNumberOfBlocksUsed( long firstBlock )
    {
        // inside the high 4B of the first block of a short array sits the header
        int highInt = (int) (firstBlock >>> 32);
        // bits 32-37 contains number of items (length)
        int arrayLength = highInt & 0b11_1111;
        highInt >>>= 6;
        // bits 38-43 contains number of requires bits per item
        int requiredBits = highInt & 0b11_1111;
        // no values can be represented by 0 bits, so we use that value for 64 instead
        if ( requiredBits == 0 )
        {
            requiredBits = 64;
        }
        return calculateNumberOfBlocksUsed( arrayLength, requiredBits );
    }

    public static int calculateNumberOfBlocksUsed( int arrayLength, int requiredBits )
    {
        int bitsForItems = arrayLength*requiredBits;
        /*
         * Key, Property Type (ARRAY), Array Type, Array Length, Bits Per Member, Data
         */
        int totalBits = 24 + 4 + 4 + 6 + 6 + bitsForItems;
        int result = ( totalBits - 1 ) / 64 + 1;
        return result;
    }

    public abstract void writeAll(Object array, int length, int requiredBits, Bits result);

    public Object createEmptyArray()
    {
        return Array.newInstance( primitiveClass, 0 );
    }
}<|MERGE_RESOLUTION|>--- conflicted
+++ resolved
@@ -773,11 +773,7 @@
 
     public static ShortArray typeOf( byte typeId )
     {
-<<<<<<< HEAD
-        return ShortArray.values()[typeId-1];
-=======
-        return TYPES[typeId-1];
->>>>>>> 6577e5a0
+        return TYPES[typeId - 1];
     }
 
     public static ShortArray typeOf( Object array )
