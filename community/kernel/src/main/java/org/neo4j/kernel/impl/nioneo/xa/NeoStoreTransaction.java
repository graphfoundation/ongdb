/**
 * Copyright (c) 2002-2015 "Neo Technology,"
 * Network Engine for Objects in Lund AB [http://neotechnology.com]
 *
 * This file is part of Neo4j.
 *
 * Neo4j is free software: you can redistribute it and/or modify
 * it under the terms of the GNU General Public License as published by
 * the Free Software Foundation, either version 3 of the License, or
 * (at your option) any later version.
 *
 * This program is distributed in the hope that it will be useful,
 * but WITHOUT ANY WARRANTY; without even the implied warranty of
 * MERCHANTABILITY or FITNESS FOR A PARTICULAR PURPOSE.  See the
 * GNU General Public License for more details.
 *
 * You should have received a copy of the GNU General Public License
 * along with this program.  If not, see <http://www.gnu.org/licenses/>.
 */
package org.neo4j.kernel.impl.nioneo.xa;

import java.io.IOException;
import java.io.Serializable;
import java.util.ArrayList;
import java.util.Collection;
import java.util.Collections;
import java.util.Comparator;
import java.util.EnumMap;
import java.util.HashMap;
import java.util.List;
import java.util.Map;
<<<<<<< HEAD

=======
import java.util.TreeMap;
>>>>>>> 0301de1c
import javax.transaction.xa.XAException;

import org.neo4j.collection.primitive.PrimitiveLongCollections;
import org.neo4j.collection.primitive.PrimitiveLongIterator;
import org.neo4j.helpers.Exceptions;
import org.neo4j.helpers.Pair;
import org.neo4j.kernel.api.KernelTransaction;
import org.neo4j.kernel.api.exceptions.index.IndexCapacityExceededException;
import org.neo4j.kernel.api.labelscan.LabelScanStore;
import org.neo4j.kernel.api.labelscan.NodeLabelUpdate;
import org.neo4j.kernel.api.labelscan.NodeLabelUpdateNodeIdComparator;
import org.neo4j.kernel.api.properties.DefinedProperty;
import org.neo4j.kernel.api.properties.Property;
import org.neo4j.kernel.impl.api.KernelTransactionImplementation;
import org.neo4j.kernel.impl.api.index.IndexUpdates;
import org.neo4j.kernel.impl.api.index.IndexingService;
import org.neo4j.kernel.impl.api.index.ValidatedIndexUpdates;
import org.neo4j.kernel.impl.core.CacheAccessBackDoor;
import org.neo4j.kernel.impl.core.DenseNodeChainPosition;
import org.neo4j.kernel.impl.core.RelationshipLoadingPosition;
import org.neo4j.kernel.impl.core.SingleChainPosition;
import org.neo4j.kernel.impl.core.Token;
import org.neo4j.kernel.impl.locking.LockGroup;
import org.neo4j.kernel.impl.locking.LockService;
import org.neo4j.kernel.impl.nioneo.store.DynamicRecord;
import org.neo4j.kernel.impl.nioneo.store.IndexRule;
import org.neo4j.kernel.impl.nioneo.store.InvalidRecordException;
import org.neo4j.kernel.impl.nioneo.store.LabelTokenRecord;
import org.neo4j.kernel.impl.nioneo.store.LabelTokenStore;
import org.neo4j.kernel.impl.nioneo.store.NeoStore;
import org.neo4j.kernel.impl.nioneo.store.NeoStoreRecord;
import org.neo4j.kernel.impl.nioneo.store.NodeRecord;
import org.neo4j.kernel.impl.nioneo.store.NodeStore;
import org.neo4j.kernel.impl.nioneo.store.PrimitiveRecord;
import org.neo4j.kernel.impl.nioneo.store.PropertyBlock;
import org.neo4j.kernel.impl.nioneo.store.PropertyKeyTokenRecord;
import org.neo4j.kernel.impl.nioneo.store.PropertyKeyTokenStore;
import org.neo4j.kernel.impl.nioneo.store.PropertyRecord;
import org.neo4j.kernel.impl.nioneo.store.PropertyStore;
import org.neo4j.kernel.impl.nioneo.store.PropertyType;
import org.neo4j.kernel.impl.nioneo.store.Record;
import org.neo4j.kernel.impl.nioneo.store.RelationshipGroupRecord;
import org.neo4j.kernel.impl.nioneo.store.RelationshipGroupStore;
import org.neo4j.kernel.impl.nioneo.store.RelationshipRecord;
import org.neo4j.kernel.impl.nioneo.store.RelationshipStore;
import org.neo4j.kernel.impl.nioneo.store.RelationshipTypeTokenRecord;
import org.neo4j.kernel.impl.nioneo.store.RelationshipTypeTokenStore;
import org.neo4j.kernel.impl.nioneo.store.SchemaRule;
import org.neo4j.kernel.impl.nioneo.store.SchemaStore;
import org.neo4j.kernel.impl.nioneo.store.TokenRecord;
import org.neo4j.kernel.impl.nioneo.store.TokenStore;
import org.neo4j.kernel.impl.nioneo.store.UnderlyingStorageException;
import org.neo4j.kernel.impl.nioneo.store.labels.NodeLabels;
import org.neo4j.kernel.impl.nioneo.xa.RecordAccess.RecordProxy;
import org.neo4j.kernel.impl.nioneo.xa.RecordChanges.RecordChange;
import org.neo4j.kernel.impl.nioneo.xa.command.Command;
import org.neo4j.kernel.impl.nioneo.xa.command.Command.NodeCommand;
import org.neo4j.kernel.impl.nioneo.xa.command.Command.RelationshipGroupCommand;
import org.neo4j.kernel.impl.nioneo.xa.command.Command.SchemaRuleCommand;
import org.neo4j.kernel.impl.nioneo.xa.command.NeoXaCommandExecutor;
import org.neo4j.kernel.impl.transaction.xaframework.XaCommand;
import org.neo4j.kernel.impl.transaction.xaframework.XaLogicalLog;
import org.neo4j.kernel.impl.transaction.xaframework.XaTransaction;
import org.neo4j.kernel.impl.util.ArrayMap;
import org.neo4j.kernel.impl.util.RelIdArray.DirectionWrapper;
import org.neo4j.unsafe.batchinsert.LabelScanWriter;

import static java.util.Arrays.binarySearch;
import static java.util.Arrays.copyOf;
<<<<<<< HEAD

=======
import static org.neo4j.helpers.collection.IteratorUtil.asPrimitiveIterator;
import static org.neo4j.helpers.collection.IteratorUtil.first;
import static org.neo4j.kernel.impl.nioneo.store.PropertyStore.encodeString;
>>>>>>> 0301de1c
import static org.neo4j.kernel.impl.nioneo.store.labels.NodeLabelsField.parseLabelsField;
import static org.neo4j.kernel.impl.nioneo.xa.command.Command.Mode.CREATE;
import static org.neo4j.kernel.impl.nioneo.xa.command.Command.Mode.DELETE;
import static org.neo4j.kernel.impl.nioneo.xa.command.Command.Mode.UPDATE;

/**
 * Transaction containing {@link org.neo4j.kernel.impl.nioneo.xa.command.Command commands} reflecting the operations
 * performed in the transaction.
 *
 * This class currently has a symbiotic relationship with {@link KernelTransaction}, with which it always has a 1-1
 * relationship.
 *
 * The idea here is that KernelTransaction will eventually take on the responsibilities of WriteTransaction, such as
 * keeping track of transaction state, serialization and deserialization to and from logical log, and applying things
 * to store. It would most likely do this by keeping a component derived from the current WriteTransaction
 * implementation as a sub-component, responsible for handling logical log commands.
 *
 * The class XAResourceManager plays in here as well, in that it shares responsibilities with WriteTransaction to
 * write data to the logical log. As we continue to refactor this subsystem, XAResourceManager should ideally not know
 * about the logical log, but defer entirely to the Kernel to handle this. Doing that will give the kernel full
 * discretion to start experimenting with higher-performing logical log implementations, without being hindered by
 * having to contend with the JTA compliance layers. In short, it would encapsulate the logical log/storage logic better
 * and thus make it easier to change.
 */
public class NeoStoreTransaction extends XaTransaction
{
    private final Map<Long, Map<Integer, RelationshipGroupRecord>> relGroupCache = new HashMap<>();
    private RecordChanges<Long, NeoStoreRecord, Void> neoStoreRecord;

<<<<<<< HEAD
=======
    private final Map<Long, Command.NodeCommand> nodeCommands = new TreeMap<>();
    private final ArrayList<Command.PropertyCommand> propCommands = new ArrayList<>();
    private final ArrayList<Command.RelationshipCommand> relCommands = new ArrayList<>();
    private final ArrayList<Command.SchemaRuleCommand> schemaRuleCommands = new ArrayList<>();
    private ArrayList<Command.RelationshipTypeTokenCommand> relationshipTypeTokenCommands;
    private ArrayList<Command.LabelTokenCommand> labelTokenCommands;
    private ArrayList<Command.PropertyKeyTokenCommand> propertyKeyTokenCommands;
    private Command.NeoStoreCommand neoStoreCommand;

    private ValidatedIndexUpdates indexUpdates = ValidatedIndexUpdates.NO_UPDATES;

>>>>>>> 0301de1c
    private boolean committed = false;
    private boolean prepared = false;

    private final long lastCommittedTxWhenTransactionStarted;
    private final CacheAccessBackDoor cacheAccess;
    private final IndexingService indexes;
    private final NeoStore neoStore;
    private final LabelScanStore labelScanStore;
    private final IntegrityValidator integrityValidator;
    private final KernelTransactionImplementation kernelTransaction;
    private final LockService locks;

    private final NeoStoreTransactionContext context;
    private final NeoXaCommandExecutor executor;


    /**
     * @param lastCommittedTxWhenTransactionStarted is the highest committed transaction id when this transaction
     *                                              begun. No operations in this transaction are allowed to have
     *                                              taken place before that transaction id. This is used by
     *                                              constraint validation - if a constraint was not online when this
     *                                              transaction begun, it will be verified during prepare. If you are
     *                                              writing code against this API and are unsure about what to set
     *                                              this value to, 0 is a safe choice. That will ensure all
     *                                              constraints are checked.
     * @param kernelTransaction is the vanilla sauce to the WriteTransaction apple pie.
     * @param context
     */
    NeoStoreTransaction( long lastCommittedTxWhenTransactionStarted, XaLogicalLog log,
                         NeoStore neoStore, CacheAccessBackDoor cacheAccess,
                         IndexingService indexingService, LabelScanStore labelScanStore,
                         IntegrityValidator integrityValidator, KernelTransactionImplementation kernelTransaction,
                         LockService locks, NeoStoreTransactionContext context )
    {
        super( log, context.getTransactionState() );
        this.lastCommittedTxWhenTransactionStarted = lastCommittedTxWhenTransactionStarted;
        this.neoStore = neoStore;
        this.executor = new NeoXaCommandExecutor( neoStore, indexingService );
        this.cacheAccess = cacheAccess;
        this.indexes = indexingService;
        this.labelScanStore = labelScanStore;
        this.integrityValidator = integrityValidator;
        this.kernelTransaction = kernelTransaction;
        this.locks = locks;
        this.context = context;
    }

    /**
     * This is a smell, a result of the kernel refactorings. Right now, both NeoStoreTransaction and KernelTransaction
     * are "publicly" consumable, and one owns the other. In the future, they should be merged such that
     * KernelTransaction rules supreme, and has internal components to manage the responsibilities currently handled by
     * WriteTransaction and ReadTransaction.
     */
    public KernelTransactionImplementation kernelTransaction()
    {
        return kernelTransaction;
    }

    @Override
    public boolean isReadOnly()
    {
        if ( isRecovered() )
        {
            return context.getNodeCommands().isEmpty() && context.getPropCommands().isEmpty() &&
                    context.getRelCommands().isEmpty() && context.getSchemaRuleCommands().isEmpty() &&
                    context.getRelationshipTypeTokenCommands().isEmpty() &&
                    context.getLabelTokenCommands().isEmpty() &&
                    context.getRelGroupCommands().isEmpty() &&
                    context.getPropertyKeyTokenCommands().isEmpty() && kernelTransaction.isReadOnly();
        }
        return context.getNodeRecords().changeSize() == 0 && context.getRelRecords().changeSize() == 0 &&
                context.getSchemaRuleChanges().changeSize() == 0 &&
                context.getPropertyRecords().changeSize() == 0 &&
                context.getRelGroupRecords().changeSize() == 0 &&
                context.getPropertyKeyTokenRecords().changeSize() == 0 &&
                context.getLabelTokenRecords().changeSize() == 0 &&
                context.getRelationshipTypeTokenRecords().changeSize() == 0 &&
                kernelTransaction.isReadOnly();
    }

    // Make this accessible in this package
    @Override
    protected void setRecovered()
    {
        super.setRecovered();
    }

    @Override
    public void doAddCommand( XaCommand command )
    {
        // override
    }

    @Override
    protected void doPrepare() throws XAException
    {
        if ( committed )
        {
            throw new XAException( "Cannot prepare committed transaction["
                    + getIdentifier() + "]" );
        }
        if ( prepared )
        {
            throw new XAException( "Cannot prepare prepared transaction["
                    + getIdentifier() + "]" );
        }

        prepared = true;

        int noOfCommands = context.getNodeRecords().changeSize() +
                           context.getRelRecords().changeSize() +
                           context.getPropertyRecords().changeSize() +
                           context.getSchemaRuleChanges().changeSize() +
                           context.getPropertyKeyTokenRecords().changeSize() +
                           context.getLabelTokenRecords().changeSize() +
                           context.getRelationshipTypeTokenRecords().changeSize() +
                           context.getRelGroupRecords().changeSize();
        List<Command> commands = new ArrayList<>( noOfCommands );
        for ( RecordProxy<Integer, LabelTokenRecord, Void> record : context.getLabelTokenRecords().changes() )
        {
            Command.LabelTokenCommand command = new Command.LabelTokenCommand();
            command.init(  record.forReadingLinkage()  );
            context.getLabelTokenCommands().add( command );
            commands.add( command );
        }
        for ( RecordProxy<Integer, RelationshipTypeTokenRecord, Void> record : context.getRelationshipTypeTokenRecords().changes() )
        {
            Command.RelationshipTypeTokenCommand command = new Command.RelationshipTypeTokenCommand();
            command.init( record.forReadingLinkage() );
            context.getRelationshipTypeTokenCommands().add( command );
            commands.add( command );
        }
        for ( RecordChange<Long, NodeRecord, Void> change : context.getNodeRecords().changes() )
        {
            NodeRecord record = change.forReadingLinkage();
            integrityValidator.validateNodeRecord( record );
            Command.NodeCommand command = new Command.NodeCommand();
            command.init( change.getBefore(), record );
            context.getNodeCommands().put( record.getId(), command );
            commands.add( command );
        }
        for ( RecordProxy<Long, RelationshipRecord, Void> record : context.getRelRecords().changes() )
        {
            Command.RelationshipCommand command = new Command.RelationshipCommand();
            command.init(  record.forReadingLinkage()  );
            context.getRelCommands().add( command );
            commands.add( command );
        }
        if ( neoStoreRecord != null )
        {
            for ( RecordProxy<Long, NeoStoreRecord, Void> change : neoStoreRecord.changes() )
            {
                context.generateNeoStoreCommand( change.forReadingData() );
                addCommand( context.getNeoStoreCommand() );
            }
        }
        for ( RecordProxy<Integer, PropertyKeyTokenRecord, Void> record : context.getPropertyKeyTokenRecords().changes() )
        {
            Command.PropertyKeyTokenCommand command =
                    new Command.PropertyKeyTokenCommand();
            command.init( record.forReadingLinkage() );
            context.getPropertyKeyTokenCommands().add( command );
            commands.add( command );
        }
        for ( RecordChange<Long, PropertyRecord, PrimitiveRecord> change : context.getPropertyRecords().changes() )
        {
            Command.PropertyCommand command = new Command.PropertyCommand();
            command.init( change.getBefore(), change.forReadingLinkage() );
            context.getPropCommands().add( command );
            commands.add( command );
        }
        for ( RecordChange<Long, Collection<DynamicRecord>, SchemaRule> change : context.getSchemaRuleChanges().changes() )
        {
            integrityValidator.validateSchemaRule( change.getAdditionalData() );
            Command.SchemaRuleCommand command = new Command.SchemaRuleCommand();
            command.init( change.getBefore(), change.forChangingData(), change.getAdditionalData(), -1 );
            context.getSchemaRuleCommands().add( command );
            commands.add( command );
        }
        for ( RecordProxy<Long, RelationshipGroupRecord, Integer> change : context.getRelGroupRecords().changes() )
        {
            Command.RelationshipGroupCommand command = new Command.RelationshipGroupCommand();
            command.init( change.forReadingData() );
            context.getRelGroupCommands().add( command );
            commands.add( command );
        }
        assert commands.size() == noOfCommands : "Expected " + noOfCommands
                                                 + " final commands, got "
                                                 + commands.size() + " instead";
        intercept( commands );

        validateIndexUpdates();

        for ( Command command : commands )
        {
            addCommand( command );
        }

        integrityValidator.validateTransactionStartKnowledge( lastCommittedTxWhenTransactionStarted );
    }

    private void validateIndexUpdates()
    {
        if ( !nodeCommands.isEmpty() || !propCommands.isEmpty() )
        {
            IndexUpdates rawIndexUpdates = new LazyIndexUpdates( getNodeStore(), getPropertyStore(),
                    groupedNodePropertyCommands( propCommands ), nodeCommands );

            indexUpdates = indexes.validate( rawIndexUpdates );
        }
    }

    protected void intercept( List<Command> commands )
    {
        // default no op
    }

    @Override
    protected void injectCommand( XaCommand xaCommand )
    {
        if ( xaCommand instanceof Command.NodeCommand )
        {
            NodeCommand nodeCommand = (Command.NodeCommand) xaCommand;
            context.getNodeCommands().put( nodeCommand.getKey(), nodeCommand );
        }
        else if ( xaCommand instanceof Command.RelationshipCommand )
        {
            context.getRelCommands().add( (Command.RelationshipCommand) xaCommand );
        }
        else if ( xaCommand instanceof Command.PropertyCommand )
        {
            context.getPropCommands().add( (Command.PropertyCommand) xaCommand );
        }
        else if ( xaCommand instanceof Command.PropertyKeyTokenCommand )
        {
            context.getPropertyKeyTokenCommands().add( (Command.PropertyKeyTokenCommand) xaCommand );
        }
        else if ( xaCommand instanceof Command.RelationshipTypeTokenCommand )
        {
            context.getRelationshipTypeTokenCommands().add( (Command.RelationshipTypeTokenCommand) xaCommand );
        }
        else if ( xaCommand instanceof Command.LabelTokenCommand )
        {
            context.getLabelTokenCommands().add( (Command.LabelTokenCommand) xaCommand );
        }
        else if ( xaCommand instanceof Command.NeoStoreCommand )
        {
            assert context.getNeoStoreCommand().getRecord() == null;
            context.setNeoStoreCommand( (Command.NeoStoreCommand) xaCommand );
        }
        else if ( xaCommand instanceof Command.SchemaRuleCommand )
        {
            context.getSchemaRuleCommands().add( (Command.SchemaRuleCommand) xaCommand );
        }
        else if ( xaCommand instanceof Command.RelationshipGroupCommand )
        {
            context.getRelGroupCommands().add( (RelationshipGroupCommand) xaCommand );
        }
        else
        {
            throw new IllegalArgumentException( "Unknown command " + xaCommand );
        }
    }

    @Override
    public void doRollback() throws XAException
    {
        if ( committed )
        {
            throw new XAException( "Cannot rollback partialy commited "
                                   + "transaction[" + getIdentifier() + "]. Recover and "
                                   + "commit" );
        }
        try
        {
            boolean freeIds = neoStore.freeIdsDuringRollback();
            for ( RecordProxy<Long, NodeRecord, Void> change : context.getNodeRecords().changes() )
            {
                NodeRecord record = change.forReadingLinkage();
                if ( freeIds && record.isCreated() )
                {
                    getNodeStore().freeId( record.getId() );
                }
                removeNodeFromCache( record.getId() );
            }
            for ( RecordChange<Long, RelationshipRecord, Void> change : context.getRelRecords().changes() )
            {
                long id = change.getKey();
                RelationshipRecord record = change.forReadingLinkage();
                if ( freeIds && change.isCreated() )
                {
                    getRelationshipStore().freeId( id );
                }
                removeRelationshipFromCache( id );
            }
            if ( neoStoreRecord != null )
            {
                removeGraphPropertiesFromCache();
            }

            rollbackTokenRecordChanges( context.getPropertyKeyTokenRecords(),
                    getPropertyKeyTokenStore(), freeIds, PROPERTY_KEY_CACHE_REMOVER );
            rollbackTokenRecordChanges( context.getLabelTokenRecords(), getLabelTokenStore(), freeIds,
                    LABEL_CACHE_REMOVER );
            rollbackTokenRecordChanges( context.getRelationshipTypeTokenRecords(), getRelationshipTypeStore(),
                    freeIds, RELATIONSHIP_TYPE_CACHE_REMOVER );

            for ( RecordProxy<Long, PropertyRecord, PrimitiveRecord> change : context.getPropertyRecords().changes() )
            {
                PropertyRecord record = change.forReadingLinkage();
                if ( record.getNodeId() != -1 )
                {
                    removeNodeFromCache( record.getNodeId() );
                }
                else if ( record.getRelId() != -1 )
                {
                    removeRelationshipFromCache( record.getRelId() );
                }
                if ( record.isCreated() )
                {
                    if ( freeIds )
                    {
                        getPropertyStore().freeId( record.getId() );
                    }
                    for ( PropertyBlock block : record.getPropertyBlocks() )
                    {
                        for ( DynamicRecord dynamicRecord : block.getValueRecords() )
                        {
                            if ( dynamicRecord.isCreated() )
                            {
                                if ( dynamicRecord.getType() == PropertyType.STRING.intValue() )
                                {
                                    getPropertyStore().freeStringBlockId(
                                            dynamicRecord.getId() );
                                }
                                else if ( dynamicRecord.getType() == PropertyType.ARRAY.intValue() )
                                {
                                    getPropertyStore().freeArrayBlockId(
                                            dynamicRecord.getId() );
                                }
                                else
                                {
                                    throw new InvalidRecordException(
                                            "Unknown type on " + dynamicRecord );
                                }
                            }
                        }
                    }
                }
            }
            for ( RecordProxy<Long, Collection<DynamicRecord>, SchemaRule> records : context.getSchemaRuleChanges().changes() )
            {
                long id = -1;
                for ( DynamicRecord record : records.forChangingData() )
                {
                    if ( id == -1 )
                    {
                        id = record.getId();
                    }
                    if ( freeIds && record.isCreated() )
                    {
                        getSchemaStore().freeId( record.getId() );
                    }
                }
            }
            for ( RecordProxy<Long, RelationshipGroupRecord, Integer> change : context.getRelGroupRecords().changes() )
            {
                RelationshipGroupRecord record = change.forReadingData();
                if ( freeIds && record.isCreated() )
                {
                    getRelationshipGroupStore().freeId( record.getId() );
                }
            }
        }
        finally
        {
            indexUpdates.close();
            clear();
        }
    }

    private interface CacheRemover
    {
        void remove( CacheAccessBackDoor cacheAccess, int id );
    }

    private static final CacheRemover PROPERTY_KEY_CACHE_REMOVER = new CacheRemover()
    {
        @Override
        public void remove( CacheAccessBackDoor cacheAccess, int id )
        {
            cacheAccess.removePropertyKeyFromCache( id );
        }
    };

    private static final CacheRemover RELATIONSHIP_TYPE_CACHE_REMOVER = new CacheRemover()
    {
        @Override
        public void remove( CacheAccessBackDoor cacheAccess, int id )
        {
            cacheAccess.removeRelationshipTypeFromCache( id );
        }
    };

    private static final CacheRemover LABEL_CACHE_REMOVER = new CacheRemover()
    {
        @Override
        public void remove( CacheAccessBackDoor cacheAccess, int id )
        {
            cacheAccess.removeLabelFromCache( id );
        }
    };

    private <T extends TokenRecord> void rollbackTokenRecordChanges( RecordChanges<Integer, T, Void> records,
            TokenStore<T> store, boolean freeIds, CacheRemover cacheRemover )
    {
        for ( RecordChange<Integer, T, Void> record : records.changes() )
        {
            if ( record.isCreated() )
            {
                if ( freeIds )
                {
                    store.freeId( record.getKey() );
                }
                for ( DynamicRecord dynamicRecord : record.forReadingLinkage().getNameRecords() )
                {
                    if ( dynamicRecord.isCreated() )
                    {
                        store.getNameStore().freeId( (int) dynamicRecord.getId() );
                    }
                }
            }
            cacheRemover.remove( cacheAccess, record.getKey() );
        }
    }

    private void removeRelationshipFromCache( long id )
    {
        cacheAccess.removeRelationshipFromCache( id );
    }

    private void removeNodeFromCache( long id )
    {
        cacheAccess.removeNodeFromCache( id );
    }

    private void removeGraphPropertiesFromCache()
    {
        cacheAccess.removeGraphPropertiesFromCache();
    }

    private void addRelationshipType( int id )
    {
        setRecovered();
        Token type = isRecovered() ?
                     neoStore.getRelationshipTypeStore().getToken( id, true ) :
                     neoStore.getRelationshipTypeStore().getToken( id );
        cacheAccess.addRelationshipTypeToken( type );
    }

    private void addLabel( int id )
    {
        Token labelId = isRecovered() ?
                        neoStore.getLabelTokenStore().getToken( id, true ) :
                        neoStore.getLabelTokenStore().getToken( id );
        cacheAccess.addLabelToken( labelId );
    }

    private void addPropertyKey( int id )
    {
        Token index = isRecovered() ?
                      neoStore.getPropertyKeyTokenStore().getToken( id, true ) :
                      neoStore.getPropertyKeyTokenStore().getToken( id );
        cacheAccess.addPropertyKeyToken( index );
    }

    @Override
    public void doCommit() throws XAException
    {
        if ( !isRecovered() && !prepared )
        {
            throw new XAException( "Cannot commit non prepared transaction[" + getIdentifier() + "]" );
        }
        if ( isRecovered() )
        {
            boolean wasInRecovery = neoStore.isInRecoveryMode();
            neoStore.setRecoveredStatus( true );
            try
            {
                applyCommit( true );
                return;
            }
            catch( IOException e )
            {
                throw Exceptions.withCause( new XAException(), e );
            }
            finally
            {
                neoStore.setRecoveredStatus( wasInRecovery );
            }
        }
        if ( getCommitTxId() != neoStore.getLastCommittedTx() + 1 )
        {
            throw new RuntimeException( "Tx id: " + getCommitTxId() +
                                        " not next transaction (" + neoStore.getLastCommittedTx() + ")" );
        }

        try
        {
            applyCommit( false );
        }
        catch( IOException e )
        {
            throw Exceptions.withCause( new XAException(), e );
        }
    }

    private void applyCommit( boolean isRecovered ) throws IOException
    {
<<<<<<< HEAD
        try ( LockGroup lockGroup = new LockGroup() )
=======
        if ( isRecovered && !prepared ) // no preparation of this tx happened - need to validate index updates now
        {
            validateIndexUpdates();
        }

        try
>>>>>>> 0301de1c
        {
            committed = true;
            CommandSorter sorter = new CommandSorter();
            // reltypes
<<<<<<< HEAD
            if ( context.getRelationshipTypeTokenCommands().size() != 0 )
            {
                java.util.Collections.sort( context.getRelationshipTypeTokenCommands(), sorter );
                for ( Command.RelationshipTypeTokenCommand command : context.getRelationshipTypeTokenCommands() )
                {
                    executor.execute( command );
=======
            if ( relationshipTypeTokenCommands != null )
            {
                java.util.Collections.sort( relationshipTypeTokenCommands, sorter );
                for ( Command.RelationshipTypeTokenCommand command : relationshipTypeTokenCommands )
                {
                    command.execute();
>>>>>>> 0301de1c
                    if ( isRecovered )
                    {
                        addRelationshipType( (int) command.getKey() );
                    }
                }
            }
            // label keys
<<<<<<< HEAD
            if ( context.getLabelTokenCommands().size() != 0 )
            {
                java.util.Collections.sort( context.getLabelTokenCommands(), sorter );
                for ( Command.LabelTokenCommand command : context.getLabelTokenCommands() )
                {
                    executor.execute( command );
=======
            if ( labelTokenCommands != null )
            {
                java.util.Collections.sort( labelTokenCommands, sorter );
                for ( Command.LabelTokenCommand command : labelTokenCommands )
                {
                    command.execute();
>>>>>>> 0301de1c
                    if ( isRecovered )
                    {
                        addLabel( (int) command.getKey() );
                    }
                }
            }
            // property keys
<<<<<<< HEAD
            if ( context.getPropertyKeyTokenCommands().size() != 0 )
            {
                java.util.Collections.sort( context.getPropertyKeyTokenCommands(), sorter );
                for ( Command.PropertyKeyTokenCommand command : context.getPropertyKeyTokenCommands() )
                {
                    executor.execute( command );
=======
            if ( propertyKeyTokenCommands != null )
            {
                java.util.Collections.sort( propertyKeyTokenCommands, sorter );
                for ( Command.PropertyKeyTokenCommand command : propertyKeyTokenCommands )
                {
                    command.execute();
>>>>>>> 0301de1c
                    if ( isRecovered )
                    {
                        addPropertyKey( (int) command.getKey() );
                    }
                }
            }

            // primitives
<<<<<<< HEAD
            java.util.Collections.sort( context.getRelCommands(), sorter );
            java.util.Collections.sort( context.getPropCommands(), sorter );
            executeCreated( lockGroup, isRecovered, context.getPropCommands(), context.getRelCommands(),
                    context.getRelGroupCommands(), context.getNodeCommands().values() );
            executeModified( lockGroup, isRecovered, context.getPropCommands(), context.getRelCommands(),
                    context.getRelGroupCommands(), context.getNodeCommands().values() );
            executeDeleted( lockGroup, context.getPropCommands(), context.getRelCommands(),
                    context.getRelGroupCommands(), context.getNodeCommands().values() );
=======
            java.util.Collections.sort( relCommands, sorter );
            java.util.Collections.sort( propCommands, sorter );
            executeCreated( lockGroup, isRecovered, propCommands, relCommands, nodeCommands.values() );
            executeModified( lockGroup, isRecovered, propCommands, relCommands, nodeCommands.values() );
            executeDeleted( lockGroup, propCommands, relCommands, nodeCommands.values() );
>>>>>>> 0301de1c

            // property change set for index updates
            Collection<NodeLabelUpdate> labelUpdates = gatherLabelUpdatesSortedByNodeId();
            if ( !labelUpdates.isEmpty() )
            {
                updateLabelScanStore( labelUpdates );
                cacheAccess.applyLabelUpdates( labelUpdates );
            }

<<<<<<< HEAD
            if ( !context.getNodeCommands().isEmpty() || !context.getPropCommands().isEmpty() )
            {
                indexes.updateIndexes( new LazyIndexUpdates(
                        getNodeStore(), getPropertyStore(),
                        groupedNodePropertyCommands( context.getPropCommands() ), new HashMap<>( context.getNodeCommands() ) ) );
            }
=======
            indexes.updateIndexes( indexUpdates );
>>>>>>> 0301de1c

            // schema rules. Execute these after generating the property updates so. If executed
            // before and we've got a transaction that sets properties/labels as well as creating an index
            // we might end up with this corner-case:
            // 1) index rule created and index population job started
            // 2) index population job processes some nodes, but doesn't complete
            // 3) we gather up property updates and send those to the indexes. The newly created population
            //    job might get those as updates
            // 4) the population job will apply those updates as added properties, and might end up with duplicate
            //    entries for the same property
<<<<<<< HEAD
            for ( SchemaRuleCommand command : context.getSchemaRuleCommands() )
            {
                command.setTxId( getCommitTxId() );
                executor.execute( command );
=======
            for ( SchemaRuleCommand command : schemaRuleCommands )
            {
                command.setTxId( getCommitTxId() );
                command.execute();
>>>>>>> 0301de1c
                switch ( command.getMode() )
                {
                case DELETE:
                    cacheAccess.removeSchemaRuleFromCache( command.getKey() );
                    break;
                default:
                    cacheAccess.addSchemaRule( command.getSchemaRule() );
                }
            }

<<<<<<< HEAD
            if ( context.getNeoStoreCommand().getRecord() != null )
            {
                executor.execute( context.getNeoStoreCommand() );
=======
            if ( neoStoreCommand != null )
            {
                neoStoreCommand.execute();
>>>>>>> 0301de1c
                if ( isRecovered )
                {
                    removeGraphPropertiesFromCache();
                }
            }
            if ( !isRecovered )
            {
<<<<<<< HEAD
                context.updateFirstRelationships();
                context.commitCows( cacheAccess ); // updates the cached primitives
=======
                updateFirstRelationships();
                // Update of the cached primitives will happen when calling commitChangesToCache,
                // which should be done after applyCommit and after the XaResourceManager monitor
                // has been released.
>>>>>>> 0301de1c
            }
            neoStore.setLastCommittedTx( getCommitTxId() );
            if ( isRecovered )
            {
                neoStore.updateIdGenerators();
            }
        }
<<<<<<< HEAD
    }

    private Collection<List<Command.PropertyCommand>> groupedNodePropertyCommands( Iterable<Command.PropertyCommand> propCommands )
=======
        finally
        {
            indexUpdates.close();
        }
    }

    private Map<Long,List<PropertyCommand>> groupedNodePropertyCommands( Iterable<PropertyCommand> propCommands )
>>>>>>> 0301de1c
    {
        // A bit too expensive data structure, but don't know off the top of my head how to make it better.
        Map<Long, List<Command.PropertyCommand>> groups = new HashMap<>();
        for ( Command.PropertyCommand command : propCommands )
        {
            PropertyRecord record = command.getAfter();
            if ( !record.isNodeSet() )
            {
                continue;
            }

            long nodeId = command.getAfter().getNodeId();
            List<Command.PropertyCommand> group = groups.get( nodeId );
            if ( group == null )
            {
                groups.put( nodeId, group = new ArrayList<>() );
            }
            group.add( command );
        }
        return groups;
    }

    private Collection<NodeLabelUpdate> gatherLabelUpdatesSortedByNodeId()
    {
        List<NodeLabelUpdate> labelUpdates = new ArrayList<>();
        for ( NodeCommand nodeCommand : context.getNodeCommands().values() )
        {
            NodeLabels labelFieldBefore = parseLabelsField( nodeCommand.getBefore() );
            NodeLabels labelFieldAfter = parseLabelsField( nodeCommand.getAfter() );
            if ( labelFieldBefore.isInlined() && labelFieldAfter.isInlined()
                 && nodeCommand.getBefore().getLabelField() == nodeCommand.getAfter().getLabelField() )
            {
                continue;
            }
            long[] labelsBefore = labelFieldBefore.getIfLoaded();
            long[] labelsAfter = labelFieldAfter.getIfLoaded();
            if ( labelsBefore == null || labelsAfter == null )
            {
                continue;
            }
            labelUpdates.add( NodeLabelUpdate.labelChanges( nodeCommand.getKey(), labelsBefore, labelsAfter ) );
        }

        Collections.sort(labelUpdates, new NodeLabelUpdateNodeIdComparator());

        return labelUpdates;
    }

    private void updateLabelScanStore( Iterable<NodeLabelUpdate> labelUpdates )
    {
        try ( LabelScanWriter writer = labelScanStore.newWriter() )
        {
            for ( NodeLabelUpdate update : labelUpdates )
            {
                writer.write( update );
            }
        }
        catch ( IOException | IndexCapacityExceededException e )
        {
            throw new UnderlyingStorageException( e );
        }
    }

    public void relationshipCreate( long id, int typeId, long startNodeId, long endNodeId )
    {
        context.relationshipCreate( id, typeId, startNodeId, endNodeId );
    }

    public ArrayMap<Integer, DefinedProperty> relDelete( long relId )
    {
        return context.relationshipDelete( relId );
    }

    static class LabelChangeSummary
    {
        private static final long[] NO_LABELS = new long[0];

        private final long[] addedLabels;
        private final long[] removedLabels;

        LabelChangeSummary( long[] labelsBefore, long[] labelsAfter )
        {
            // Ids are sorted in the store
            long[] addedLabels = new long[labelsAfter.length];
            long[] removedLabels = new long[labelsBefore.length];
            int addedLabelsCursor = 0, removedLabelsCursor = 0;
            for ( long labelAfter : labelsAfter )
            {
                if ( binarySearch( labelsBefore, labelAfter ) < 0 )
                {
                    addedLabels[addedLabelsCursor++] = labelAfter;
                }
            }
            for ( long labelBefore : labelsBefore )
            {
                if ( binarySearch( labelsAfter, labelBefore ) < 0 )
                {
                    removedLabels[removedLabelsCursor++] = labelBefore;
                }
            }

            // For each property on the node, produce one update for added labels and one for removed labels.
            this.addedLabels = shrink( addedLabels, addedLabelsCursor );
            this.removedLabels = shrink( removedLabels, removedLabelsCursor );
        }

        private long[] shrink( long[] array, int toLength )
        {
            if ( toLength == 0 )
            {
                return NO_LABELS;
            }
            return array.length == toLength ? array : copyOf( array, toLength );
        }

        public boolean hasAddedLabels()
        {
            return addedLabels.length > 0;
        }

        public boolean hasRemovedLabels()
        {
            return removedLabels.length > 0;
        }

        public long[] getAddedLabels()
        {
            return addedLabels;
        }

        public long[] getRemovedLabels()
        {
            return removedLabels;
        }
    }

    @SafeVarargs
    private final void executeCreated( LockGroup lockGroup, boolean removeFromCache,
                                       Collection<? extends Command>... commands ) throws IOException
    {
        for ( Collection<? extends Command> c : commands )
        {
            for ( Command command : c )
            {
                if ( command.getMode() == CREATE )
                {
                    lockEntity( lockGroup, command );
                    executor.execute( command );
                    if ( removeFromCache )
                    {
                        command.applyToCache( cacheAccess );
                    }
                }
            }
        }
    }

    @SafeVarargs
    private final void executeModified( LockGroup lockGroup, boolean removeFromCache,
                                        Collection<? extends Command>... commands ) throws IOException
    {
        for ( Collection<? extends Command> c : commands )
        {
            for ( Command command : c )
            {
                if ( command.getMode() == UPDATE )
                {
                    lockEntity( lockGroup, command );
                    executor.execute( command );
                    if ( removeFromCache )
                    {
                        command.applyToCache( cacheAccess );
                    }
                }
            }
        }
    }

    @SafeVarargs
    private final void executeDeleted( LockGroup lockGroup, Collection<? extends Command>... commands ) throws IOException
    {
        for ( Collection<? extends Command> c : commands )
        {
            for ( Command command : c )
            {
                if ( command.getMode() == DELETE )
                {
                /*
                 * We always update the disk image and then always invalidate the cache. In the case of relationships
                 * this is expected to also patch the relChainPosition in the start and end NodeImpls (if they actually
                 * are in cache).
                 */
                    lockEntity( lockGroup, command );
                    executor.execute( command );
                    command.applyToCache( cacheAccess );
                }
            }
        }
    }

    private void lockEntity( LockGroup lockGroup, Command command )
    {
        if ( command instanceof NodeCommand )
        {
            lockGroup.add( locks.acquireNodeLock( command.getKey(), LockService.LockType.WRITE_LOCK ) );
        }
        if ( command instanceof Command.PropertyCommand )
        {
            long nodeId = ((Command.PropertyCommand) command).getNodeId();
            if ( nodeId != -1 )
            {
                lockGroup.add( locks.acquireNodeLock( nodeId, LockService.LockType.WRITE_LOCK ) );
            }
        }
    }

    private void clear()
    {
        context.close();
        relGroupCache.clear();
        neoStoreRecord = null;
<<<<<<< HEAD
=======

        nodeCommands.clear();
        propCommands.clear();
        propertyKeyTokenCommands = null;
        relCommands.clear();
        schemaRuleCommands.clear();
        relationshipTypeTokenCommands = null;
        labelTokenCommands = null;
        neoStoreCommand = null;

        indexUpdates = ValidatedIndexUpdates.NO_UPDATES;
>>>>>>> 0301de1c
    }

    private RelationshipTypeTokenStore getRelationshipTypeStore()
    {
        return neoStore.getRelationshipTypeStore();
    }

    private LabelTokenStore getLabelTokenStore()
    {
        return neoStore.getLabelTokenStore();
    }

    private PropertyKeyTokenStore getPropertyKeyTokenStore()
    {
        return neoStore.getPropertyKeyTokenStore();
    }

    private int getRelGrabSize()
    {
        return neoStore.getRelationshipGrabSize();
    }

    private NodeStore getNodeStore()
    {
        return neoStore.getNodeStore();
    }

    private SchemaStore getSchemaStore()
    {
        return neoStore.getSchemaStore();
    }

    private RelationshipStore getRelationshipStore()
    {
        return neoStore.getRelationshipStore();
    }

    private RelationshipGroupStore getRelationshipGroupStore()
    {
        return neoStore.getRelationshipGroupStore();
    }

    private PropertyStore getPropertyStore()
    {
        return neoStore.getPropertyStore();
    }

    /**
     * Tries to load the light node with the given id, returns true on success.
     *
     * @param nodeId The id of the node to load.
     * @return True iff the node record can be found.
     */
    public NodeRecord nodeLoadLight( long nodeId )
    {
        try
        {
            return context.getNodeRecords().getOrLoad( nodeId, null ).forReadingLinkage();
        }
        catch ( InvalidRecordException e )
        {
            return null;
        }
    }

    /**
     * Tries to load the light relationship with the given id, returns the
     * record on success.
     *
     * @param id The id of the relationship to load.
     * @return The light RelationshipRecord if it was found, null otherwise.
     */
    public RelationshipRecord relLoadLight( long id )
    {
        try
        {
            return context.getRelRecords().getOrLoad( id, null ).forReadingLinkage();
        }
        catch ( InvalidRecordException e )
        {
            return null;
        }
    }

    /**
     * Deletes a node by its id, returning its properties which are now removed.
     *
     * @param nodeId The id of the node to delete.
     * @return The properties of the node that were removed during the delete.
     */
    public ArrayMap<Integer, DefinedProperty> nodeDelete( long nodeId )
    {
        NodeRecord nodeRecord = context.getNodeRecords().getOrLoad( nodeId, null ).forChangingData();
        if ( !nodeRecord.inUse() )
        {
            throw new IllegalStateException( "Unable to delete Node[" + nodeId +
                                             "] since it has already been deleted." );
        }
        nodeRecord.setInUse( false );
        nodeRecord.setLabelField( 0, Collections.<DynamicRecord>emptyList() );
        return getAndDeletePropertyChain( nodeRecord );
    }

    private ArrayMap<Integer, DefinedProperty> getAndDeletePropertyChain( NodeRecord nodeRecord )
    {
        return context.getAndDeletePropertyChain( nodeRecord );
    }

    /*
     * List<Iterable<RelationshipRecord>> is a list with three items:
     * 0: outgoing relationships
     * 1: incoming relationships
     * 2: loop relationships
     */
    public Pair<Map<DirectionWrapper, Iterable<RelationshipRecord>>, RelationshipLoadingPosition> getMoreRelationships(
            long nodeId, RelationshipLoadingPosition position, DirectionWrapper direction,
            int[] types )
    {
        return getMoreRelationships( nodeId, position, getRelGrabSize(), direction, types, getRelationshipStore() );
    }

    /**
     * Removes the given property identified by its index from the relationship
     * with the given id.
     *
     * @param relId The id of the relationship that is to have the property
     *            removed.
     * @param propertyKey The index key of the property.
     */
    public void relRemoveProperty( long relId, int propertyKey )
    {
        RecordProxy<Long, RelationshipRecord, Void> rel = context.getRelRecords().getOrLoad( relId, null );
        RelationshipRecord relRecord = rel.forReadingLinkage();
        if ( !relRecord.inUse() )
        {
            throw new IllegalStateException( "Property remove on relationship[" +
                                             relId + "] illegal since it has been deleted." );
        }
        context.removeProperty( rel, propertyKey );
    }

    /**
     * Loads the complete property chain for the given relationship and returns
     * it as a map from property index id to property data.
     *
     * @param relId The id of the relationship whose properties to load.
     * @param light If the properties should be loaded light or not.
     * @param receiver receiver of loaded properties.
     */
    public void relLoadProperties( long relId, boolean light, PropertyReceiver receiver )
    {
        RecordChange<Long, RelationshipRecord, Void> rel = context.getRelRecords().getIfLoaded( relId );
        if ( rel != null )
        {
            if ( rel.isCreated() )
            {
                return;
            }
            if ( !rel.forReadingLinkage().inUse() && !light )
            {
                throw new IllegalStateException( "Relationship[" + relId + "] has been deleted in this tx" );
            }
        }

        RelationshipRecord relRecord = getRelationshipStore().getRecord( relId );
        if ( !relRecord.inUse() )
        {
            throw new InvalidRecordException( "Relationship[" + relId + "] not in use" );
        }
        loadProperties( getPropertyStore(), relRecord.getNextProp(), receiver );
    }

    /**
     * Loads the complete property chain for the given node and returns it as a
     * map from property index id to property data.
     *
     * @param nodeId The id of the node whose properties to load.
     * @param light If the properties should be loaded light or not.
     * @param receiver receiver of loaded properties.
     */
    public void nodeLoadProperties( long nodeId, boolean light, PropertyReceiver receiver )
    {
        RecordChange<Long, NodeRecord, Void> node = context.getNodeRecords().getIfLoaded( nodeId );
        if ( node != null )
        {
            if ( node.isCreated() )
            {
                return;
            }
            if ( !node.forReadingLinkage().inUse() && !light )
            {
                throw new IllegalStateException( "Node[" + nodeId + "] has been deleted in this tx" );
            }
        }

        NodeRecord nodeRecord = getNodeStore().getRecord( nodeId );
        if ( !nodeRecord.inUse() )
        {
            throw new IllegalStateException( "Node[" + nodeId + "] has been deleted in this tx" );
        }
        loadProperties( getPropertyStore(), nodeRecord.getNextProp(), receiver );
    }

    /**
     * Removes the given property identified by indexKeyId of the node with the
     * given id.
     *
     * @param nodeId The id of the node that is to have the property removed.
     * @param propertyKey The index key of the property.
     */
    public void nodeRemoveProperty( long nodeId, int propertyKey )
    {
        RecordProxy<Long, NodeRecord, Void> node = context.getNodeRecords().getOrLoad( nodeId, null );
        NodeRecord nodeRecord = node.forReadingLinkage();
        if ( !nodeRecord.inUse() )
        {
            throw new IllegalStateException( "Property remove on node[" +
                    nodeId + "] illegal since it has been deleted." );
        }
        context.removeProperty( node, propertyKey );
    }

    /**
     * Changes an existing property's value of the given relationship, with the
     * given index to the passed value
     *
     * @param relId The id of the relationship which holds the property to
     *            change.
     * @param propertyKey The index of the key of the property to change.
     * @param value The new value of the property.
     * @return The changed property, as a PropertyData object.
     */
    public DefinedProperty relChangeProperty( long relId, int propertyKey, Object value )
    {
        RecordProxy<Long, RelationshipRecord, Void> rel = context.getRelRecords().getOrLoad( relId, null );
        if ( !rel.forReadingLinkage().inUse() )
        {
            throw new IllegalStateException( "Property change on relationship[" +
                                             relId + "] illegal since it has been deleted." );
        }
        context.primitiveChangeProperty( rel, propertyKey, value );
        return Property.property( propertyKey, value );
    }

    /**
     * Changes an existing property of the given node, with the given index to
     * the passed value
     *
     * @param nodeId The id of the node which holds the property to change.
     * @param propertyKey The index of the key of the property to change.
     * @param value The new value of the property.
     * @return The changed property, as a PropertyData object.
     */
    public DefinedProperty nodeChangeProperty( long nodeId, int propertyKey, Object value )
    {
        RecordProxy<Long, NodeRecord, Void> node = context.getNodeRecords().getOrLoad( nodeId, null ); //getNodeRecord( nodeId );
        if ( !node.forReadingLinkage().inUse() )
        {
            throw new IllegalStateException( "Property change on node[" +
                                             nodeId + "] illegal since it has been deleted." );
        }
        context.primitiveChangeProperty( node, propertyKey, value );
        return Property.property( propertyKey, value );
    }

    /**
     * Adds a property to the given relationship, with the given index and
     * value.
     *
     * @param relId The id of the relationship to which to add the property.
     * @param propertyKey The index of the key of the property to add.
     * @param value The value of the property.
     * @return The added property, as a PropertyData object.
     */
    public DefinedProperty relAddProperty( long relId, int propertyKey, Object value )
    {
        RecordProxy<Long, RelationshipRecord, Void> rel = context.getRelRecords().getOrLoad( relId, null );
        RelationshipRecord relRecord = rel.forReadingLinkage();
        if ( !relRecord.inUse() )
        {
            throw new IllegalStateException( "Property add on relationship[" +
                                             relId + "] illegal since it has been deleted." );
        }
        context.primitiveAddProperty( rel, propertyKey, value );
        return Property.property( propertyKey, value );
    }

    /**
     * Adds a property to the given node, with the given index and value.
     *
     * @param nodeId The id of the node to which to add the property.
     * @param propertyKey The index of the key of the property to add.
     * @param value The value of the property.
     * @return The added property, as a PropertyData object.
     */
    public DefinedProperty nodeAddProperty( long nodeId, int propertyKey, Object value )
    {
        RecordProxy<Long, NodeRecord, Void> node = context.getNodeRecords().getOrLoad( nodeId, null );
        NodeRecord nodeRecord = node.forReadingLinkage();
        if ( !nodeRecord.inUse() )
        {
            throw new IllegalStateException( "Property add on node[" +
                                             nodeId + "] illegal since it has been deleted." );
        }
        context.primitiveAddProperty( node, propertyKey, value );
        return Property.property( propertyKey, value );
    }

    /**
     * Creates a node for the given id
     *
     * @param nodeId The id of the node to create.
     */
    public void nodeCreate( long nodeId )
    {
        NodeRecord nodeRecord = context.getNodeRecords().create( nodeId, null ).forChangingData();
        nodeRecord.setInUse( true );
        nodeRecord.setCreated();
    }

    /**
     * Creates a property index entry out of the given id and string.
     *
     * @param key The key of the property index, as a string.
     * @param id The property index record id.
     */
    public void createPropertyKeyToken( String key, int id )
    {
        context.createPropertyKeyToken( key, id );
    }

    /**
     * Creates a property index entry out of the given id and string.
     *
     * @param name The key of the property index, as a string.
     * @param id The property index record id.
     */
    public void createLabelToken( String name, int id )
    {
        context.createLabelToken( name, id );
    }

    /**
     * Creates a new RelationshipType record with the given id that has the
     * given name.
     *
     * @param id The id of the new relationship type record.
     * @param name The name of the relationship type.
     */
    public void createRelationshipTypeToken( int id, String name )
    {
        context.createRelationshipTypeToken( name, id );
    }

    static class CommandSorter implements Comparator<Command>, Serializable
    {
        @Override
        public int compare( Command o1, Command o2 )
        {
            long id1 = o1.getKey();
            long id2 = o2.getKey();
            long diff = id1 - id2;
            if ( diff > Integer.MAX_VALUE )
            {
                return Integer.MAX_VALUE;
            }
            else if ( diff < Integer.MIN_VALUE )
            {
                return Integer.MIN_VALUE;
            }
            else
            {
                return (int) diff;
            }
        }

        @Override
        public boolean equals( Object o )
        {
            return o instanceof CommandSorter;
        }

        @Override
        public int hashCode()
        {
            return 3217;
        }
    }

    private RecordProxy<Long, NeoStoreRecord, Void> getOrLoadNeoStoreRecord()
    {
        if ( neoStoreRecord == null )
        {
            neoStoreRecord = new RecordChanges<>( new RecordChanges.Loader<Long, NeoStoreRecord, Void>()
            {
                @Override
                public NeoStoreRecord newUnused( Long key, Void additionalData )
                {
                    throw new UnsupportedOperationException();
                }

                @Override
                public NeoStoreRecord load( Long key, Void additionalData )
                {
                    return neoStore.asRecord();
                }

                @Override
                public void ensureHeavy( NeoStoreRecord record )
                {
                }

                @Override
                public NeoStoreRecord clone(NeoStoreRecord neoStoreRecord) {
                    // We do not expect to manage the before state, so this operation will not be called.
                    throw new UnsupportedOperationException("Clone on NeoStoreRecord");
                }
            }, false );
        }
        return neoStoreRecord.getOrLoad( 0L, null );
    }

    /**
     * Adds a property to the graph, with the given index and value.
     *
     * @param propertyKey The index of the key of the property to add.
     * @param value The value of the property.
     * @return The added property, as a PropertyData object.
     */
    public DefinedProperty graphAddProperty( int propertyKey, Object value )
    {
        context.primitiveAddProperty( getOrLoadNeoStoreRecord(), propertyKey, value );
        return Property.property( propertyKey, value );
    }

    /**
     * Changes an existing property of the graph, with the given index to
     * the passed value
     *
     * @param propertyKey The index of the key of the property to change.
     * @param value The new value of the property.
     * @return The changed property, as a PropertyData object.
     */
    public DefinedProperty graphChangeProperty( int propertyKey, Object value )
    {
        context.primitiveChangeProperty( getOrLoadNeoStoreRecord(), propertyKey, value );
        return Property.property( propertyKey, value );
    }

    /**
     * Removes the given property identified by indexKeyId of the graph with the
     * given id.
     *
     * @param propertyKey The index key of the property.
     */
    public void graphRemoveProperty( int propertyKey )
    {
        RecordProxy<Long, NeoStoreRecord, Void> recordChange = getOrLoadNeoStoreRecord();
        context.removeProperty( recordChange, propertyKey );
    }

    /**
     * Loads the complete property chain for the graph and returns it as a
     * map from property index id to property data.
     *
     * @param light If the properties should be loaded light or not.
     * @param records receiver of loaded properties.
     */
    public void graphLoadProperties( boolean light, PropertyReceiver records )
    {
        loadProperties( getPropertyStore(), neoStore.asRecord().getNextProp(), records );
    }

    public void createSchemaRule( SchemaRule schemaRule )
    {
        for(DynamicRecord change : context.getSchemaRuleChanges().create( schemaRule.getId(), schemaRule ).forChangingData())
        {
            change.setInUse( true );
            change.setCreated();
        }
    }

    public void dropSchemaRule( SchemaRule rule )
    {
        RecordProxy<Long, Collection<DynamicRecord>, SchemaRule> change =
                context.getSchemaRuleChanges().getOrLoad( rule.getId(), rule );
        Collection<DynamicRecord> records = change.forChangingData();
        for ( DynamicRecord record : records )
        {
            record.setInUse( false );
        }
    }

    public void addLabelToNode( int labelId, long nodeId )
    {
        NodeRecord nodeRecord = context.getNodeRecords().getOrLoad( nodeId, null ).forChangingData();
        parseLabelsField( nodeRecord ).add( labelId, getNodeStore(), getNodeStore().getDynamicLabelStore() );
    }

    public void removeLabelFromNode( int labelId, long nodeId )
    {
        NodeRecord nodeRecord = context.getNodeRecords().getOrLoad( nodeId, null ).forChangingData();
        parseLabelsField( nodeRecord ).remove( labelId, getNodeStore() );
    }

    public PrimitiveLongIterator getLabelsForNode( long nodeId )
    {
        // Don't consider changes in this transaction
        NodeRecord node = getNodeStore().getRecord( nodeId );
        return PrimitiveLongCollections.iterator( parseLabelsField( node ).get( getNodeStore() ) );
    }

    public void setConstraintIndexOwner( IndexRule indexRule, long constraintId )
    {
        RecordProxy<Long, Collection<DynamicRecord>, SchemaRule> change =
                context.getSchemaRuleChanges().getOrLoad( indexRule.getId(), indexRule );
        Collection<DynamicRecord> records = change.forChangingData();

        indexRule = indexRule.withOwningConstraint( constraintId );

        records.clear();
        records.addAll( getSchemaStore().allocateFrom( indexRule ) );
    }

    private static Pair<Map<DirectionWrapper, Iterable<RelationshipRecord>>, RelationshipLoadingPosition>
            getMoreRelationships( long nodeId, RelationshipLoadingPosition originalPosition, int grabSize,
                    DirectionWrapper direction, int[] types, RelationshipStore relStore )
    {
        // initialCapacity=grabSize saves the lists the trouble of resizing
        List<RelationshipRecord> out = new ArrayList<>();
        List<RelationshipRecord> in = new ArrayList<>();
        List<RelationshipRecord> loop = null;
        Map<DirectionWrapper, Iterable<RelationshipRecord>> result = new EnumMap<>( DirectionWrapper.class );
        result.put( DirectionWrapper.OUTGOING, out );
        result.put( DirectionWrapper.INCOMING, in );

        // Clone the position so that changes to it aren't visible as we go. This is necessary since
        // there are checks whether or not there are more relationships to load happening outside synchronization
        // blocks in NodeImpl.
        RelationshipLoadingPosition loadPosition = originalPosition.clone();

        long position = loadPosition.position( direction, types );
        for ( int i = 0; i < grabSize && position != Record.NO_NEXT_RELATIONSHIP.intValue(); i++ )
        {
            RelationshipRecord relRecord = relStore.getChainRecord( position );
            if ( relRecord == null )
            {
                // return what we got so far
                return Pair.of( result, loadPosition );
            }
            long firstNode = relRecord.getFirstNode();
            long secondNode = relRecord.getSecondNode();
            if ( relRecord.inUse() )
            {
                if ( firstNode == secondNode )
                {
                    if ( loop == null )
                    {
                        // This is done lazily because loops are probably quite
                        // rarely encountered
                        loop = new ArrayList<>();
                        result.put( DirectionWrapper.BOTH, loop );
                    }
                    loop.add( relRecord );
                }
                else if ( firstNode == nodeId )
                {
                    out.add( relRecord );
                }
                else if ( secondNode == nodeId )
                {
                    in.add( relRecord );
                }
            }
            else
            {
                i--;
            }

            long next = 0;
            if ( firstNode == nodeId )
            {
                next = relRecord.getFirstNextRel();
            }
            else if ( secondNode == nodeId )
            {
                next = relRecord.getSecondNextRel();
            }
            else
            {
                throw new InvalidRecordException( "While loading relationships for Node[" + nodeId +
                        "] a Relationship[" + relRecord.getId() + "] was encountered that had startNode: " + firstNode +
                        " and endNode: " + secondNode + ", i.e. which had neither start nor end node as the node we're " +
                        "loading relationships for" );
            }
            position = loadPosition.nextPosition( next, direction, types );
        }
        return Pair.of( result, loadPosition );
    }

    private static void loadPropertyChain( Collection<PropertyRecord> chain, PropertyStore propertyStore,
                                   PropertyReceiver receiver )
    {
        if ( chain != null )
        {
            for ( PropertyRecord propRecord : chain )
            {
                for ( PropertyBlock propBlock : propRecord.getPropertyBlocks() )
                {
                    receiver.receive( propBlock.newPropertyData( propertyStore ), propRecord.getId() );
                }
            }
        }
    }

    static void loadProperties(
            PropertyStore propertyStore, long nextProp, PropertyReceiver receiver )
    {
        Collection<PropertyRecord> chain = propertyStore.getPropertyRecordChain( nextProp );
        if ( chain != null )
        {
            loadPropertyChain( chain, propertyStore, receiver );
        }
    }

<<<<<<< HEAD
    static Map<Integer, RelationshipGroupRecord> loadRelationshipGroups( long firstGroup, RelationshipGroupStore store )
    {
        long groupId = firstGroup;
        long previousGroupId = Record.NO_NEXT_RELATIONSHIP.intValue();
        Map<Integer, RelationshipGroupRecord> result = new HashMap<>();
        while ( groupId != Record.NO_NEXT_RELATIONSHIP.intValue() )
        {
            RelationshipGroupRecord record = store.getRecord( groupId );
            record.setPrev( previousGroupId );
            result.put( record.getType(), record );
            previousGroupId = groupId;
            groupId = record.getNext();
        }
        return result;
    }

    private Map<Integer, RelationshipGroupRecord> loadRelationshipGroups( NodeRecord node )
    {
        assert node.isDense();
        return loadRelationshipGroups( node.getNextRel(), getRelationshipGroupStore() );
    }

    public int getRelationshipCount( long id, int type, DirectionWrapper direction )
    {
        NodeRecord node = getNodeStore().getRecord( id );
        long nextRel = node.getNextRel();
        if ( nextRel == Record.NO_NEXT_RELATIONSHIP.intValue() )
        {
            return 0;
        }
        if ( !node.isDense() )
        {
            assert type == -1 : node + " isn't dense and so getRelationshipCount shouldn't have been called " +
                    "with a specific type";
            assert direction == DirectionWrapper.BOTH : node + " isn't dense and so getRelationshipCount " +
                    "shouldn't have been called with a specific direction";
            return getRelationshipCount( node, nextRel );
        }

        // From here on it's only dense node specific

        Map<Integer, RelationshipGroupRecord> groups = loadRelationshipGroups( node );
        if ( type == -1 && direction == DirectionWrapper.BOTH )
        {   // Count for all types/directions
            int count = 0;
            for ( RelationshipGroupRecord group : groups.values() )
            {
                count += getRelationshipCount( node, group.getFirstOut() );
                count += getRelationshipCount( node, group.getFirstIn() );
                count += getRelationshipCount( node, group.getFirstLoop() );
            }
            return count;
        }
        else if ( type == -1 )
        {   // Count for all types with a given direction
            int count = 0;
            for ( RelationshipGroupRecord group : groups.values() )
            {
                count += getRelationshipCount( node, group, direction );
            }
            return count;
        }
        else if ( direction == DirectionWrapper.BOTH )
        {   // Count for a type
            RelationshipGroupRecord group = groups.get( type );
            if ( group == null )
            {
                return 0;
            }
            int count = 0;
            count += getRelationshipCount( node, group.getFirstOut() );
            count += getRelationshipCount( node, group.getFirstIn() );
            count += getRelationshipCount( node, group.getFirstLoop() );
            return count;
        }
        else
        {   // Count for one type and direction
            RelationshipGroupRecord group = groups.get( type );
            if ( group == null )
            {
                return 0;
            }
            return getRelationshipCount( node, group, direction );
        }
    }

    private int getRelationshipCount( NodeRecord node, RelationshipGroupRecord group, DirectionWrapper direction )
    {
        if ( direction == DirectionWrapper.BOTH )
        {
            return getRelationshipCount( node, DirectionWrapper.OUTGOING.getNextRel( group ) ) +
                    getRelationshipCount( node, DirectionWrapper.INCOMING.getNextRel( group ) ) +
                    getRelationshipCount( node, DirectionWrapper.BOTH.getNextRel( group ) );
        }

        return getRelationshipCount( node, direction.getNextRel( group ) ) +
                getRelationshipCount( node, DirectionWrapper.BOTH.getNextRel( group ) );
    }

    private int getRelationshipCount( NodeRecord node, long relId )
    {   // Relationship count is in a PREV field of the first record in a chain
        if ( relId == Record.NO_NEXT_RELATIONSHIP.intValue() )
        {
            return 0;
        }
        RelationshipRecord rel = getRelationshipStore().getRecord( relId );
        return (int) (node.getId() == rel.getFirstNode() ? rel.getFirstPrevRel() : rel.getSecondPrevRel());
    }

    public Integer[] getRelationshipTypes( long id )
    {
        Map<Integer, RelationshipGroupRecord> groups = loadRelationshipGroups( getNodeStore().getRecord( id ) );
        Integer[] types = new Integer[groups.size()];
        int i = 0;
        for ( Integer type : groups.keySet() )
        {
            types[i++] = type;
        }
        return types;
    }

    public RelationshipLoadingPosition getRelationshipChainPosition( long id )
    {
        RecordChange<Long, NodeRecord, Void> nodeChange = context.getNodeRecords().getIfLoaded( id );
        if ( nodeChange != null && nodeChange.isCreated() )
        {
            return RelationshipLoadingPosition.EMPTY;
        }

        NodeRecord node = getNodeStore().getRecord( id );
        if ( node.isDense() )
        {
            long firstGroup = node.getNextRel();
            if ( firstGroup == Record.NO_NEXT_RELATIONSHIP.intValue() )
            {
                return RelationshipLoadingPosition.EMPTY;
            }
            Map<Integer, RelationshipGroupRecord> groups = loadRelationshipGroups( firstGroup,
                    neoStore.getRelationshipGroupStore() );
            return new DenseNodeChainPosition( groups );
        }

        long firstRel = node.getNextRel();
        return firstRel == Record.NO_NEXT_RELATIONSHIP.intValue() ?
                RelationshipLoadingPosition.EMPTY : new SingleChainPosition( firstRel );
=======
    static void loadProperties( PropertyStore propertyStore, long nextProp, PropertyReceiver receiver,
            Map<Long,PropertyRecord> propertyLookup )
    {
        Collection<PropertyRecord> chain = propertyStore.getPropertyRecordChain( nextProp, propertyLookup );
        if ( chain != null )
        {
            loadPropertyChain( chain, propertyStore, receiver );
        }
>>>>>>> 0301de1c
    }

    public interface PropertyReceiver
    {
        void receive( DefinedProperty property, long propertyRecordId );
    }
}<|MERGE_RESOLUTION|>--- conflicted
+++ resolved
@@ -29,11 +29,7 @@
 import java.util.HashMap;
 import java.util.List;
 import java.util.Map;
-<<<<<<< HEAD
-
-=======
-import java.util.TreeMap;
->>>>>>> 0301de1c
+
 import javax.transaction.xa.XAException;
 
 import org.neo4j.collection.primitive.PrimitiveLongCollections;
@@ -103,14 +99,9 @@
 
 import static java.util.Arrays.binarySearch;
 import static java.util.Arrays.copyOf;
-<<<<<<< HEAD
-
-=======
-import static org.neo4j.helpers.collection.IteratorUtil.asPrimitiveIterator;
-import static org.neo4j.helpers.collection.IteratorUtil.first;
-import static org.neo4j.kernel.impl.nioneo.store.PropertyStore.encodeString;
->>>>>>> 0301de1c
+
 import static org.neo4j.kernel.impl.nioneo.store.labels.NodeLabelsField.parseLabelsField;
+import static org.neo4j.kernel.impl.nioneo.xa.command.Command.*;
 import static org.neo4j.kernel.impl.nioneo.xa.command.Command.Mode.CREATE;
 import static org.neo4j.kernel.impl.nioneo.xa.command.Command.Mode.DELETE;
 import static org.neo4j.kernel.impl.nioneo.xa.command.Command.Mode.UPDATE;
@@ -139,20 +130,6 @@
     private final Map<Long, Map<Integer, RelationshipGroupRecord>> relGroupCache = new HashMap<>();
     private RecordChanges<Long, NeoStoreRecord, Void> neoStoreRecord;
 
-<<<<<<< HEAD
-=======
-    private final Map<Long, Command.NodeCommand> nodeCommands = new TreeMap<>();
-    private final ArrayList<Command.PropertyCommand> propCommands = new ArrayList<>();
-    private final ArrayList<Command.RelationshipCommand> relCommands = new ArrayList<>();
-    private final ArrayList<Command.SchemaRuleCommand> schemaRuleCommands = new ArrayList<>();
-    private ArrayList<Command.RelationshipTypeTokenCommand> relationshipTypeTokenCommands;
-    private ArrayList<Command.LabelTokenCommand> labelTokenCommands;
-    private ArrayList<Command.PropertyKeyTokenCommand> propertyKeyTokenCommands;
-    private Command.NeoStoreCommand neoStoreCommand;
-
-    private ValidatedIndexUpdates indexUpdates = ValidatedIndexUpdates.NO_UPDATES;
-
->>>>>>> 0301de1c
     private boolean committed = false;
     private boolean prepared = false;
 
@@ -168,6 +145,7 @@
     private final NeoStoreTransactionContext context;
     private final NeoXaCommandExecutor executor;
 
+    private ValidatedIndexUpdates indexUpdates = ValidatedIndexUpdates.NO_UPDATES;
 
     /**
      * @param lastCommittedTxWhenTransactionStarted is the highest committed transaction id when this transaction
@@ -273,14 +251,14 @@
         List<Command> commands = new ArrayList<>( noOfCommands );
         for ( RecordProxy<Integer, LabelTokenRecord, Void> record : context.getLabelTokenRecords().changes() )
         {
-            Command.LabelTokenCommand command = new Command.LabelTokenCommand();
+            LabelTokenCommand command = new LabelTokenCommand();
             command.init(  record.forReadingLinkage()  );
             context.getLabelTokenCommands().add( command );
             commands.add( command );
         }
         for ( RecordProxy<Integer, RelationshipTypeTokenRecord, Void> record : context.getRelationshipTypeTokenRecords().changes() )
         {
-            Command.RelationshipTypeTokenCommand command = new Command.RelationshipTypeTokenCommand();
+            RelationshipTypeTokenCommand command = new RelationshipTypeTokenCommand();
             command.init( record.forReadingLinkage() );
             context.getRelationshipTypeTokenCommands().add( command );
             commands.add( command );
@@ -289,14 +267,14 @@
         {
             NodeRecord record = change.forReadingLinkage();
             integrityValidator.validateNodeRecord( record );
-            Command.NodeCommand command = new Command.NodeCommand();
+            NodeCommand command = new NodeCommand();
             command.init( change.getBefore(), record );
             context.getNodeCommands().put( record.getId(), command );
             commands.add( command );
         }
         for ( RecordProxy<Long, RelationshipRecord, Void> record : context.getRelRecords().changes() )
         {
-            Command.RelationshipCommand command = new Command.RelationshipCommand();
+            RelationshipCommand command = new RelationshipCommand();
             command.init(  record.forReadingLinkage()  );
             context.getRelCommands().add( command );
             commands.add( command );
@@ -311,15 +289,15 @@
         }
         for ( RecordProxy<Integer, PropertyKeyTokenRecord, Void> record : context.getPropertyKeyTokenRecords().changes() )
         {
-            Command.PropertyKeyTokenCommand command =
-                    new Command.PropertyKeyTokenCommand();
+            PropertyKeyTokenCommand command =
+                    new PropertyKeyTokenCommand();
             command.init( record.forReadingLinkage() );
             context.getPropertyKeyTokenCommands().add( command );
             commands.add( command );
         }
         for ( RecordChange<Long, PropertyRecord, PrimitiveRecord> change : context.getPropertyRecords().changes() )
         {
-            Command.PropertyCommand command = new Command.PropertyCommand();
+            PropertyCommand command = new PropertyCommand();
             command.init( change.getBefore(), change.forReadingLinkage() );
             context.getPropCommands().add( command );
             commands.add( command );
@@ -327,14 +305,14 @@
         for ( RecordChange<Long, Collection<DynamicRecord>, SchemaRule> change : context.getSchemaRuleChanges().changes() )
         {
             integrityValidator.validateSchemaRule( change.getAdditionalData() );
-            Command.SchemaRuleCommand command = new Command.SchemaRuleCommand();
+            SchemaRuleCommand command = new SchemaRuleCommand();
             command.init( change.getBefore(), change.forChangingData(), change.getAdditionalData(), -1 );
             context.getSchemaRuleCommands().add( command );
             commands.add( command );
         }
         for ( RecordProxy<Long, RelationshipGroupRecord, Integer> change : context.getRelGroupRecords().changes() )
         {
-            Command.RelationshipGroupCommand command = new Command.RelationshipGroupCommand();
+            RelationshipGroupCommand command = new RelationshipGroupCommand();
             command.init( change.forReadingData() );
             context.getRelGroupCommands().add( command );
             commands.add( command );
@@ -356,10 +334,10 @@
 
     private void validateIndexUpdates()
     {
-        if ( !nodeCommands.isEmpty() || !propCommands.isEmpty() )
+        if ( !context.getNodeCommands().isEmpty() || !context.getPropCommands().isEmpty() )
         {
             IndexUpdates rawIndexUpdates = new LazyIndexUpdates( getNodeStore(), getPropertyStore(),
-                    groupedNodePropertyCommands( propCommands ), nodeCommands );
+                    groupedNodePropertyCommands( context.getPropCommands() ), context.getNodeCommands() );
 
             indexUpdates = indexes.validate( rawIndexUpdates );
         }
@@ -373,41 +351,41 @@
     @Override
     protected void injectCommand( XaCommand xaCommand )
     {
-        if ( xaCommand instanceof Command.NodeCommand )
-        {
-            NodeCommand nodeCommand = (Command.NodeCommand) xaCommand;
+        if ( xaCommand instanceof NodeCommand )
+        {
+            NodeCommand nodeCommand = (NodeCommand) xaCommand;
             context.getNodeCommands().put( nodeCommand.getKey(), nodeCommand );
         }
-        else if ( xaCommand instanceof Command.RelationshipCommand )
-        {
-            context.getRelCommands().add( (Command.RelationshipCommand) xaCommand );
-        }
-        else if ( xaCommand instanceof Command.PropertyCommand )
-        {
-            context.getPropCommands().add( (Command.PropertyCommand) xaCommand );
-        }
-        else if ( xaCommand instanceof Command.PropertyKeyTokenCommand )
-        {
-            context.getPropertyKeyTokenCommands().add( (Command.PropertyKeyTokenCommand) xaCommand );
-        }
-        else if ( xaCommand instanceof Command.RelationshipTypeTokenCommand )
-        {
-            context.getRelationshipTypeTokenCommands().add( (Command.RelationshipTypeTokenCommand) xaCommand );
-        }
-        else if ( xaCommand instanceof Command.LabelTokenCommand )
-        {
-            context.getLabelTokenCommands().add( (Command.LabelTokenCommand) xaCommand );
-        }
-        else if ( xaCommand instanceof Command.NeoStoreCommand )
+        else if ( xaCommand instanceof RelationshipCommand )
+        {
+            context.getRelCommands().add( (RelationshipCommand) xaCommand );
+        }
+        else if ( xaCommand instanceof PropertyCommand )
+        {
+            context.getPropCommands().add( (PropertyCommand) xaCommand );
+        }
+        else if ( xaCommand instanceof PropertyKeyTokenCommand )
+        {
+            context.getPropertyKeyTokenCommands().add( (PropertyKeyTokenCommand) xaCommand );
+        }
+        else if ( xaCommand instanceof RelationshipTypeTokenCommand )
+        {
+            context.getRelationshipTypeTokenCommands().add( (RelationshipTypeTokenCommand) xaCommand );
+        }
+        else if ( xaCommand instanceof LabelTokenCommand )
+        {
+            context.getLabelTokenCommands().add( (LabelTokenCommand) xaCommand );
+        }
+        else if ( xaCommand instanceof NeoStoreCommand )
         {
             assert context.getNeoStoreCommand().getRecord() == null;
-            context.setNeoStoreCommand( (Command.NeoStoreCommand) xaCommand );
-        }
-        else if ( xaCommand instanceof Command.SchemaRuleCommand )
-        {
-            context.getSchemaRuleCommands().add( (Command.SchemaRuleCommand) xaCommand );
-        }
-        else if ( xaCommand instanceof Command.RelationshipGroupCommand )
+            context.setNeoStoreCommand( (NeoStoreCommand) xaCommand );
+        }
+        else if ( xaCommand instanceof SchemaRuleCommand )
+        {
+            context.getSchemaRuleCommands().add( (SchemaRuleCommand) xaCommand );
+        }
+        else if ( xaCommand instanceof RelationshipGroupCommand )
         {
             context.getRelGroupCommands().add( (RelationshipGroupCommand) xaCommand );
         }
@@ -672,35 +650,22 @@
 
     private void applyCommit( boolean isRecovered ) throws IOException
     {
-<<<<<<< HEAD
         try ( LockGroup lockGroup = new LockGroup() )
-=======
-        if ( isRecovered && !prepared ) // no preparation of this tx happened - need to validate index updates now
-        {
-            validateIndexUpdates();
-        }
-
-        try
->>>>>>> 0301de1c
-        {
+        {
+            if ( isRecovered && !prepared ) // no preparation of this tx happened - need to validate index updates now
+            {
+                validateIndexUpdates();
+            }
+
             committed = true;
             CommandSorter sorter = new CommandSorter();
             // reltypes
-<<<<<<< HEAD
             if ( context.getRelationshipTypeTokenCommands().size() != 0 )
             {
                 java.util.Collections.sort( context.getRelationshipTypeTokenCommands(), sorter );
-                for ( Command.RelationshipTypeTokenCommand command : context.getRelationshipTypeTokenCommands() )
+                for ( RelationshipTypeTokenCommand command : context.getRelationshipTypeTokenCommands() )
                 {
                     executor.execute( command );
-=======
-            if ( relationshipTypeTokenCommands != null )
-            {
-                java.util.Collections.sort( relationshipTypeTokenCommands, sorter );
-                for ( Command.RelationshipTypeTokenCommand command : relationshipTypeTokenCommands )
-                {
-                    command.execute();
->>>>>>> 0301de1c
                     if ( isRecovered )
                     {
                         addRelationshipType( (int) command.getKey() );
@@ -708,21 +673,12 @@
                 }
             }
             // label keys
-<<<<<<< HEAD
             if ( context.getLabelTokenCommands().size() != 0 )
             {
                 java.util.Collections.sort( context.getLabelTokenCommands(), sorter );
-                for ( Command.LabelTokenCommand command : context.getLabelTokenCommands() )
+                for ( LabelTokenCommand command : context.getLabelTokenCommands() )
                 {
                     executor.execute( command );
-=======
-            if ( labelTokenCommands != null )
-            {
-                java.util.Collections.sort( labelTokenCommands, sorter );
-                for ( Command.LabelTokenCommand command : labelTokenCommands )
-                {
-                    command.execute();
->>>>>>> 0301de1c
                     if ( isRecovered )
                     {
                         addLabel( (int) command.getKey() );
@@ -730,21 +686,12 @@
                 }
             }
             // property keys
-<<<<<<< HEAD
             if ( context.getPropertyKeyTokenCommands().size() != 0 )
             {
                 java.util.Collections.sort( context.getPropertyKeyTokenCommands(), sorter );
-                for ( Command.PropertyKeyTokenCommand command : context.getPropertyKeyTokenCommands() )
+                for ( PropertyKeyTokenCommand command : context.getPropertyKeyTokenCommands() )
                 {
                     executor.execute( command );
-=======
-            if ( propertyKeyTokenCommands != null )
-            {
-                java.util.Collections.sort( propertyKeyTokenCommands, sorter );
-                for ( Command.PropertyKeyTokenCommand command : propertyKeyTokenCommands )
-                {
-                    command.execute();
->>>>>>> 0301de1c
                     if ( isRecovered )
                     {
                         addPropertyKey( (int) command.getKey() );
@@ -753,7 +700,6 @@
             }
 
             // primitives
-<<<<<<< HEAD
             java.util.Collections.sort( context.getRelCommands(), sorter );
             java.util.Collections.sort( context.getPropCommands(), sorter );
             executeCreated( lockGroup, isRecovered, context.getPropCommands(), context.getRelCommands(),
@@ -762,13 +708,6 @@
                     context.getRelGroupCommands(), context.getNodeCommands().values() );
             executeDeleted( lockGroup, context.getPropCommands(), context.getRelCommands(),
                     context.getRelGroupCommands(), context.getNodeCommands().values() );
-=======
-            java.util.Collections.sort( relCommands, sorter );
-            java.util.Collections.sort( propCommands, sorter );
-            executeCreated( lockGroup, isRecovered, propCommands, relCommands, nodeCommands.values() );
-            executeModified( lockGroup, isRecovered, propCommands, relCommands, nodeCommands.values() );
-            executeDeleted( lockGroup, propCommands, relCommands, nodeCommands.values() );
->>>>>>> 0301de1c
 
             // property change set for index updates
             Collection<NodeLabelUpdate> labelUpdates = gatherLabelUpdatesSortedByNodeId();
@@ -778,16 +717,7 @@
                 cacheAccess.applyLabelUpdates( labelUpdates );
             }
 
-<<<<<<< HEAD
-            if ( !context.getNodeCommands().isEmpty() || !context.getPropCommands().isEmpty() )
-            {
-                indexes.updateIndexes( new LazyIndexUpdates(
-                        getNodeStore(), getPropertyStore(),
-                        groupedNodePropertyCommands( context.getPropCommands() ), new HashMap<>( context.getNodeCommands() ) ) );
-            }
-=======
             indexes.updateIndexes( indexUpdates );
->>>>>>> 0301de1c
 
             // schema rules. Execute these after generating the property updates so. If executed
             // before and we've got a transaction that sets properties/labels as well as creating an index
@@ -798,17 +728,10 @@
             //    job might get those as updates
             // 4) the population job will apply those updates as added properties, and might end up with duplicate
             //    entries for the same property
-<<<<<<< HEAD
             for ( SchemaRuleCommand command : context.getSchemaRuleCommands() )
             {
                 command.setTxId( getCommitTxId() );
                 executor.execute( command );
-=======
-            for ( SchemaRuleCommand command : schemaRuleCommands )
-            {
-                command.setTxId( getCommitTxId() );
-                command.execute();
->>>>>>> 0301de1c
                 switch ( command.getMode() )
                 {
                 case DELETE:
@@ -819,15 +742,9 @@
                 }
             }
 
-<<<<<<< HEAD
             if ( context.getNeoStoreCommand().getRecord() != null )
             {
                 executor.execute( context.getNeoStoreCommand() );
-=======
-            if ( neoStoreCommand != null )
-            {
-                neoStoreCommand.execute();
->>>>>>> 0301de1c
                 if ( isRecovered )
                 {
                     removeGraphPropertiesFromCache();
@@ -835,15 +752,8 @@
             }
             if ( !isRecovered )
             {
-<<<<<<< HEAD
                 context.updateFirstRelationships();
                 context.commitCows( cacheAccess ); // updates the cached primitives
-=======
-                updateFirstRelationships();
-                // Update of the cached primitives will happen when calling commitChangesToCache,
-                // which should be done after applyCommit and after the XaResourceManager monitor
-                // has been released.
->>>>>>> 0301de1c
             }
             neoStore.setLastCommittedTx( getCommitTxId() );
             if ( isRecovered )
@@ -851,19 +761,14 @@
                 neoStore.updateIdGenerators();
             }
         }
-<<<<<<< HEAD
-    }
-
-    private Collection<List<Command.PropertyCommand>> groupedNodePropertyCommands( Iterable<Command.PropertyCommand> propCommands )
-=======
         finally
         {
             indexUpdates.close();
         }
     }
 
-    private Map<Long,List<PropertyCommand>> groupedNodePropertyCommands( Iterable<PropertyCommand> propCommands )
->>>>>>> 0301de1c
+    private Map<Long,List<Command.PropertyCommand>> groupedNodePropertyCommands(
+            Iterable<Command.PropertyCommand> propCommands )
     {
         // A bit too expensive data structure, but don't know off the top of my head how to make it better.
         Map<Long, List<Command.PropertyCommand>> groups = new HashMap<>();
@@ -1070,9 +975,9 @@
         {
             lockGroup.add( locks.acquireNodeLock( command.getKey(), LockService.LockType.WRITE_LOCK ) );
         }
-        if ( command instanceof Command.PropertyCommand )
-        {
-            long nodeId = ((Command.PropertyCommand) command).getNodeId();
+        if ( command instanceof PropertyCommand )
+        {
+            long nodeId = ((PropertyCommand) command).getNodeId();
             if ( nodeId != -1 )
             {
                 lockGroup.add( locks.acquireNodeLock( nodeId, LockService.LockType.WRITE_LOCK ) );
@@ -1085,20 +990,7 @@
         context.close();
         relGroupCache.clear();
         neoStoreRecord = null;
-<<<<<<< HEAD
-=======
-
-        nodeCommands.clear();
-        propCommands.clear();
-        propertyKeyTokenCommands = null;
-        relCommands.clear();
-        schemaRuleCommands.clear();
-        relationshipTypeTokenCommands = null;
-        labelTokenCommands = null;
-        neoStoreCommand = null;
-
         indexUpdates = ValidatedIndexUpdates.NO_UPDATES;
->>>>>>> 0301de1c
     }
 
     private RelationshipTypeTokenStore getRelationshipTypeStore()
@@ -1724,7 +1616,16 @@
         }
     }
 
-<<<<<<< HEAD
+    static void loadProperties( PropertyStore propertyStore, long nextProp, PropertyReceiver receiver,
+            Map<Long,PropertyRecord> propertyLookup )
+    {
+        Collection<PropertyRecord> chain = propertyStore.getPropertyRecordChain( nextProp, propertyLookup );
+        if ( chain != null )
+        {
+            loadPropertyChain( chain, propertyStore, receiver );
+        }
+    }
+
     static Map<Integer, RelationshipGroupRecord> loadRelationshipGroups( long firstGroup, RelationshipGroupStore store )
     {
         long groupId = firstGroup;
@@ -1870,16 +1771,6 @@
         long firstRel = node.getNextRel();
         return firstRel == Record.NO_NEXT_RELATIONSHIP.intValue() ?
                 RelationshipLoadingPosition.EMPTY : new SingleChainPosition( firstRel );
-=======
-    static void loadProperties( PropertyStore propertyStore, long nextProp, PropertyReceiver receiver,
-            Map<Long,PropertyRecord> propertyLookup )
-    {
-        Collection<PropertyRecord> chain = propertyStore.getPropertyRecordChain( nextProp, propertyLookup );
-        if ( chain != null )
-        {
-            loadPropertyChain( chain, propertyStore, receiver );
-        }
->>>>>>> 0301de1c
     }
 
     public interface PropertyReceiver
