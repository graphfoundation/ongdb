/**
 * Copyright (c) 2002-2014 "Neo Technology,"
 * Network Engine for Objects in Lund AB [http://neotechnology.com]
 *
 * This file is part of Neo4j.
 *
 * Neo4j is free software: you can redistribute it and/or modify
 * it under the terms of the GNU General Public License as published by
 * the Free Software Foundation, either version 3 of the License, or
 * (at your option) any later version.
 *
 * This program is distributed in the hope that it will be useful,
 * but WITHOUT ANY WARRANTY; without even the implied warranty of
 * MERCHANTABILITY or FITNESS FOR A PARTICULAR PURPOSE.  See the
 * GNU General Public License for more details.
 *
 * You should have received a copy of the GNU General Public License
 * along with this program.  If not, see <http://www.gnu.org/licenses/>.
 */
package org.neo4j.kernel.impl.transaction.xaframework;

import java.io.File;
import java.io.IOException;
import java.nio.ByteBuffer;
import java.nio.channels.ReadableByteChannel;
import java.util.HashMap;
import java.util.LinkedList;
import java.util.List;
import java.util.Map;
import java.util.regex.Pattern;
import javax.transaction.xa.XAException;
import javax.transaction.xa.Xid;

import org.neo4j.helpers.Exceptions;
import org.neo4j.helpers.Function;
import org.neo4j.helpers.Pair;
import org.neo4j.kernel.configuration.Config;
import org.neo4j.kernel.impl.nioneo.store.FileSystemAbstraction;
import org.neo4j.kernel.impl.nioneo.store.StoreChannel;
import org.neo4j.kernel.impl.transaction.TransactionStateFactory;
import org.neo4j.kernel.impl.transaction.xaframework.LogEntry.Commit;
import org.neo4j.kernel.impl.transaction.xaframework.LogEntry.Start;
import org.neo4j.kernel.impl.transaction.xaframework.LogExtractor.LogLoader;
import org.neo4j.kernel.impl.transaction.xaframework.LogExtractor.LogPositionCache;
import org.neo4j.kernel.impl.transaction.xaframework.LogExtractor.TxPosition;
import org.neo4j.kernel.impl.util.ArrayMap;
import org.neo4j.kernel.impl.util.BufferedFileChannel;
import org.neo4j.kernel.impl.util.FileUtils;
import org.neo4j.kernel.impl.util.StringLogger;
import org.neo4j.kernel.logging.Logging;
import org.neo4j.kernel.monitoring.ByteCounterMonitor;
import org.neo4j.kernel.monitoring.Monitors;

import static java.lang.Math.max;
<<<<<<< HEAD
=======

>>>>>>> 1492b144
import static org.neo4j.kernel.impl.transaction.xaframework.XaLogicalLogTokens.CLEAN;
import static org.neo4j.kernel.impl.transaction.xaframework.XaLogicalLogTokens.LOG1;
import static org.neo4j.kernel.impl.transaction.xaframework.XaLogicalLogTokens.LOG2;

/**
 * <CODE>XaLogicalLog</CODE> is a transaction and logical log combined. In
 * this log information about the transaction (such as started, prepared and
 * committed) will be written. All commands participating in the transaction
 * will also be written to the log.
 * <p/>
 * Normally you don't have to do anything with this log except open it after it
 * has been instantiated (see {@link XaContainer}). The only method that may be
 * of use when implementing a XA compatible resource is the
 * {@link #getCurrentTxIdentifier}. Leave everything else be unless you know
 * what you're doing.
 * <p/>
 * When the log is opened it will be scanned for uncompleted transactions and
 * those transactions will be re-created. When scan of log is complete all
 * transactions that hasn't entered prepared state will be marked as done
 * (implies rolled back) and dropped. All transactions that have been prepared
 * will be held in memory until the transaction manager tells them to commit.
 * Transaction that already started commit but didn't get flagged as done will
 * be re-committed.
 */
public class XaLogicalLog implements LogLoader
{
    private StoreChannel fileChannel = null;
    private final ByteBuffer sharedBuffer;
    private LogBuffer writeBuffer = null;
    private long previousLogLastCommittedTx = -1;
    private long logVersion = 0;
    private final ArrayMap<Integer, LogEntry.Start> xidIdentMap =
            new ArrayMap<Integer, LogEntry.Start>( (byte) 4, false, true );
    private final Map<Integer, XaTransaction> recoveredTxMap =
            new HashMap<Integer, XaTransaction>();
    private int nextIdentifier = 1;
    private boolean scanIsComplete = false;
    private boolean nonCleanShutdown = false;

    private File fileName = null;
    private final XaResourceManager xaRm;
    private final XaCommandFactory cf;
    private final XaTransactionFactory xaTf;
    private char currentLog = CLEAN;
    private boolean autoRotate;
    private long rotateAtSize;

    private boolean doingRecovery;
    private long lastRecoveredTx = -1;

    private final StringLogger msgLog;

    private final LogPositionCache positionCache = new LogPositionCache();
    private final FileSystemAbstraction fileSystem;

    private final LogPruneStrategy pruneStrategy;
    private final XaLogicalLogFiles logFiles;
    private final PartialTransactionCopier partialTransactionCopier;
    private final InjectedTransactionValidator injectedTxValidator;

    private final TransactionStateFactory stateFactory;

    // Monitors for counting bytes read/written in various parts
    // We need separate monitors to differentiate between network/disk I/O
    protected final ByteCounterMonitor bufferMonitor;
    protected final ByteCounterMonitor logDeserializerMonitor;

    public XaLogicalLog( File fileName, XaResourceManager xaRm, XaCommandFactory cf,
                         XaTransactionFactory xaTf, FileSystemAbstraction fileSystem, Monitors monitors,
                         Logging logging, LogPruneStrategy pruneStrategy, TransactionStateFactory stateFactory,
                         long rotateAtSize, InjectedTransactionValidator injectedTxValidator )
    {
        this.fileName = fileName;
        this.xaRm = xaRm;
        this.cf = cf;
        this.xaTf = xaTf;
        this.fileSystem = fileSystem;
        this.bufferMonitor = monitors.newMonitor( ByteCounterMonitor.class, XaLogicalLog.class );
        this.logDeserializerMonitor = monitors.newMonitor( ByteCounterMonitor.class, "logdeserializer" );
        this.pruneStrategy = pruneStrategy;
        this.stateFactory = stateFactory;
        this.rotateAtSize = rotateAtSize;
        this.autoRotate = rotateAtSize > 0;
        this.logFiles = new XaLogicalLogFiles( fileName, fileSystem );

        sharedBuffer = ByteBuffer.allocateDirect( 9 + Xid.MAXGTRIDSIZE
                + Xid.MAXBQUALSIZE * 10 );
        msgLog = logging.getMessagesLog( getClass() );

        this.partialTransactionCopier = new PartialTransactionCopier( sharedBuffer, cf, msgLog, positionCache, this,
                xidIdentMap, monitors.newMonitor( ByteCounterMonitor.class, getClass(), "copier" ) );
        this.injectedTxValidator = injectedTxValidator;
    }

    synchronized void open() throws IOException
    {
        switch ( logFiles.determineState() )
        {
            case LEGACY_WITHOUT_LOG_ROTATION:
                open( fileName );
                break;

            case NO_ACTIVE_FILE:
                open( logFiles.getLog1FileName() );
                setActiveLog( LOG1 );
                break;

            case CLEAN:
                File newLog = logFiles.getLog1FileName();
                renameIfExists( newLog );
                renameIfExists( logFiles.getLog2FileName() );
                open( newLog );
                setActiveLog( LOG1 );
                break;

            case DUAL_LOGS_LOG_1_ACTIVE:
                fixDualLogFiles( logFiles.getLog1FileName(), logFiles.getLog2FileName() );
            case LOG_1_ACTIVE:
                currentLog = LOG1;
                open( logFiles.getLog1FileName() );
                break;

            case DUAL_LOGS_LOG_2_ACTIVE:
                fixDualLogFiles( logFiles.getLog2FileName(), logFiles.getLog1FileName() );
            case LOG_2_ACTIVE:
                currentLog = LOG2;
                open( logFiles.getLog2FileName() );
                break;

            default:
                throw new IllegalStateException( "FATAL: Unrecognized logical log state." );
        }

        instantiateCorrectWriteBuffer();
    }

    private void renameIfExists( File fileName ) throws IOException
    {
        if ( fileSystem.fileExists( fileName ) )
        {
            renameLogFileToRightVersion( fileName, fileSystem.getFileSize( fileName ) );
            xaTf.getAndSetNewVersion();
        }
    }

    private void instantiateCorrectWriteBuffer() throws IOException
    {
        writeBuffer = instantiateCorrectWriteBuffer( fileChannel );
    }

    private LogBuffer instantiateCorrectWriteBuffer( StoreChannel channel ) throws IOException
    {
        return new DirectMappedLogBuffer( channel, bufferMonitor );
    }

    private void open( File fileToOpen ) throws IOException
    {
        fileChannel = fileSystem.open( fileToOpen, "rw" );
        if ( new XaLogicalLogRecoveryCheck( fileChannel ).recoveryRequired() )
        {
            nonCleanShutdown = true;
            doingRecovery = true;
            try
            {
                doInternalRecovery( fileToOpen );
            }
            finally
            {
                doingRecovery = false;
            }
        }
        else
        {
            logVersion = xaTf.getCurrentVersion();
            determineLogVersionFromArchivedFiles();


            long lastTxId = xaTf.getLastCommittedTx();
            LogIoUtils.writeLogHeader( sharedBuffer, logVersion, lastTxId );
            previousLogLastCommittedTx = lastTxId;
            positionCache.putHeader( logVersion, previousLogLastCommittedTx );
            fileChannel.write( sharedBuffer );
            scanIsComplete = true;
            msgLog.info( openedLogicalLogMessage( fileToOpen, lastTxId, true ) );
        }
    }

    private void determineLogVersionFromArchivedFiles()
    {
        long version = logFiles.determineNextLogVersion(/*default=*/logVersion);
        if(version != logVersion)
        {
            logVersion = version;
            xaTf.setVersion( version );
        }
    }

    private String openedLogicalLogMessage( File fileToOpen, long lastTxId, boolean clean )
    {
        return "Opened logical log [" + fileToOpen + "] version=" + logVersion + ", lastTxId=" +
                lastTxId + " (" + (clean ? "clean" : "recovered") + ")";
    }

    public boolean scanIsComplete()
    {
        return scanIsComplete;
    }

    private int getNextIdentifier()
    {
        nextIdentifier++;
        if ( nextIdentifier < 0 )
        {
            nextIdentifier = 1;
        }
        return nextIdentifier;
    }

    /**
     * @param highestKnownCommittedTx is the highest committed tx id when this transaction *started*. This is used
     *                                to perform prepare-time checks that need to know the state of the system when
     *                                the transaction started. Specifically, it is used by constraint validation, to
     *                                ensure that transactions that began before a constraint was enabled are checked
     *                                to ensure they do not violate the constraint.
     */
    // returns identifier for transaction
    // [TX_START][xid[gid.length,bid.lengh,gid,bid]][identifier][format id]
    public synchronized int start( Xid xid, int masterId, int myId, long highestKnownCommittedTx ) throws XAException
    {
        int xidIdent = getNextIdentifier();
        long timeWritten = System.currentTimeMillis();
        LogEntry.Start start = new LogEntry.Start( xid, xidIdent, masterId,
                myId, -1, timeWritten, highestKnownCommittedTx );
        /*
         * We don't write the entry yet. We will store it and hope
         * that when the commands/commit/prepare/done entry are going to be
         * written, we will be asked to write the corresponding entry before.
         */
        xidIdentMap.put( xidIdent, start );
        return xidIdent;
    }

    public synchronized void writeStartEntry( int identifier )
            throws XAException
    {
        try
        {
            long position = writeBuffer.getFileChannelPosition();
            LogEntry.Start start = xidIdentMap.get( identifier );
            start.setStartPosition( position );
            LogIoUtils.writeStart( writeBuffer, identifier, start.getXid(),
                    start.getMasterId(), start.getLocalId(),
                    start.getTimeWritten(), start.getLastCommittedTxWhenTransactionStarted() );
        }
        catch ( IOException e )
        {
            throw Exceptions.withCause( new XAException(
                    "Logical log couldn't write transaction start entry: "
                            + e ), e );
        }
    }

    synchronized Start getStartEntry( int identifier )
    {
        Start start = xidIdentMap.get( identifier );
        if ( start == null )
        {
            throw new IllegalArgumentException( "Start entry for " + identifier + " not found" );
        }
        return start;
    }

    // [TX_PREPARE][identifier]
    public synchronized void prepare( int identifier ) throws XAException
    {
        LogEntry.Start startEntry = xidIdentMap.get( identifier );
        assert startEntry != null;
        try
        {
            LogIoUtils.writePrepare( writeBuffer, identifier, System.currentTimeMillis() );
            /*
             * Make content visible to all readers of the file channel, so that prepared transactions
             * can be extracted. Not really necessary, since getLogicalLogOrMyselfCommitted() looks for
             * force()d content (which is forced by commit{One,Two}Phase()) and getLogicalLogOrMyselfPrepared()
             * always calls writeOut(). Leaving it here for now.
             */
            writeBuffer.writeOut();
        }
        catch ( IOException e )
        {
            throw Exceptions.withCause( new XAException( "Logical log unable to mark prepare [" + identifier + "] " ),
                    e );
        }
    }

    public void forget( int identifier )
    {
        xidIdentMap.remove( identifier );
    }

    // [DONE][identifier]
    public synchronized void done( int identifier ) throws XAException
    {
        assert xidIdentMap.get( identifier ) != null;
        try
        {
            LogIoUtils.writeDone( writeBuffer, identifier );
            xidIdentMap.remove( identifier );
        }
        catch ( IOException e )
        {
            throw Exceptions.withCause( new XAException( "Logical log unable to mark as done [" + identifier + "] " ),
                    e );
        }
    }

    // [DONE][identifier] called from XaResourceManager during internal recovery
    synchronized void doneInternal( int identifier ) throws IOException
    {
        if ( writeBuffer != null )
        {   // For 2PC
            LogIoUtils.writeDone( writeBuffer, identifier );
        }
        else
        {   // For 1PC
            sharedBuffer.clear();
            LogIoUtils.writeDone( sharedBuffer, identifier );
            sharedBuffer.flip();
            fileChannel.write( sharedBuffer );
        }

        xidIdentMap.remove( identifier );
    }

    // [TX_1P_COMMIT][identifier]
    public synchronized void commitOnePhase( int identifier, long txId, ForceMode forceMode )
            throws XAException
    {
        LogEntry.Start startEntry = xidIdentMap.get( identifier );
        assert startEntry != null;
        assert txId != -1;
        try
        {
            positionCache.cacheStartPosition( txId, startEntry, logVersion );
            LogIoUtils.writeCommit( false, writeBuffer, identifier, txId, System.currentTimeMillis() );
            forceMode.force( writeBuffer );
        }
        catch ( IOException e )
        {
            throw Exceptions.withCause(
                    new XAException( "Logical log unable to mark 1P-commit [" + identifier + "] " ), e );
        }
    }

    // [TX_2P_COMMIT][identifier]
    public synchronized void commitTwoPhase( int identifier, long txId, ForceMode forceMode )
            throws XAException
    {
        LogEntry.Start startEntry = xidIdentMap.get( identifier );
        assert startEntry != null;
        assert txId != -1;
        try
        {
            positionCache.cacheStartPosition( txId, startEntry, logVersion );
            LogIoUtils.writeCommit( true, writeBuffer, identifier, txId, System.currentTimeMillis() );
            forceMode.force( writeBuffer );
        }
        catch ( IOException e )
        {
            throw Exceptions.withCause( new XAException( "Logical log unable to mark 2PC [" + identifier + "] " ), e );
        }
    }

    // [COMMAND][identifier][COMMAND_DATA]
    public synchronized void writeCommand( XaCommand command, int identifier )
            throws IOException
    {
        checkLogRotation();
        assert xidIdentMap.get( identifier ) != null;
        LogIoUtils.writeCommand( writeBuffer, identifier, command );
    }

    private void applyEntry( LogEntry entry ) throws IOException
    {
        if ( entry instanceof LogEntry.Start )
        {
            applyStartEntry( (LogEntry.Start) entry );
        }
        else if ( entry instanceof LogEntry.Prepare )
        {
            applyPrepareEntry( (LogEntry.Prepare) entry );
        }
        else if ( entry instanceof LogEntry.Command )
        {
            applyCommandEntry( (LogEntry.Command) entry );
        }
        else if ( entry instanceof LogEntry.OnePhaseCommit )
        {
            applyOnePhaseCommitEntry( (LogEntry.OnePhaseCommit) entry );
        }
        else if ( entry instanceof LogEntry.TwoPhaseCommit )
        {
            applyTwoPhaseCommitEntry( (LogEntry.TwoPhaseCommit) entry );
        }
        else if ( entry instanceof LogEntry.Done )
        {
            applyDoneEntry( (LogEntry.Done) entry );
        }
        else
        {
            throw new RuntimeException( "Unrecognized log entry " + entry );
        }
    }

    private void applyStartEntry( LogEntry.Start entry ) throws IOException
    {
        int identifier = entry.getIdentifier();
        if ( identifier >= nextIdentifier )
        {
            nextIdentifier = identifier + 1;
        }
        // re-create the transaction
        Xid xid = entry.getXid();
        xidIdentMap.put( identifier, entry );
        XaTransaction xaTx = xaTf.create( entry.getLastCommittedTxWhenTransactionStarted(),
                stateFactory.create( null ) );
        xaTx.setIdentifier( identifier );
        xaTx.setRecovered();
        recoveredTxMap.put( identifier, xaTx );
        xaRm.injectStart( xid, xaTx );
        // force to make sure done record is there if 2PC tx and global log
        // marks tx as committed
        // fileChannel.force( false );
    }

    private void applyPrepareEntry( LogEntry.Prepare prepareEntry ) throws IOException
    {
        // get the tx identifier
        int identifier = prepareEntry.getIdentifier();
        LogEntry.Start entry = xidIdentMap.get( identifier );
        if ( entry == null )
        {
            throw new IOException( "Unknown xid for identifier " + identifier );
        }
        Xid xid = entry.getXid();
        if ( xaRm.injectPrepare( xid ) )
        {
            // read only we can remove
            xidIdentMap.remove( identifier );
            recoveredTxMap.remove( identifier );
        }
    }

    private void applyOnePhaseCommitEntry( LogEntry.OnePhaseCommit commit )
            throws IOException
    {
        int identifier = commit.getIdentifier();
        long txId = commit.getTxId();
        LogEntry.Start startEntry = xidIdentMap.get( identifier );
        if ( startEntry == null )
        {
            throw new IOException( "Unknown xid for identifier " + identifier );
        }
        Xid xid = startEntry.getXid();
        try
        {
            XaTransaction xaTx = xaRm.getXaTransaction( xid );
            xaTx.setCommitTxId( txId );
            positionCache.cacheStartPosition( txId, startEntry, logVersion );
            xaRm.injectOnePhaseCommit( xid );
            registerRecoveredTransaction( txId );
        }
        catch ( XAException e )
        {
            throw new IOException( e );
        }
    }

    private void registerRecoveredTransaction( long txId )
    {
        if ( doingRecovery )
        {
            lastRecoveredTx = txId;
        }
    }

    private void logRecoveryMessage( String string )
    {
        if ( doingRecovery )
        {
            msgLog.logMessage( string, true );
        }
    }

    private void applyDoneEntry( LogEntry.Done done ) throws IOException
    {
        // get the tx identifier
        int identifier = done.getIdentifier();
        LogEntry.Start entry = xidIdentMap.get( identifier );
        if ( entry == null )
        {
            throw new IOException( "Unknown xid for identifier " + identifier );
        }
        Xid xid = entry.getXid();
        xaRm.pruneXid( xid );
        xidIdentMap.remove( identifier );
        recoveredTxMap.remove( identifier );
    }

    private void applyTwoPhaseCommitEntry( LogEntry.TwoPhaseCommit commit ) throws IOException
    {
        int identifier = commit.getIdentifier();
        long txId = commit.getTxId();
        LogEntry.Start startEntry = xidIdentMap.get( identifier );
        if ( startEntry == null )
        {
            throw new IOException( "Unknown xid for identifier " + identifier );
        }
        Xid xid = startEntry.getXid();
        if ( xid == null )
        {
            throw new IOException( "Xid null for identifier " + identifier );
        }
        try
        {
            XaTransaction xaTx = xaRm.getXaTransaction( xid );
            xaTx.setCommitTxId( txId );
            positionCache.cacheStartPosition( txId, startEntry, logVersion );
            xaRm.injectTwoPhaseCommit( xid );
            registerRecoveredTransaction( txId );
        }
        catch ( XAException e )
        {
            throw new IOException( e );
        }
    }

    private void applyCommandEntry( LogEntry.Command entry ) throws IOException
    {
        int identifier = entry.getIdentifier();
        XaCommand command = entry.getXaCommand();
        if ( command == null )
        {
            throw new IOException( "Null command for identifier " + identifier );
        }
        command.setRecovered();
        XaTransaction xaTx = recoveredTxMap.get( identifier );
        xaTx.injectCommand( command );
    }

    private void checkLogRotation() throws IOException
    {
        if ( autoRotate &&
                writeBuffer.getFileChannelPosition() >= rotateAtSize )
        {
            long currentPos = writeBuffer.getFileChannelPosition();
            long firstStartEntry = getFirstStartEntry( currentPos );
            // only rotate if no huge tx is running
            if ( (currentPos - firstStartEntry) < rotateAtSize / 2 )
            {
                rotate();
            }
        }
    }

    private void fixDualLogFiles( File activeLog, File oldLog ) throws IOException
    {
        StoreChannel activeLogChannel = fileSystem.open( activeLog, "r" );
        long[] activeLogHeader = LogIoUtils.readLogHeader( ByteBuffer.allocate( 16 ), activeLogChannel, false );
        activeLogChannel.close();

        StoreChannel oldLogChannel = fileSystem.open( oldLog, "r" );
        long[] oldLogHeader = LogIoUtils.readLogHeader( ByteBuffer.allocate( 16 ), oldLogChannel, false );
        oldLogChannel.close();

        if ( oldLogHeader == null )
        {
            if ( !fileSystem.deleteFile( oldLog ) )
            {
                throw new IOException( "Unable to delete " + oldLog );
            }
        }
        else if ( activeLogHeader == null || activeLogHeader[0] > oldLogHeader[0] )
        {
            // we crashed in rotate after setActive but did not move the old log to the right name
            // (and we do not know if keepLogs is true or not so play it safe by keeping it)
            File newName = getFileName( oldLogHeader[0] );
            if ( !fileSystem.renameFile( oldLog, newName ) )
            {
                throw new IOException( "Unable to rename " + oldLog + " to " + newName );
            }
        }
        else
        {
            assert activeLogHeader[0] < oldLogHeader[0];
            // we crashed in rotate before setActive, do the rotate work again and delete old
            if ( !fileSystem.deleteFile( oldLog ) )
            {
                throw new IOException( "Unable to delete " + oldLog );
            }
        }
    }

    private void renameLogFileToRightVersion( File logFileName, long endPosition ) throws IOException
    {
        if ( !fileSystem.fileExists( logFileName ) )
        {
            throw new IOException( "Logical log[" + logFileName + "] not found" );
        }

        StoreChannel channel = fileSystem.open( logFileName, "rw" );
        long[] header = LogIoUtils.readLogHeader( ByteBuffer.allocate( 16 ), channel, false );
        try
        {
            FileUtils.truncateFile( channel, endPosition );
        }
        catch ( IOException e )
        {
            msgLog.warn( "Failed to truncate log at correct size", e );
        }
        channel.close();
        File newName;
        if ( header == null )
        {
            // header was never written
            newName = new File( getFileName( -1 ).getPath() + "_empty_header_log_" + System.currentTimeMillis());
        }
        else
        {
            newName = getFileName( header[0] );
        }
        if ( !fileSystem.renameFile( logFileName, newName ) )
        {
            throw new IOException( "Failed to rename log to: " + newName );
        }
    }

    private void releaseCurrentLogFile() throws IOException
    {
        if ( writeBuffer != null )
        {
            writeBuffer.force();
        }
        fileChannel.close();
        fileChannel = null;
    }

    public synchronized void close() throws IOException
    {
        if ( fileChannel == null || !fileChannel.isOpen() )
        {
            msgLog.debug( "Logical log: " + fileName + " already closed" );
            return;
        }
        long endPosition = writeBuffer.getFileChannelPosition();
        if ( xidIdentMap.size() > 0 )
        {
            msgLog.info( "Close invoked with " + xidIdentMap.size() +
                    " running transaction(s). " );
            writeBuffer.force();
            fileChannel.close();
            msgLog.info( "Dirty log: " + fileName + "." + currentLog +
                    " now closed. Recovery will be started automatically next " +
                    "time it is opened." );
            return;
        }
        releaseCurrentLogFile();
        char logWas = currentLog;
        if ( currentLog != CLEAN ) // again special case, see above
        {
            setActiveLog( CLEAN );
        }

        xaTf.flushAll();
        File activeLogFileName = new File( fileName.getPath() + "." + logWas);
        renameLogFileToRightVersion( activeLogFileName, endPosition );
        xaTf.getAndSetNewVersion();
        pruneStrategy.prune( this );

        msgLog.info( "Closed log " + fileName );
    }

    static long[] readAndAssertLogHeader( ByteBuffer localBuffer,
                                          ReadableByteChannel channel, long expectedVersion ) throws IOException
    {
        long[] header = LogIoUtils.readLogHeader( localBuffer, channel, true );
        if ( header[0] != expectedVersion )
        {
            throw new IOException( "Wrong version in log. Expected " + expectedVersion +
                    ", but got " + header[0] );
        }
        return header;
    }

    StringLogger getStringLogger()
    {
        return msgLog;
    }

    private void doInternalRecovery( File logFileName ) throws IOException
    {
        msgLog.info( "Non clean shutdown detected on log [" + logFileName +
                "]. Recovery started ..." );
        // get log creation time
        long[] header = readLogHeader( fileChannel, "Tried to do recovery on log with illegal format version" );
        if ( header == null )
        {
            msgLog.info( "Unable to read header information, "
                    + "no records in logical log." );
            msgLog.logMessage( "No log version found for " + logFileName, true );
            fileChannel.close();
            boolean success = fileSystem.renameFile( logFileName,
                    new File( logFileName.getPath() + "_unknown_timestamp_" + System.currentTimeMillis() + ".log") );
            assert success;
            fileChannel.close();
            fileChannel = fileSystem.open( logFileName, "rw" );
            return;
        }
        // Even though we use the archived files to tell the next-in-line log version, if there are no files present
        // we need a fallback. By default, we fall back to logVersion, so just set that and then run the relevant logic.
        logVersion = header[0];
        determineLogVersionFromArchivedFiles();

        // If the header contained the wrong version, we need to change it. This can happen during store copy or backup,
        // because those routines create artificial active files to trigger recovery.
        if(header[0] != logVersion)
        {
            ByteBuffer buff = ByteBuffer.allocate( 64 );
            LogIoUtils.writeLogHeader( buff, logVersion, header[1] );
            fileChannel.write( buff, 0 );
        }

        long lastCommittedTx = header[1];
        previousLogLastCommittedTx = lastCommittedTx;
        positionCache.putHeader( logVersion, previousLogLastCommittedTx );
        msgLog.logMessage( "[" + logFileName + "] logVersion=" + logVersion +
                " with committed tx=" + lastCommittedTx, true );
        long logEntriesFound = 0;
        long lastEntryPos = fileChannel.position();
        fileChannel = new BufferedFileChannel( fileChannel );
        LogEntry entry;
        while ( (entry = readEntry()) != null )
        {
            applyEntry( entry );
            logEntriesFound++;
            lastEntryPos = fileChannel.position();
        }
        // make sure we overwrite any broken records
        fileChannel = ((BufferedFileChannel) fileChannel).getSource();
        fileChannel.position( lastEntryPos );

        msgLog.logMessage( "[" + logFileName + "] entries found=" + logEntriesFound +
                " lastEntryPos=" + lastEntryPos, true );

        // zero out the slow way since windows don't support truncate very well
        sharedBuffer.clear();
        while ( sharedBuffer.hasRemaining() )
        {
            sharedBuffer.put( (byte) 0 );
        }
        sharedBuffer.flip();
        long endPosition = fileChannel.size();
        do
        {
            long bytesLeft = fileChannel.size() - fileChannel.position();
            if ( bytesLeft < sharedBuffer.capacity() )
            {
                sharedBuffer.limit( (int) bytesLeft );
            }
            fileChannel.write( sharedBuffer );
            sharedBuffer.flip();
        } while ( fileChannel.position() < endPosition );
        fileChannel.position( lastEntryPos );
        scanIsComplete = true;
        String recoveryCompletedMessage = openedLogicalLogMessage( logFileName, lastRecoveredTx, false );
        msgLog.logMessage( recoveryCompletedMessage );

        xaRm.checkXids();
        if ( xidIdentMap.size() == 0 )
        {
            msgLog.logMessage( "Recovery on log [" + logFileName + "] completed." );
        }
        else
        {
            msgLog.logMessage( "Recovery on log [" + logFileName +
                    "] completed with " + xidIdentMap + " prepared transactions found." );
            for ( LogEntry.Start startEntry : xidIdentMap.values() )
            {
                msgLog.debug( "[" + logFileName + "] 2PC xid[" +
                        startEntry.getXid() + "]" );
            }
        }
        recoveredTxMap.clear();
    }

    // for testing, do not use!
    void reset()
    {
        xidIdentMap.clear();
        recoveredTxMap.clear();
    }

    private LogEntry readEntry() throws IOException
    {
        long position = fileChannel.position();
        LogEntry entry = LogIoUtils.readEntry( sharedBuffer, fileChannel, cf );
        if ( entry instanceof LogEntry.Start )
        {
            ((LogEntry.Start) entry).setStartPosition( position );
        }
        return entry;
    }

    private final ArrayMap<Thread, Integer> txIdentMap =
            new ArrayMap<Thread, Integer>( (byte) 5, true, true );

    void registerTxIdentifier( int identifier )
    {
        txIdentMap.put( Thread.currentThread(), identifier );
    }

    void unregisterTxIdentifier()
    {
        txIdentMap.remove( Thread.currentThread() );
    }

    /**
     * If the current thread is committing a transaction the identifier of that
     * {@link XaTransaction} can be obtained invoking this method.
     *
     * @return the identifier of the transaction committing or <CODE>-1</CODE>
     *         if current thread isn't committing any transaction
     */
    public int getCurrentTxIdentifier()
    {
        Integer intValue = txIdentMap.get( Thread.currentThread() );
        if ( intValue != null )
        {
            return intValue;
        }
        return -1;
    }

    public ReadableByteChannel getLogicalLog( long version ) throws IOException
    {
        return getLogicalLog( version, 0 );
    }

    public ReadableByteChannel getLogicalLog( long version, long position ) throws IOException
    {
        File name = getFileName( version );
        if ( !fileSystem.fileExists( name ) )
        {
            throw new NoSuchLogVersionException( version );
        }
        StoreChannel channel = fileSystem.open( name, "r" );
        channel.position( position );
        return new BufferedFileChannel( channel );
    }

    private void extractPreparedTransactionFromLog( int identifier,
                                                    StoreChannel logChannel,
                                                    LogBuffer targetBuffer ) throws IOException
    {
        LogEntry.Start startEntry = xidIdentMap.get( identifier );
        logChannel.position( startEntry.getStartPosition() );
        LogEntry entry;
        boolean found = false;
        long startedAt = sharedBuffer.position();
        while ( (entry = LogIoUtils.readEntry( sharedBuffer, logChannel, cf )) != null )
        {
            // TODO For now just skip Prepare entries
            if ( entry.getIdentifier() != identifier )
            {
                continue;
            }
            if ( entry instanceof LogEntry.Prepare )
            {
                break;
            }
            if ( entry instanceof LogEntry.Start || entry instanceof LogEntry.Command )
            {
                LogIoUtils.writeLogEntry( entry, targetBuffer );
                found = true;
            }
            else
            {
                throw new RuntimeException( "Expected start or command entry but found: " + entry );
            }
        }

        // position now minus position before is how much we read from disk
        bufferMonitor.bytesRead( sharedBuffer.position() - startedAt );

        if ( !found )
        {
            throw new IOException( "Transaction for internal identifier[" + identifier +
                    "] not found in current log" );
        }
    }

    public synchronized ReadableByteChannel getPreparedTransaction( int identifier )
            throws IOException
    {
        StoreChannel logChannel = (StoreChannel) getLogicalLogOrMyselfPrepared( logVersion, 0 );
        InMemoryLogBuffer localBuffer = new InMemoryLogBuffer();
        extractPreparedTransactionFromLog( identifier, logChannel, localBuffer );
        logChannel.close();
        return localBuffer;
    }

    public synchronized void getPreparedTransaction( int identifier, LogBuffer targetBuffer )
            throws IOException
    {
        StoreChannel logChannel = (StoreChannel) getLogicalLogOrMyselfPrepared( logVersion, 0 );
        extractPreparedTransactionFromLog( identifier, logChannel, targetBuffer );
        logChannel.close();
    }

    public LogExtractor getLogExtractor( long startTxId, long endTxIdHint ) throws IOException
    {
        return new LogExtractor( positionCache, this, bufferMonitor, cf, startTxId, endTxIdHint );
    }

    public static final int MASTER_ID_REPRESENTING_NO_MASTER = -1;

    public synchronized Pair<Integer, Long> getMasterForCommittedTransaction( long txId ) throws IOException
    {
        if ( txId == 1 )
        {
            return Pair.of( MASTER_ID_REPRESENTING_NO_MASTER, 0L );
        }

        TxPosition cache = positionCache.getStartPosition( txId );
        if ( cache != null )
        {
            return Pair.of( cache.masterId, cache.checksum );
        }

        LogExtractor extractor = getLogExtractor( txId, txId );
        try
        {
            if ( extractor.extractNext( NullLogBuffer.INSTANCE ) != -1 )
            {
                return Pair.of( extractor.getLastStartEntry().getMasterId(), extractor.getLastTxChecksum() );
            }
            throw new NoSuchTransactionException( txId );
        }
        finally
        {
            extractor.close();
        }
    }

    /**
     * Return a file channel over the log file for {@code version} positioned
     * at {@code position}. If the log version is the current one all
     * committed transactions are guaranteed to be present but nothing that
     * hasn't been flushed yet.
     *
     * @param version  The version of the log to get a channel over
     * @param position The position to which to set the channel
     * @return The channel
     * @throws IOException If an IO error occurs when reading the log file
     */
    @Override
    public ReadableByteChannel getLogicalLogOrMyselfCommitted( long version, long position )
            throws IOException
    {
        synchronized ( this )
        {
            if ( version == logVersion )
            {
                File currentLogName = getCurrentLogFileName();
                StoreChannel channel = fileSystem.open( currentLogName, "r" );
                channel.position( position );
                return new BufferedFileChannel( channel );
            }
        }
        if ( version < logVersion )
        {
            return getLogicalLog( version, position );
        }
        else
        {
            throw new RuntimeException( "Version[" + version +
                    "] is higher then current log version[" + logVersion + "]" );
        }
    }

    /**
     * Return a file channel over the log file for {@code version} positioned
     * at {@code position}. If the log version is the current one all
     * content is guaranteed to be present, including content just in the write
     * buffer.
     * <p/>
     * Non synchronized, though it accesses writeBuffer. Use this method only
     * through synchronized blocks or trouble will come your way.
     *
     * @param version  The version of the log to get a channel over
     * @param position The position to which to set the channel
     * @return The channel
     * @throws IOException If an IO error occurs when reading the log file
     */
    private ReadableByteChannel getLogicalLogOrMyselfPrepared( long version, long position )
            throws IOException
    {
        if ( version < logVersion )
        {
            return getLogicalLog( version, position );
        }
        else if ( version == logVersion )
        {
            File currentLogName = getCurrentLogFileName();
            StoreChannel channel = fileSystem.open( currentLogName, "r" );
            channel = new BufferedFileChannel( channel );
            /*
             * this method is called **during** commit{One,Two}Phase - i.e. before the log buffer
             * is forced and in the case of 1PC without the writeOut() done in prepare (as in 2PC).
             * So, we need to writeOut(). The content of the buffer is written out to the file channel
             * so that the new channel returned above will see the new content. This logical log can
             * continue using the writeBuffer like nothing happened - the data is in the channel and
             * will eventually be forced.
             *
             * See SlaveTxIdGenerator#generate().
             */
            writeBuffer.writeOut();
            channel.position( position );
            return channel;
        }
        else
        {
            throw new RuntimeException( "Version[" + version +
                    "] is higher then current log version[" + logVersion + "]" );
        }
    }

    private File getCurrentLogFileName()
    {
        return currentLog == LOG1 ? logFiles.getLog1FileName() : logFiles.getLog2FileName();
    }

    public long getLogicalLogLength( long version )
    {
        return fileSystem.getFileSize( getFileName( version ) );
    }

    public boolean hasLogicalLog( long version )
    {
        return fileSystem.fileExists( getFileName( version ) );
    }

    public boolean deleteLogicalLog( long version )
    {
        File file = getFileName( version );
        return fileSystem.fileExists( file ) ? fileSystem.deleteFile( file ) : false;
    }

    protected LogDeserializer getLogDeserializer( ReadableByteChannel byteChannel )
    {
        return new LogDeserializer( byteChannel, logDeserializerMonitor );
    }

    /**
     * @param logBasePath should be the log file base name, relative to the neo4j store directory.
     */
    public LogBufferFactory createLogWriter(final Function<Config, File> logBasePath)
    {
        return new LogBufferFactory()
        {
            @Override
            public LogBuffer createActiveLogFile( Config config, long prevCommittedId ) throws IllegalStateException, IOException
            {
                File activeLogFile = new XaLogicalLogFiles( logBasePath.apply( config ), fileSystem ).getLog1FileName();
                FileChannel channel = fileSystem.create( activeLogFile );
                ByteBuffer scratch = ByteBuffer.allocateDirect( 128 );
                LogIoUtils.writeLogHeader( scratch, 0, prevCommittedId );
                while(scratch.hasRemaining())
                {
                    channel.write( scratch );
                }
                scratch.clear();
                return new DirectLogBuffer( channel, scratch );
            }
        };
    }

    protected class LogDeserializer
    {
        private final ReadableByteChannel byteChannel;
        private final ByteCounterMonitor monitor;
        LogEntry.Start startEntry;
        LogEntry.Commit commitEntry;

        private final List<LogEntry> logEntries;

        protected LogDeserializer( ReadableByteChannel byteChannel, ByteCounterMonitor monitor )
        {
            this.byteChannel = byteChannel;
            this.monitor = monitor;
            this.logEntries = new LinkedList<LogEntry>();
        }

        public boolean readAndWriteAndApplyEntry( int newXidIdentifier )
                throws IOException
        {
            long startedAtPosition = sharedBuffer.position();
            LogEntry entry = LogIoUtils.readEntry( sharedBuffer, byteChannel,
                    cf );
            monitor.bytesRead( sharedBuffer.position() - startedAtPosition );
            if ( entry == null )
            {
                try
                {
                    intercept( logEntries );
                    apply();
                    return false;
                }
                catch ( Error e )
                {
                    startEntry = null;
                    commitEntry = null;
                    throw e;
                }
            }
            entry.setIdentifier( newXidIdentifier );
            logEntries.add( entry );
            if ( entry instanceof LogEntry.Commit )
            {
                assert startEntry != null;
                commitEntry = (LogEntry.Commit) entry;
            }
            else if ( entry instanceof LogEntry.Start )
            {
                startEntry = (LogEntry.Start) entry;
            }
            return true;
        }

        protected void intercept( List<LogEntry> logEntries )
        {
            // default do nothing
        }

        private void apply() throws IOException
        {
            for ( LogEntry entry : logEntries )
            {
                /*
                 * You are wondering what is going on here. Let me take you on a journey
                 * A transaction, call it A starts, prepares locally, goes to the master and commits there
                 *  but doesn't quite make it back here, meaning its application is pending, with only the
                 *  start, command  and possibly prepare entries but not the commit, the Xid in xidmap
                 * Another transaction, B, does an operation that requires going to master and pull updates - does
                 *  that, gets all transactions not present locally (hence, A as well) and injects it.
                 *  The Start entry is the first one extracted - if we try to apply it it will throw a Start
                 *  entry already injected exception, since the Xid will match an ongoing transaction. If we
                 *  had written that to the log recovery would be impossible, constantly throwing the same
                 *  exception. So first apply, then write to log.
                 * However we cannot do that for every entry - commit must always be written to log first, then
                 *  applied because a crash in the mean time could cause partially applied transactions.
                 *  The start entry does not have this problem because if it fails nothing will ever be applied -
                 *  the same goes for commands but we don't care about those.
                 */
                if ( entry instanceof Start )
                {
                    ((Start) entry).setStartPosition( writeBuffer.getFileChannelPosition() );
                    applyEntry( entry );
                    LogIoUtils.writeLogEntry( entry, writeBuffer );
                }
                else
                {
                    LogIoUtils.writeLogEntry( entry, writeBuffer );
                    if ( entry instanceof LogEntry.Commit )
                    {
                        /*
                         * Just writeOut(), don't force or performance will be impacted severely.
                         */
                        writeBuffer.writeOut();
                    }
                    applyEntry( entry );
                }
            }
        }

        protected Start getStartEntry()
        {
            return startEntry;
        }

        protected Commit getCommitEntry()
        {
            return commitEntry;
        }
    }

    private long[] readLogHeader( ReadableByteChannel source, String message ) throws IOException
    {
        try
        {
            return LogIoUtils.readLogHeader( sharedBuffer, source, true );
        }
        catch ( IllegalLogFormatException e )
        {
            msgLog.logMessage( message, e );
            throw e;
        }
    }

    public synchronized void applyTransactionWithoutTxId( ReadableByteChannel byteChannel,
                                                          long nextTxId, ForceMode forceMode ) throws IOException
    {
        int xidIdent = 0;
        LogEntry.Start startEntry = null;
        if ( nextTxId != (xaTf.getLastCommittedTx() + 1) )
        {
            throw new IllegalStateException( "Tried to apply tx " +
                    nextTxId + " but expected transaction " +
                    (xaTf.getCurrentVersion() + 1) );
        }

        logRecoveryMessage( "applyTxWithoutTxId log version: " + logVersion +
                ", committing tx=" + nextTxId + ") @ pos " + writeBuffer.getFileChannelPosition() );

        scanIsComplete = false;
        LogDeserializer logApplier = getLogDeserializer( byteChannel );
        xidIdent = getNextIdentifier();

        long startEntryPosition = writeBuffer.getFileChannelPosition();
        while ( logApplier.readAndWriteAndApplyEntry( xidIdent ) )
        {
        }
        byteChannel.close();
        startEntry = logApplier.getStartEntry();
        if ( startEntry == null )
        {
            throw new IOException( "Unable to find start entry" );
        }

        try
        {
            injectedTxValidator.assertInjectionAllowed( startEntry.getLastCommittedTxWhenTransactionStarted() );
        }
        catch ( XAException e )
        {
            throw new IOException( e );
        }

        startEntry.setStartPosition( startEntryPosition );
        LogEntry.OnePhaseCommit commit = new LogEntry.OnePhaseCommit(
                xidIdent, nextTxId, System.currentTimeMillis() );

        LogIoUtils.writeLogEntry( commit, writeBuffer );
        // need to manually force since xaRm.commit will not do it (transaction marked as recovered)
        forceMode.force( writeBuffer );
        Xid xid = startEntry.getXid();
        try
        {
            XaTransaction xaTx = xaRm.getXaTransaction( xid );
            xaTx.setCommitTxId( nextTxId );
            positionCache.cacheStartPosition( nextTxId, startEntry, logVersion );
            xaRm.commit( xid, true );
            LogEntry doneEntry = new LogEntry.Done( startEntry.getIdentifier() );
            LogIoUtils.writeLogEntry( doneEntry, writeBuffer );
            xidIdentMap.remove( startEntry.getIdentifier() );
            recoveredTxMap.remove( startEntry.getIdentifier() );
        }
        catch ( XAException e )
        {
            throw new IOException( e );
        }

        scanIsComplete = true;

        logRecoveryMessage( "Applied external tx and generated tx id=" + nextTxId );

        checkLogRotation();
    }

    public synchronized void applyTransaction( ReadableByteChannel byteChannel )
            throws IOException
    {
        scanIsComplete = false;
        LogDeserializer logApplier = getLogDeserializer( byteChannel );
        int xidIdent = getNextIdentifier();
        long startEntryPosition = writeBuffer.getFileChannelPosition();
        boolean successfullyApplied = false;
        try
        {
            while ( logApplier.readAndWriteAndApplyEntry( xidIdent ) );
            successfullyApplied = true;
        }
        finally
        {
            if ( !successfullyApplied && logApplier.getStartEntry() != null && xidIdentMap.get( xidIdent ) != null )
            {   // Unmap this identifier if tx not applied correctly
                try
                {
                    xaRm.forget( logApplier.getStartEntry().getXid() );
                }
                catch ( XAException e )
                {
                    throw new IOException( e );
                }
                finally
                {
                    xidIdentMap.remove( xidIdent );
                }
            }
        }
        byteChannel.close();
        scanIsComplete = true;
        LogEntry.Start startEntry = logApplier.getStartEntry();
        if ( startEntry == null )
        {
            throw new IOException( "Unable to find start entry" );
        }
        startEntry.setStartPosition( startEntryPosition );
        positionCache.cacheStartPosition( logApplier.getCommitEntry().getTxId(), startEntry, logVersion );
        checkLogRotation();
    }

    /**
     * Rotates this logical log. The pending transactions are moved over to a
     * new log buffer and the internal structures updated to reflect the new
     * file offsets. Additional side effects include a force() of the store and increment of the log
     * version.
     * <p/>
     * Outline of how rotation happens:
     * <p/>
     * <li>The store is flushed - can't have pending changes if there is no log
     * that contains the commands</li>
     * <p/>
     * <li>Switch current filename with old and check that new doesn't exist and
     * the versioned backup isn't there also</li>
     * <p/>
     * <li>Force the current log buffer</li>
     * <p/>
     * <li>Create new log file, write header</li>
     * <p/>
     * <li>Find the position for the first pending transaction. From there start
     * scanning, transferring the entries of the pending transactions from the
     * old log to the new, updating the start positions in the in-memory tables</li>
     * <p/>
     * <li>Keep or delete old log</li>
     * <p/>
     * <li>Update the log version stored</li>
     * <p/>
     * <li>Instantiate the new log buffer</li>
     *
     * @return the last tx in the produced log
     * @throws IOException I/O error.
     */
    public synchronized long rotate() throws IOException
    {
        xaTf.flushAll();
        File newLogFile = logFiles.getLog2FileName();
        File currentLogFile = logFiles.getLog1FileName();
        char newActiveLog = LOG2;
        long currentVersion = xaTf.getCurrentVersion();

        File oldCopy = getFileName( currentVersion );
        if ( currentLog == CLEAN || currentLog == LOG2 )
        {
            newActiveLog = LOG1;
            newLogFile = logFiles.getLog1FileName();
            currentLogFile = logFiles.getLog2FileName();
        }
        else
        {
            assert currentLog == LOG1;
        }
        assertFileDoesntExist( newLogFile, "New log file" );
        assertFileDoesntExist( oldCopy, "Copy log file" );
        long endPosition = writeBuffer.getFileChannelPosition();
        msgLog.logMessage( "Rotating [" + currentLogFile + "] @ version=" +
                currentVersion + " to " + newLogFile + " from position " +
                endPosition, true );
        writeBuffer.force();
        StoreChannel newLog = fileSystem.open( newLogFile, "rw" );
        long lastTx = xaTf.getLastCommittedTx();
        LogIoUtils.writeLogHeader( sharedBuffer, currentVersion+1, lastTx );
        previousLogLastCommittedTx = lastTx;
        if ( newLog.write( sharedBuffer ) != 16 )
        {
            throw new IOException( "Unable to write log version to new" );
        }
        fileChannel.position( 0 );
        readAndAssertLogHeader( sharedBuffer, fileChannel, currentVersion );
        fileChannel.position( endPosition );
        if ( xidIdentMap.size() > 0 )
        {
            long firstEntryPosition = getFirstStartEntry( endPosition );
            fileChannel.position( firstEntryPosition );
            msgLog.logMessage( "Rotate log first start entry @ pos=" +
                    firstEntryPosition + " out of " + xidIdentMap );
        }

        LogBuffer newLogBuffer = instantiateCorrectWriteBuffer( newLog );
        partialTransactionCopier.copy(/*from = */fileChannel, /* to= */newLogBuffer, /* targetLogVersion= */logVersion+1);

        newLogBuffer.force();
        newLog.position( newLogBuffer.getFileChannelPosition() );
        msgLog.logMessage( "Rotate: old log scanned, newLog @ pos=" +
                newLog.position(), true );
        newLog.force( false );
        releaseCurrentLogFile();
        setActiveLog( newActiveLog );

        renameLogFileToRightVersion( currentLogFile, endPosition );
        xaTf.getAndSetNewVersion();

        this.logVersion = xaTf.getCurrentVersion();
        if ( xaTf.getCurrentVersion() != (currentVersion + 1) )
        {
            throw new IOException( "Version change failed, expected " + (currentVersion + 1) + ", but was " +
                    xaTf.getCurrentVersion() );
        }
        pruneStrategy.prune( this );
        fileChannel = newLog;
        positionCache.putHeader( logVersion, lastTx );
        instantiateCorrectWriteBuffer();
        msgLog.logMessage( "Log rotated, newLog @ pos=" +
                writeBuffer.getFileChannelPosition() + ", version " + logVersion +
                " and last tx " + previousLogLastCommittedTx, true );
        return lastTx;
    }

    private void assertFileDoesntExist( File file, String description ) throws IOException
    {
        if ( fileSystem.fileExists( file ) )
        {
            throw new IOException( description + ": " + file + " already exist" );
        }
    }

    /**
     * Gets the file position of the first of the start entries searching
     * from {@code endPosition} and to smallest positions.
     *
     * @param endPosition The largest possible position for the Start entries
     * @return The smallest possible position for the Start entries, at most
     *         {@code endPosition}
     */
    private long getFirstStartEntry( long endPosition )
    {
        long firstEntryPosition = endPosition;
        for ( LogEntry.Start entry : xidIdentMap.values() )
        {
            if ( entry.getStartPosition() > 0
                    && entry.getStartPosition() < firstEntryPosition )
            {
                firstEntryPosition = entry.getStartPosition();
            }
        }
        return firstEntryPosition;
    }

    private void setActiveLog( char c ) throws IOException
    {
        if ( c != CLEAN && c != LOG1 && c != LOG2 )
        {
            throw new IllegalArgumentException( "Log must be either clean, " +
                    "1 or 2" );
        }
        if ( c == currentLog )
        {
            throw new IllegalStateException( "Log should not be equal to " +
                    "current " + currentLog );
        }
        ByteBuffer bb = ByteBuffer.wrap( new byte[4] );
        bb.asCharBuffer().put( c ).flip();
        StoreChannel fc = fileSystem.open( new File( fileName.getPath() + ".active"), "rw" );
        int wrote = fc.write( bb );
        if ( wrote != 4 )
        {
            throw new IllegalStateException( "Expected to write 4 -> " + wrote );
        }
        fc.force( false );
        fc.close();
        currentLog = c;
    }

    @Deprecated
    public void setAutoRotateLogs( boolean autoRotate )
    {
        this.autoRotate = autoRotate;
    }

    @Deprecated
    public boolean isLogsAutoRotated()
    {
        return this.autoRotate;
    }

    @Deprecated
    public void setLogicalLogTargetSize( long size )
    {
        this.rotateAtSize = size;
    }

    @Deprecated
    public long getLogicalLogTargetSize()
    {
        return this.rotateAtSize;
    }

    @Override
    public File getFileName( long version )
    {
        return getHistoryFileName( fileName, version );
    }

    public File getBaseFileName()
    {
        return fileName;
    }

    public Pattern getHistoryFileNamePattern()
    {
        return getHistoryFileNamePattern( fileName.getName() );
    }

    public static Pattern getHistoryFileNamePattern( String baseFileName )
    {
        return Pattern.compile( baseFileName + "\\.v\\d+" );
    }

    public static File getHistoryFileName( File baseFile, long version )
    {
        return new File( baseFile.getPath() + ".v" + version );
    }
    
    public static long getHistoryLogVersion( File historyLogFile )
    {   // Get version based on the name
        String name = historyLogFile.getName();
        String toFind = ".v";
        int index = name.lastIndexOf( toFind );
        if ( index == -1 )
        {
            throw new RuntimeException( "Invalid log file '" + historyLogFile + "'" );
        }
        return Integer.parseInt( name.substring( index + toFind.length() ) );
    }

    public static long getHighestHistoryLogVersion( FileSystemAbstraction fileSystem, File storeDir, String baseFileName )
    {
        Pattern logFilePattern = getHistoryFileNamePattern( baseFileName );
        long highest = -1;
        for ( File file : fileSystem.listFiles( storeDir ) )
        {
            if ( logFilePattern.matcher( file.getName() ).matches() )
            {
                highest = max( highest, getHistoryLogVersion( file ) );
            }
        }
        return highest;
    }

    public boolean wasNonClean()
    {
        return nonCleanShutdown;
    }

    @Override
    public long getHighestLogVersion()
    {
        return logVersion;
    }

    @Override
    public Long getFirstCommittedTxId( long version )
    {
        if ( version == 0 )
        {
            return 1L;
        }

        // First committed tx for version V = last committed tx version V-1 + 1
        Long header = positionCache.getHeader( version - 1 );
        if ( header != null )
        // It existed in cache
        {
            return header + 1;
        }

        // Wasn't cached, go look for it
        synchronized ( this )
        {
            if ( version > logVersion )
            {
                throw new IllegalArgumentException( "Too high version " + version + ", active is " + logVersion );
            }
            else if ( version == logVersion )
            {
                throw new IllegalArgumentException( "Last committed tx for the active log isn't determined yet" );
            }
            else if ( version == logVersion - 1 )
            {
                return previousLogLastCommittedTx;
            }
            else
            {
                File file = getFileName( version );
                if ( fileSystem.fileExists( file ) )
                {
                    try
                    {
                        long[] headerLongs = LogIoUtils.readLogHeader( fileSystem, file  );
                        return headerLongs[1] + 1;
                    }
                    catch ( IOException e )
                    {
                        throw new RuntimeException( e );
                    }
                }
            }
        }
        return null;
    }

    @Override
    public long getLastCommittedTxId()
    {
        return xaTf.getLastCommittedTx();
    }

    @Override
    public Long getFirstStartRecordTimestamp( long version ) throws IOException
    {
        ReadableByteChannel log = null;
        try
        {
            ByteBuffer buffer = LogExtractor.newLogReaderBuffer();
            log = getLogicalLog( version );
            LogIoUtils.readLogHeader( buffer, log, true );
            LogEntry entry = null;
            while ( (entry = LogIoUtils.readEntry( buffer, log, cf )) != null )
            {
                if ( entry instanceof LogEntry.Start )
                {
                    return ((LogEntry.Start) entry).getTimeWritten();
                }
            }
            return -1L;
        }
        finally
        {
            if ( log != null )
            {
                log.close();
            }
        }
    }

}<|MERGE_RESOLUTION|>--- conflicted
+++ resolved
@@ -52,10 +52,7 @@
 import org.neo4j.kernel.monitoring.Monitors;
 
 import static java.lang.Math.max;
-<<<<<<< HEAD
-=======
-
->>>>>>> 1492b144
+
 import static org.neo4j.kernel.impl.transaction.xaframework.XaLogicalLogTokens.CLEAN;
 import static org.neo4j.kernel.impl.transaction.xaframework.XaLogicalLogTokens.LOG1;
 import static org.neo4j.kernel.impl.transaction.xaframework.XaLogicalLogTokens.LOG2;
@@ -1130,7 +1127,7 @@
             public LogBuffer createActiveLogFile( Config config, long prevCommittedId ) throws IllegalStateException, IOException
             {
                 File activeLogFile = new XaLogicalLogFiles( logBasePath.apply( config ), fileSystem ).getLog1FileName();
-                FileChannel channel = fileSystem.create( activeLogFile );
+                StoreChannel channel = fileSystem.create( activeLogFile );
                 ByteBuffer scratch = ByteBuffer.allocateDirect( 128 );
                 LogIoUtils.writeLogHeader( scratch, 0, prevCommittedId );
                 while(scratch.hasRemaining())
