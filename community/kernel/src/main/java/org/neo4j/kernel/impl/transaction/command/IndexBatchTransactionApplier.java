--- conflicted
+++ resolved
@@ -24,12 +24,6 @@
 import java.util.List;
 import java.util.concurrent.ExecutionException;
 
-<<<<<<< HEAD
-import org.neo4j.exceptions.KernelException;
-=======
-import org.neo4j.kernel.api.labelscan.LabelScanWriter;
-import org.neo4j.kernel.api.labelscan.NodeLabelUpdate;
->>>>>>> 87e2e151
 import org.neo4j.kernel.impl.api.BatchTransactionApplier;
 import org.neo4j.kernel.impl.api.TransactionApplier;
 import org.neo4j.kernel.impl.api.index.PropertyCommandsExtractor;
@@ -72,18 +66,12 @@
     private IndexUpdates indexUpdates;
     private long txId;
 
-<<<<<<< HEAD
     public IndexBatchTransactionApplier( IndexUpdateListener indexUpdateListener,
             WorkSync<NodeLabelUpdateListener,LabelUpdateWork> labelScanStoreSync,
             WorkSync<IndexUpdateListener,IndexUpdatesWork> indexUpdatesSync,
             NodeStore nodeStore, RelationshipStore relationshipStore,
             PropertyPhysicalToLogicalConverter indexUpdateConverter, StorageEngine storageEngine,
-            SchemaCache schemaCache )
-=======
-    public IndexBatchTransactionApplier( IndexingService indexingService, WorkSync<Supplier<LabelScanWriter>,LabelUpdateWork> labelScanStoreSync,
-            WorkSync<IndexingUpdateService,IndexUpdatesWork> indexUpdatesSync, NodeStore nodeStore, RelationshipStore relationshipStore,
-            PropertyPhysicalToLogicalConverter indexUpdateConverter, IndexActivator indexActivator )
->>>>>>> 87e2e151
+            SchemaCache schemaCache, IndexActivator indexActivator )
     {
         this.indexUpdateListener = indexUpdateListener;
         this.labelScanStoreSync = labelScanStoreSync;
@@ -256,21 +244,10 @@
                     // right now we just assume that an update to index records means wait for it to be online.
                     if ( ((StorageIndexReference) command.getSchemaRule()).isUnique() )
                     {
-<<<<<<< HEAD
-                        try
-                        {
-                            indexUpdateListener.activateIndex( (StorageIndexReference) command.getSchemaRule() );
-                        }
-                        catch ( KernelException e )
-                        {
-                            throw new IllegalStateException( "Unable to enable constraint, backing index is not online.", e );
-                        }
-=======
                         // Register activations into the IndexActivator instead of IndexingService to avoid deadlock
                         // that could insue for applying batches of transactions where a previous transaction in the same
                         // batch acquires a low-level commit lock that prevents the very same index population to complete.
-                        indexActivator.activateIndex( command.getSchemaRule().getId() );
->>>>>>> 87e2e151
+                        indexActivator.activateIndex( (StorageIndexReference) command.getSchemaRule() );
                     }
                     break;
                 case CREATE:
@@ -279,12 +256,8 @@
                     createdIndexes.add( (StorageIndexReference) command.getSchemaRule() );
                     break;
                 case DELETE:
-<<<<<<< HEAD
                     indexUpdateListener.dropIndex( (StorageIndexReference) command.getSchemaRule() );
-=======
-                    indexingService.dropIndex( (StoreIndexDescriptor) command.getSchemaRule() );
-                    indexActivator.indexDropped( command.getSchemaRule().getId() );
->>>>>>> 87e2e151
+                    indexActivator.indexDropped( (StorageIndexReference) command.getSchemaRule() );
                     break;
                 default:
                     throw new IllegalStateException( command.getMode().name() );
