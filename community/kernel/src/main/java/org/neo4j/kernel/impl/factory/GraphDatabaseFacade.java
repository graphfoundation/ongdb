/*
 * Copyright (c) 2002-2020 "Neo4j,"
 * Neo4j Sweden AB [http://neo4j.com]
 *
 * This file is part of Neo4j.
 *
 * Neo4j is free software: you can redistribute it and/or modify
 * it under the terms of the GNU General Public License as published by
 * the Free Software Foundation, either version 3 of the License, or
 * (at your option) any later version.
 *
 * This program is distributed in the hope that it will be useful,
 * but WITHOUT ANY WARRANTY; without even the implied warranty of
 * MERCHANTABILITY or FITNESS FOR A PARTICULAR PURPOSE.  See the
 * GNU General Public License for more details.
 *
 * You should have received a copy of the GNU General Public License
 * along with this program.  If not, see <http://www.gnu.org/licenses/>.
 */
package org.neo4j.kernel.impl.factory;

import java.time.Duration;
import java.util.Map;
import java.util.concurrent.TimeUnit;
import java.util.function.Function;

import org.neo4j.common.DependencyResolver;
import org.neo4j.configuration.Config;
import org.neo4j.graphdb.QueryExecutionException;
import org.neo4j.graphdb.ResultTransformer;
import org.neo4j.graphdb.Transaction;
import org.neo4j.internal.kernel.api.connectioninfo.ClientConnectionInfo;
import org.neo4j.internal.kernel.api.exceptions.TransactionFailureException;
import org.neo4j.internal.kernel.api.security.LoginContext;
import org.neo4j.io.layout.DatabaseLayout;
import org.neo4j.kernel.GraphDatabaseQueryService;
import org.neo4j.kernel.api.KernelTransaction;
import org.neo4j.kernel.api.KernelTransaction.Type;
import org.neo4j.kernel.availability.DatabaseAvailabilityGuard;
import org.neo4j.kernel.availability.UnavailableException;
import org.neo4j.kernel.database.Database;
import org.neo4j.kernel.database.NamedDatabaseId;
import org.neo4j.kernel.impl.coreapi.InternalTransaction;
import org.neo4j.kernel.impl.coreapi.TransactionImpl;
import org.neo4j.kernel.impl.query.Neo4jTransactionalContextFactory;
import org.neo4j.kernel.impl.query.TransactionalContextFactory;
import org.neo4j.kernel.internal.GraphDatabaseAPI;
import org.neo4j.storageengine.api.StoreId;

import static java.util.Collections.emptyMap;
import static java.util.Objects.requireNonNull;
import static java.util.concurrent.TimeUnit.MILLISECONDS;
import static org.neo4j.configuration.GraphDatabaseSettings.transaction_timeout;
import static org.neo4j.graphdb.ResultTransformer.EMPTY_TRANSFORMER;
import static org.neo4j.internal.kernel.api.connectioninfo.ClientConnectionInfo.EMBEDDED_CONNECTION;
import static org.neo4j.internal.kernel.api.security.LoginContext.AUTH_DISABLED;

/**
 * Default implementation of the GraphDatabaseService interface.
 */
public class GraphDatabaseFacade implements GraphDatabaseAPI
{
    private final Database database;
    private final TransactionalContextFactory contextFactory;
    private final Config config;
    private final DatabaseAvailabilityGuard availabilityGuard;
    private final DatabaseInfo databaseInfo;
    private Function<LoginContext, LoginContext> loginContextTransformer = Function.identity();

<<<<<<< HEAD
    private Schema schema;
    private Supplier<IndexManager> indexManager;
    private ThreadToStatementContextBridge statementContext;
    private SPI spi;
    private TransactionalContextFactory contextFactory;
    private Config config;
    private TokenHolders tokenHolders;

    /**
     * This is what you need to implement to get your very own {@link GraphDatabaseFacade}. This SPI exists as a thin
     * layer to make it easy to provide
     * alternate {@link org.neo4j.graphdb.GraphDatabaseService} instances without having to re-implement this whole API
     * implementation.
     */
    public interface SPI
    {
        /**
         * Check if database is available, waiting up to {@code timeout} if it isn't. If the timeout expires before
         * database available, this returns false
         */
        boolean databaseIsAvailable( long timeout );

        DependencyResolver resolver();

        StoreId storeId();

        DatabaseLayout databaseLayout();

        /** Eg. ONgDB Enterprise HA, ONgDB Community Standalone.. */
        String name();

        void shutdown();

        /**
         * Begin a new kernel transaction with specified timeout in milliseconds.
         *
         * @throws org.neo4j.graphdb.TransactionFailureException if unable to begin, or a transaction already exists.
         * @see GraphDatabaseAPI#beginTransaction(KernelTransaction.Type, LoginContext)
         */
        KernelTransaction beginTransaction( KernelTransaction.Type type, LoginContext loginContext, long timeout );

        /** Execute a cypher statement */
        Result executeQuery( String query, MapValue parameters, TransactionalContext context );

        AutoIndexing autoIndexing();

        void registerKernelEventHandler( KernelEventHandler handler );

        void unregisterKernelEventHandler( KernelEventHandler handler );

        <T> void registerTransactionEventHandler( TransactionEventHandler<T> handler );

        <T> void unregisterTransactionEventHandler( TransactionEventHandler<T> handler );

        URL validateURLAccess( URL url ) throws URLAccessValidationError;

        GraphDatabaseQueryService queryService();

        Kernel kernel();
    }

    public GraphDatabaseFacade()
    {
    }

    /**
     * Create a new Core API facade, backed by the given SPI and using pre-resolved dependencies
     */
    public void init( SPI spi, ThreadToStatementContextBridge txBridge, Config config, TokenHolders tokenHolders )
    {
        this.spi = spi;
        this.config = config;
        this.schema = new SchemaImpl( () -> txBridge.getKernelTransactionBoundToThisThread( true ) );
        this.statementContext = txBridge;
        this.tokenHolders = tokenHolders;
        this.indexManager = Suppliers.lazySingleton( () ->
        {
            IndexProviderImpl idxProvider = new IndexProviderImpl( this, () -> txBridge.getKernelTransactionBoundToThisThread( true ) );
            AutoIndexerFacade<Node> nodeAutoIndexer = new AutoIndexerFacade<>(
                    () -> new ReadOnlyIndexFacade<>( idxProvider.getOrCreateNodeIndex( NODE_AUTO_INDEX, null ) ),
                    spi.autoIndexing().nodes() );
            RelationshipAutoIndexerFacade relAutoIndexer = new RelationshipAutoIndexerFacade(
                    () -> new ReadOnlyRelationshipIndexFacade(
                            idxProvider.getOrCreateRelationshipIndex( RELATIONSHIP_AUTO_INDEX, null ) ),
                    spi.autoIndexing().relationships() );

            return new IndexManagerImpl( () -> txBridge.getKernelTransactionBoundToThisThread( true ), idxProvider,
                    nodeAutoIndexer, relAutoIndexer );
        } );

        this.contextFactory = Neo4jTransactionalContextFactory.create( spi, txBridge, locker );
    }

    @Override
    public Node createNode()
=======
    public GraphDatabaseFacade( GraphDatabaseFacade facade, Function<LoginContext,LoginContext> loginContextTransformer )
>>>>>>> 5e83bdfe
    {
        this( facade.database, facade.config, facade.databaseInfo, facade.availabilityGuard );
        this.loginContextTransformer = requireNonNull( loginContextTransformer );
    }

    public GraphDatabaseFacade( Database database, Config config, DatabaseInfo databaseInfo,
            DatabaseAvailabilityGuard availabilityGuard )
    {
        this.database = requireNonNull( database );
        this.config = requireNonNull( config );
        this.availabilityGuard = requireNonNull( availabilityGuard );
        this.databaseInfo = requireNonNull( databaseInfo );
        this.contextFactory = Neo4jTransactionalContextFactory.create( () -> getDependencyResolver().resolveDependency( GraphDatabaseQueryService.class ),
                new FacadeKernelTransactionFactory( config, this ) );
    }

    @Override
    public boolean isAvailable( long timeoutMillis )
    {
        return database.getDatabaseAvailabilityGuard().isAvailable( timeoutMillis );
    }

    @Override
    public Transaction beginTx()
    {
        return beginTransaction();
    }

    protected InternalTransaction beginTransaction()
    {
        return beginTransaction( Type.explicit, AUTH_DISABLED );
    }

    @Override
    public Transaction beginTx( long timeout, TimeUnit unit )
    {
        return beginTransaction( Type.explicit, AUTH_DISABLED, EMBEDDED_CONNECTION, timeout, unit );
    }

    @Override
    public InternalTransaction beginTransaction( Type type, LoginContext loginContext )
    {
        return beginTransaction( type, loginContext, EMBEDDED_CONNECTION );
    }

    @Override
    public InternalTransaction beginTransaction( Type type, LoginContext loginContext, ClientConnectionInfo clientInfo )
    {
        return beginTransactionInternal( type, loginContext, clientInfo, config.get( transaction_timeout ).toMillis() );
    }

    @Override
    public InternalTransaction beginTransaction( Type type, LoginContext loginContext, ClientConnectionInfo clientInfo, long timeout,
            TimeUnit unit )
    {
        return beginTransactionInternal( type, loginContext, clientInfo, unit.toMillis( timeout ) );
    }

    @Override
    public void executeTransactionally( String query ) throws QueryExecutionException
    {
        executeTransactionally( query, emptyMap(), EMPTY_TRANSFORMER );
    }

    @Override
    public void executeTransactionally( String query, Map<String,Object> parameters ) throws QueryExecutionException
    {
        executeTransactionally( query, parameters, EMPTY_TRANSFORMER );
    }

    @Override
    public <T> T executeTransactionally( String query, Map<String,Object> parameters, ResultTransformer<T> resultTransformer ) throws QueryExecutionException
    {
        return executeTransactionally( query, parameters, resultTransformer, config.get( transaction_timeout ) );
    }

    @Override
    public <T> T executeTransactionally( String query, Map<String,Object> parameters, ResultTransformer<T> resultTransformer, Duration timeout )
            throws QueryExecutionException
    {
        T transformedResult;
        try ( var internalTransaction = beginTransaction( Type.implicit, AUTH_DISABLED, EMBEDDED_CONNECTION, timeout.toMillis(), MILLISECONDS ) )
        {
            try ( var result = internalTransaction.execute( query, parameters ) )
            {
                transformedResult = resultTransformer.apply( result );
            }
            internalTransaction.commit();
        }
        return transformedResult;
    }

    private InternalTransaction beginTransactionInternal( Type type, LoginContext loginContext, ClientConnectionInfo connectionInfo, long timeoutMillis )
    {
        var kernelTransaction = beginKernelTransaction( type, loginContext, connectionInfo, timeoutMillis );
        return new TransactionImpl( database.getTokenHolders(), contextFactory, availabilityGuard, database.getExecutionEngine(), kernelTransaction );
    }

    @Override
    public NamedDatabaseId databaseId()
    {
        return database.getNamedDatabaseId();
    }

    @Override
    public DatabaseInfo databaseInfo()
    {
        return databaseInfo;
    }

    KernelTransaction beginKernelTransaction( Type type, LoginContext loginContext, ClientConnectionInfo connectionInfo, long timeout )
    {
        try
        {
            availabilityGuard.assertDatabaseAvailable();
            return database.getKernel().beginTransaction( type, loginContextTransformer.apply( loginContext ), connectionInfo, timeout );
        }
        catch ( UnavailableException | TransactionFailureException e )
        {
            throw new org.neo4j.graphdb.TransactionFailureException( e.getMessage(), e );
        }
    }

    @Override
    public String databaseName()
    {
        return databaseId().name();
    }

    @Override
    public DependencyResolver getDependencyResolver()
    {
        return database.getDependencyResolver();
    }

    @Override
    public StoreId storeId()
    {
        return database.getStoreId();
    }

    @Override
    public DatabaseLayout databaseLayout()
    {
        return database.getDatabaseLayout();
    }

    @Override
    public String toString()
    {
        return databaseInfo + " [" + databaseLayout() + "]";
    }
}<|MERGE_RESOLUTION|>--- conflicted
+++ resolved
@@ -67,105 +67,7 @@
     private final DatabaseInfo databaseInfo;
     private Function<LoginContext, LoginContext> loginContextTransformer = Function.identity();
 
-<<<<<<< HEAD
-    private Schema schema;
-    private Supplier<IndexManager> indexManager;
-    private ThreadToStatementContextBridge statementContext;
-    private SPI spi;
-    private TransactionalContextFactory contextFactory;
-    private Config config;
-    private TokenHolders tokenHolders;
-
-    /**
-     * This is what you need to implement to get your very own {@link GraphDatabaseFacade}. This SPI exists as a thin
-     * layer to make it easy to provide
-     * alternate {@link org.neo4j.graphdb.GraphDatabaseService} instances without having to re-implement this whole API
-     * implementation.
-     */
-    public interface SPI
-    {
-        /**
-         * Check if database is available, waiting up to {@code timeout} if it isn't. If the timeout expires before
-         * database available, this returns false
-         */
-        boolean databaseIsAvailable( long timeout );
-
-        DependencyResolver resolver();
-
-        StoreId storeId();
-
-        DatabaseLayout databaseLayout();
-
-        /** Eg. ONgDB Enterprise HA, ONgDB Community Standalone.. */
-        String name();
-
-        void shutdown();
-
-        /**
-         * Begin a new kernel transaction with specified timeout in milliseconds.
-         *
-         * @throws org.neo4j.graphdb.TransactionFailureException if unable to begin, or a transaction already exists.
-         * @see GraphDatabaseAPI#beginTransaction(KernelTransaction.Type, LoginContext)
-         */
-        KernelTransaction beginTransaction( KernelTransaction.Type type, LoginContext loginContext, long timeout );
-
-        /** Execute a cypher statement */
-        Result executeQuery( String query, MapValue parameters, TransactionalContext context );
-
-        AutoIndexing autoIndexing();
-
-        void registerKernelEventHandler( KernelEventHandler handler );
-
-        void unregisterKernelEventHandler( KernelEventHandler handler );
-
-        <T> void registerTransactionEventHandler( TransactionEventHandler<T> handler );
-
-        <T> void unregisterTransactionEventHandler( TransactionEventHandler<T> handler );
-
-        URL validateURLAccess( URL url ) throws URLAccessValidationError;
-
-        GraphDatabaseQueryService queryService();
-
-        Kernel kernel();
-    }
-
-    public GraphDatabaseFacade()
-    {
-    }
-
-    /**
-     * Create a new Core API facade, backed by the given SPI and using pre-resolved dependencies
-     */
-    public void init( SPI spi, ThreadToStatementContextBridge txBridge, Config config, TokenHolders tokenHolders )
-    {
-        this.spi = spi;
-        this.config = config;
-        this.schema = new SchemaImpl( () -> txBridge.getKernelTransactionBoundToThisThread( true ) );
-        this.statementContext = txBridge;
-        this.tokenHolders = tokenHolders;
-        this.indexManager = Suppliers.lazySingleton( () ->
-        {
-            IndexProviderImpl idxProvider = new IndexProviderImpl( this, () -> txBridge.getKernelTransactionBoundToThisThread( true ) );
-            AutoIndexerFacade<Node> nodeAutoIndexer = new AutoIndexerFacade<>(
-                    () -> new ReadOnlyIndexFacade<>( idxProvider.getOrCreateNodeIndex( NODE_AUTO_INDEX, null ) ),
-                    spi.autoIndexing().nodes() );
-            RelationshipAutoIndexerFacade relAutoIndexer = new RelationshipAutoIndexerFacade(
-                    () -> new ReadOnlyRelationshipIndexFacade(
-                            idxProvider.getOrCreateRelationshipIndex( RELATIONSHIP_AUTO_INDEX, null ) ),
-                    spi.autoIndexing().relationships() );
-
-            return new IndexManagerImpl( () -> txBridge.getKernelTransactionBoundToThisThread( true ), idxProvider,
-                    nodeAutoIndexer, relAutoIndexer );
-        } );
-
-        this.contextFactory = Neo4jTransactionalContextFactory.create( spi, txBridge, locker );
-    }
-
-    @Override
-    public Node createNode()
-=======
     public GraphDatabaseFacade( GraphDatabaseFacade facade, Function<LoginContext,LoginContext> loginContextTransformer )
->>>>>>> 5e83bdfe
     {
         this( facade.database, facade.config, facade.databaseInfo, facade.availabilityGuard );
         this.loginContextTransformer = requireNonNull( loginContextTransformer );
