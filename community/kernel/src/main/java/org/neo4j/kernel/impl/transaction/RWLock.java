--- conflicted
+++ resolved
@@ -25,6 +25,7 @@
 import java.util.LinkedList;
 import java.util.ListIterator;
 import java.util.Set;
+
 import javax.transaction.Transaction;
 
 import org.neo4j.graphdb.Node;
@@ -40,6 +41,7 @@
 
 import static java.lang.Thread.currentThread;
 import static java.lang.Thread.interrupted;
+
 import static org.neo4j.kernel.impl.transaction.LockType.READ;
 import static org.neo4j.kernel.impl.transaction.LockType.WRITE;
 
@@ -162,7 +164,9 @@
                 ragManager.checkWaitOn( this, tx );
 
                 if (shouldAddWait)
+                {
                     waitingThreadList.addFirst( new WaitElement( tle, READ, currentThread) );
+                }
 
                 try
                 {
@@ -345,7 +349,9 @@
                 ragManager.checkWaitOn( this, tx );
 
                 if (shouldAddWait)
+                {
                     waitingThreadList.addFirst( new WaitElement( tle, WRITE, currentThread) );
+                }
 
                 try
                 {
@@ -580,7 +586,6 @@
         return tle;
     }
 
-<<<<<<< HEAD
     private void assertTransaction( Transaction tx )
     {
         if ( tx == null )
@@ -589,23 +594,6 @@
         }
     }
 
-    private void deadlockGuardedWait( Transaction tx, TxLockElement tle, LockType lockType )
-    {   // given: we must be in a synchronized block here
-        ragManager.checkWaitOn( this, tx );
-        waitingThreadList.addFirst( new WaitElement( tle, lockType, currentThread() ) );
-        try
-        {
-            wait();
-        }
-        catch ( InterruptedException e )
-        {
-            interrupted();
-        }
-        ragManager.stopWaitOn( this, tx );
-    }
-
-=======
->>>>>>> 551b23ef
     private TxLockElement getOrCreateLockElement( Transaction tx )
     {
         assertTransaction( tx );
