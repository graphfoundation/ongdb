--- conflicted
+++ resolved
@@ -105,52 +105,44 @@
             }
 
             @Override
-<<<<<<< HEAD
-            public void recoveryCompleted( IndexDescriptor schemaIndexDescriptor, String indexFile, Map<String,Object> data )
-=======
-            public void recoveryCleanupRegistered( File indexFile, SchemaIndexDescriptor schemaIndexDescriptor )
-            {   // no-op
-            }
-
-            @Override
-            public void recoveryCleanupStarted( File indexFile, SchemaIndexDescriptor schemaIndexDescriptor )
-            {   // no-op
-            }
-
-            @Override
-            public void recoveryCleanupFinished( File indexFile, SchemaIndexDescriptor schemaIndexDescriptor,
+            public void recoveryCleanupRegistered( File indexFile, IndexDescriptor indexDescriptor )
+            {   // no-op
+            }
+
+            @Override
+            public void recoveryCleanupStarted( File indexFile, IndexDescriptor indexDescriptor )
+            {   // no-op
+            }
+
+            @Override
+            public void recoveryCleanupFinished( File indexFile, IndexDescriptor indexDescriptor,
                     long numberOfPagesVisited, long numberOfCleanedCrashPointers, long durationMillis )
             {   // no-op
             }
 
             @Override
-            public void recoveryCleanupClosed( File indexFile, SchemaIndexDescriptor schemaIndexDescriptor )
-            {   // no-op
-            }
-
-            @Override
-            public void recoveryCleanupFailed( File indexFile, SchemaIndexDescriptor schemaIndexDescriptor, Throwable throwable )
->>>>>>> da429316
+            public void recoveryCleanupClosed( File indexFile, IndexDescriptor indexDescriptor )
+            {   // no-op
+            }
+
+            @Override
+            public void recoveryCleanupFailed( File indexFile, IndexDescriptor indexDescriptor, Throwable throwable )
             {   // no-op
             }
         }
 
         void failedToOpenIndex( StoreIndexDescriptor schemaIndexDescriptor, String action, Exception cause );
 
-<<<<<<< HEAD
-        void recoveryCompleted( IndexDescriptor schemaIndexDescriptor, String indexFile, Map<String,Object> data );
-=======
-        void recoveryCleanupRegistered( File indexFile, SchemaIndexDescriptor schemaIndexDescriptor );
-
-        void recoveryCleanupStarted( File indexFile, SchemaIndexDescriptor schemaIndexDescriptor );
-
-        void recoveryCleanupFinished( File indexFile, SchemaIndexDescriptor schemaIndexDescriptor,
+        void recoveryCleanupRegistered( File indexFile, IndexDescriptor indexDescriptor );
+
+        void recoveryCleanupStarted( File indexFile, IndexDescriptor indexDescriptor );
+
+        void recoveryCleanupFinished( File indexFile, IndexDescriptor indexDescriptor,
                 long numberOfPagesVisited, long numberOfCleanedCrashPointers, long durationMillis );
 
-        void recoveryCleanupClosed( File indexFile, SchemaIndexDescriptor schemaIndexDescriptor );
-
-        void recoveryCleanupFailed( File indexFile, SchemaIndexDescriptor schemaIndexDescriptor, Throwable throwable );
->>>>>>> da429316
+        void recoveryCleanupClosed( File indexFile, IndexDescriptor indexDescriptor );
+
+        void recoveryCleanupFailed( File indexFile, IndexDescriptor indexDescriptor, Throwable throwable );
     }
 
     public static final IndexProvider EMPTY =
