/*
 * Copyright (c) 2002-2017 "Neo Technology,"
 * Network Engine for Objects in Lund AB [http://neotechnology.com]
 *
 * This file is part of Neo4j.
 *
 * Neo4j is free software: you can redistribute it and/or modify
 * it under the terms of the GNU General Public License as published by
 * the Free Software Foundation, either version 3 of the License, or
 * (at your option) any later version.
 *
 * This program is distributed in the hope that it will be useful,
 * but WITHOUT ANY WARRANTY; without even the implied warranty of
 * MERCHANTABILITY or FITNESS FOR A PARTICULAR PURPOSE.  See the
 * GNU General Public License for more details.
 *
 * You should have received a copy of the GNU General Public License
 * along with this program.  If not, see <http://www.gnu.org/licenses/>.
 */
package org.neo4j.kernel.builtinprocs;

import java.util.ArrayList;
import java.util.Comparator;
import java.util.List;
import java.util.concurrent.TimeUnit;
import java.util.stream.Stream;

import org.neo4j.graphdb.DependencyResolver;
import org.neo4j.graphdb.Label;
import org.neo4j.graphdb.RelationshipType;
import org.neo4j.kernel.api.KernelTransaction;
import org.neo4j.kernel.api.ReadOperations;
import org.neo4j.kernel.api.Statement;
import org.neo4j.kernel.api.StatementTokenNameLookup;
import org.neo4j.kernel.api.TokenNameLookup;
import org.neo4j.kernel.api.exceptions.ProcedureException;
import org.neo4j.kernel.api.exceptions.Status;
import org.neo4j.kernel.api.exceptions.index.IndexNotFoundKernelException;
<<<<<<< HEAD
import org.neo4j.kernel.api.schema.index.IndexDescriptor;
=======
import org.neo4j.kernel.api.index.IndexDescriptor;
>>>>>>> a36a81e3
import org.neo4j.kernel.impl.api.TokenAccess;
import org.neo4j.kernel.impl.api.index.IndexingService;
import org.neo4j.kernel.internal.GraphDatabaseAPI;
import org.neo4j.procedure.Context;
import org.neo4j.procedure.Description;
import org.neo4j.procedure.Name;
import org.neo4j.procedure.Procedure;

import static org.neo4j.helpers.collection.Iterators.asList;
import static org.neo4j.kernel.api.schema.index.IndexDescriptor.Type.UNIQUE;
import static org.neo4j.procedure.Mode.READ;

@SuppressWarnings( {"unused", "WeakerAccess"} )
public class BuiltInProcedures
{
    @Context
    public KernelTransaction tx;

    @Context
    public DependencyResolver resolver;

    @Context
    public GraphDatabaseAPI graphDatabaseAPI;

    @Description( "List all labels in the database." )
    @Procedure( name = "db.labels", mode = READ )
    public Stream<LabelResult> listLabels()
    {
        try ( Statement statement = tx.acquireStatement() )
        {
            return TokenAccess.LABELS.inUse( statement ).map( LabelResult::new ).stream();
        }
    }

    @Description( "List all property keys in the database." )
    @Procedure( name = "db.propertyKeys", mode = READ )
    public Stream<PropertyKeyResult> listPropertyKeys()
    {
        try ( Statement statement = tx.acquireStatement() )
        {
            return TokenAccess.PROPERTY_KEYS.inUse( statement ).map( PropertyKeyResult::new ).stream();
        }
    }

    @Description( "List all relationship types in the database." )
    @Procedure( name = "db.relationshipTypes", mode = READ )
    public Stream<RelationshipTypeResult> listRelationshipTypes()
    {
        try ( Statement statement = tx.acquireStatement() )
        {
            return TokenAccess.RELATIONSHIP_TYPES.inUse( statement ).map( RelationshipTypeResult::new ).stream();
        }
    }

    @Description( "List all indexes in the database." )
    @Procedure( name = "db.indexes", mode = READ )
    public Stream<IndexResult> listIndexes() throws ProcedureException
    {
        try ( Statement statement = tx.acquireStatement() )
        {
            ReadOperations operations = statement.readOperations();
            TokenNameLookup tokens = new StatementTokenNameLookup( operations );

            List<IndexDescriptor> indexes = asList( operations.indexesGetAll() );
            indexes.sort( Comparator.comparing( a -> a.userDescription( tokens ) ) );

            ArrayList<IndexResult> result = new ArrayList<>();
            for ( IndexDescriptor index : indexes )
            {
                try
                {
                    String type;
                    if ( index.type() == UNIQUE )
                    {
                        type = IndexType.NODE_UNIQUE_PROPERTY.typeName();
                    }
                    else
                    {
                        type = IndexType.NODE_LABEL_PROPERTY.typeName();
                    }

                    result.add( new IndexResult( "INDEX ON " + index.schema().userDescription( tokens ),
                            operations.indexGetState( index ).toString(), type ) );
                }
                catch ( IndexNotFoundKernelException e )
                {
                    throw new ProcedureException( Status.Schema.IndexNotFound, e,
                            "No index on ", index.userDescription( tokens ) );
                }
            }
            return result.stream();
        }
    }

    @Description( "Wait for an index to come online (for example: CALL db.awaitIndex(\":Person(name)\"))." )
    @Procedure( name = "db.awaitIndex", mode = READ )
    public void awaitIndex( @Name( "index" ) String index,
                            @Name( value = "timeOutSeconds", defaultValue = "300" ) long timeout )
            throws ProcedureException
    {
        try ( IndexProcedures indexProcedures = indexProcedures() )
        {
            indexProcedures.awaitIndex( index, timeout, TimeUnit.SECONDS );
        }
    }

    @Description( "Wait for all indexes to come online (for example: CALL db.awaitIndexes(\"500\"))." )
    @Procedure( name = "db.awaitIndexes", mode = READ )
    public void awaitIndexes( @Name( value = "timeOutSeconds", defaultValue = "300" ) long timeout )
            throws ProcedureException
    {
        graphDatabaseAPI.schema().awaitIndexesOnline( timeout, TimeUnit.SECONDS );
    }

    @Description( "Schedule resampling of an index (for example: CALL db.resampleIndex(\":Person(name)\"))." )
    @Procedure( name = "db.resampleIndex", mode = READ )
    public void resampleIndex( @Name( "index" ) String index ) throws ProcedureException
    {
        try ( IndexProcedures indexProcedures = indexProcedures() )
        {
            indexProcedures.resampleIndex( index );
        }
    }

    @Description( "Schedule resampling of all outdated indexes." )
    @Procedure( name = "db.resampleOutdatedIndexes", mode = READ )
    public void resampleOutdatedIndexes()
    {
        try ( IndexProcedures indexProcedures = indexProcedures() )
        {
            indexProcedures.resampleOutdatedIndexes();
        }
    }

    @Description( "Show the schema of the data." )
    @Procedure(name = "db.schema", mode = READ)
    public Stream<SchemaProcedure.GraphResult> metaGraph() throws ProcedureException
    {
        return Stream.of(new SchemaProcedure(graphDatabaseAPI, tx).buildSchemaGraph());
    }

    @Description( "List all constraints in the database." )
    @Procedure( name = "db.constraints", mode = READ )
    public Stream<ConstraintResult> listConstraints()
    {
<<<<<<< HEAD
        Statement statement = tx.acquireStatement();
        ReadOperations operations = statement.readOperations();
        TokenNameLookup tokens = new StatementTokenNameLookup( operations );

        return asList( operations.constraintsGetAll() )
                .stream()
                .map( ( constraint ) -> constraint.prettyPrint( tokens ) )
                .sorted()
                .map( ConstraintResult::new )
                .onClose( statement::close );
=======
        try ( Statement statement = tx.acquireStatement() )
        {
            ReadOperations operations = statement.readOperations();
            TokenNameLookup tokens = new StatementTokenNameLookup( operations );

            return asList( operations.constraintsGetAll() )
                    .stream()
                    .map( ( constraint ) -> constraint.userDescription( tokens ) )
                    .sorted()
                    .map( ConstraintResult::new );
        }
>>>>>>> a36a81e3
    }

    private IndexProcedures indexProcedures()
    {
        return new IndexProcedures( tx, resolver.resolveDependency( IndexingService.class ) );
    }

    @SuppressWarnings( "unused" )
    public class LabelResult
    {
        public final String label;

        private LabelResult( Label label )
        {
            this.label = label.name();
        }
    }

    @SuppressWarnings( "unused" )
    public class PropertyKeyResult
    {
        public final String propertyKey;

        private PropertyKeyResult( String propertyKey )
        {
            this.propertyKey = propertyKey;
        }
    }

    @SuppressWarnings( "unused" )
    public class RelationshipTypeResult
    {
        public final String relationshipType;

        private RelationshipTypeResult( RelationshipType relationshipType )
        {
            this.relationshipType = relationshipType.name();
        }
    }

    @SuppressWarnings( "unused" )
    public class IndexResult
    {
        public final String description;
        public final String state;
        public final String type;

        private IndexResult( String description, String state, String type )
        {
            this.description = description;
            this.state = state;
            this.type = type;
        }
    }

    @SuppressWarnings( "unused" )
    public class ConstraintResult
    {
        public final String description;

        private ConstraintResult( String description )
        {
            this.description = description;
        }
    }

    //When we have decided on what to call different indexes
    //this should probably be moved to some more central place
    private enum IndexType
    {
        NODE_LABEL_PROPERTY( "node_label_property" ),
        NODE_UNIQUE_PROPERTY( "node_unique_property" );

        private final String typeName;

        IndexType( String typeName )
        {
            this.typeName = typeName;
        }

        public String typeName()
        {
            return typeName;
        }
    }
}<|MERGE_RESOLUTION|>--- conflicted
+++ resolved
@@ -36,11 +36,7 @@
 import org.neo4j.kernel.api.exceptions.ProcedureException;
 import org.neo4j.kernel.api.exceptions.Status;
 import org.neo4j.kernel.api.exceptions.index.IndexNotFoundKernelException;
-<<<<<<< HEAD
 import org.neo4j.kernel.api.schema.index.IndexDescriptor;
-=======
-import org.neo4j.kernel.api.index.IndexDescriptor;
->>>>>>> a36a81e3
 import org.neo4j.kernel.impl.api.TokenAccess;
 import org.neo4j.kernel.impl.api.index.IndexingService;
 import org.neo4j.kernel.internal.GraphDatabaseAPI;
@@ -186,18 +182,6 @@
     @Procedure( name = "db.constraints", mode = READ )
     public Stream<ConstraintResult> listConstraints()
     {
-<<<<<<< HEAD
-        Statement statement = tx.acquireStatement();
-        ReadOperations operations = statement.readOperations();
-        TokenNameLookup tokens = new StatementTokenNameLookup( operations );
-
-        return asList( operations.constraintsGetAll() )
-                .stream()
-                .map( ( constraint ) -> constraint.prettyPrint( tokens ) )
-                .sorted()
-                .map( ConstraintResult::new )
-                .onClose( statement::close );
-=======
         try ( Statement statement = tx.acquireStatement() )
         {
             ReadOperations operations = statement.readOperations();
@@ -205,11 +189,10 @@
 
             return asList( operations.constraintsGetAll() )
                     .stream()
-                    .map( ( constraint ) -> constraint.userDescription( tokens ) )
+                    .map( ( constraint ) -> constraint.prettyPrint( tokens ) )
                     .sorted()
                     .map( ConstraintResult::new );
         }
->>>>>>> a36a81e3
     }
 
     private IndexProcedures indexProcedures()
