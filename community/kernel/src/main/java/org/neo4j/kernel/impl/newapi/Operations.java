/*
 * Copyright (c) 2002-2019 "Neo4j,"
 * Neo4j Sweden AB [http://neo4j.com]
 *
 * This file is part of Neo4j.
 *
 * Neo4j is free software: you can redistribute it and/or modify
 * it under the terms of the GNU General Public License as published by
 * the Free Software Foundation, either version 3 of the License, or
 * (at your option) any later version.
 *
 * This program is distributed in the hope that it will be useful,
 * but WITHOUT ANY WARRANTY; without even the implied warranty of
 * MERCHANTABILITY or FITNESS FOR A PARTICULAR PURPOSE.  See the
 * GNU General Public License for more details.
 *
 * You should have received a copy of the GNU General Public License
 * along with this program.  If not, see <http://www.gnu.org/licenses/>.
 */
package org.neo4j.kernel.impl.newapi;

import org.apache.commons.lang3.ArrayUtils;
import org.apache.commons.lang3.mutable.MutableInt;

import java.util.Arrays;
import java.util.Collection;
import java.util.Iterator;
import java.util.Optional;

import org.neo4j.common.EntityType;
import org.neo4j.configuration.Config;
import org.neo4j.configuration.GraphDatabaseSettings;
import org.neo4j.exceptions.KernelException;
import org.neo4j.internal.kernel.api.CursorFactory;
import org.neo4j.internal.kernel.api.IndexQuery;
import org.neo4j.internal.kernel.api.IndexReference;
import org.neo4j.internal.kernel.api.InternalIndexState;
import org.neo4j.internal.kernel.api.Locks;
import org.neo4j.internal.kernel.api.NodeLabelIndexCursor;
import org.neo4j.internal.kernel.api.Procedures;
import org.neo4j.internal.kernel.api.Read;
import org.neo4j.internal.kernel.api.SchemaRead;
import org.neo4j.internal.kernel.api.SchemaWrite;
import org.neo4j.internal.kernel.api.Token;
import org.neo4j.internal.kernel.api.Write;
import org.neo4j.internal.kernel.api.exceptions.EntityNotFoundException;
import org.neo4j.internal.kernel.api.exceptions.TransactionFailureException;
import org.neo4j.internal.kernel.api.exceptions.schema.ConstraintValidationException;
import org.neo4j.internal.kernel.api.exceptions.schema.CreateConstraintFailureException;
import org.neo4j.internal.kernel.api.exceptions.schema.IndexNotApplicableKernelException;
import org.neo4j.internal.kernel.api.exceptions.schema.IndexNotFoundKernelException;
import org.neo4j.internal.kernel.api.exceptions.schema.SchemaKernelException;
import org.neo4j.internal.schema.ConstraintDescriptor;
import org.neo4j.internal.schema.LabelSchemaDescriptor;
import org.neo4j.internal.schema.RelationTypeSchemaDescriptor;
import org.neo4j.internal.schema.SchemaDescriptor;
import org.neo4j.internal.schema.constraints.ConstraintDescriptorFactory;
import org.neo4j.internal.schema.constraints.IndexBackedConstraintDescriptor;
import org.neo4j.internal.schema.constraints.NodeKeyConstraintDescriptor;
import org.neo4j.internal.schema.constraints.UniquenessConstraintDescriptor;
import org.neo4j.kernel.api.SilentTokenNameLookup;
import org.neo4j.kernel.api.StatementConstants;
import org.neo4j.kernel.api.exceptions.index.IndexEntryConflictException;
import org.neo4j.kernel.api.exceptions.schema.AlreadyConstrainedException;
import org.neo4j.kernel.api.exceptions.schema.AlreadyIndexedException;
import org.neo4j.kernel.api.exceptions.schema.DropConstraintFailureException;
import org.neo4j.kernel.api.exceptions.schema.DropIndexFailureException;
import org.neo4j.kernel.api.exceptions.schema.IndexBelongsToConstraintException;
import org.neo4j.kernel.api.exceptions.schema.IndexBrokenKernelException;
import org.neo4j.kernel.api.exceptions.schema.NoSuchConstraintException;
import org.neo4j.kernel.api.exceptions.schema.NoSuchIndexException;
import org.neo4j.kernel.api.exceptions.schema.RepeatedPropertyInCompositeSchemaException;
import org.neo4j.kernel.api.exceptions.schema.UnableToValidateConstraintException;
import org.neo4j.kernel.api.exceptions.schema.UniquePropertyValueValidationException;
import org.neo4j.internal.schema.IndexProviderDescriptor;
import org.neo4j.kernel.api.txstate.TransactionState;
import org.neo4j.kernel.impl.api.KernelTransactionImplementation;
import org.neo4j.kernel.impl.api.index.IndexingProvidersService;
import org.neo4j.kernel.impl.api.state.ConstraintIndexCreator;
import org.neo4j.kernel.impl.constraints.ConstraintSemantics;
import org.neo4j.kernel.impl.index.schema.IndexDescriptor;
import org.neo4j.kernel.impl.index.schema.IndexDescriptorFactory;
import org.neo4j.kernel.impl.locking.ResourceIds;
import org.neo4j.lock.ResourceType;
import org.neo4j.lock.ResourceTypes;
import org.neo4j.storageengine.api.CommandCreationContext;
import org.neo4j.storageengine.api.StorageReader;
import org.neo4j.values.storable.Value;
import org.neo4j.values.storable.Values;

import static java.lang.Math.max;
import static java.lang.Math.min;
import static org.neo4j.common.EntityType.NODE;
import static org.neo4j.internal.kernel.api.exceptions.schema.ConstraintValidationException.Phase.VALIDATION;
import static org.neo4j.internal.kernel.api.exceptions.schema.SchemaKernelException.OperationContext.CONSTRAINT_CREATION;
import static org.neo4j.kernel.api.StatementConstants.NO_SUCH_LABEL;
import static org.neo4j.kernel.api.StatementConstants.NO_SUCH_NODE;
import static org.neo4j.kernel.api.StatementConstants.NO_SUCH_PROPERTY_KEY;
import static org.neo4j.kernel.impl.locking.ResourceIds.indexEntryResourceId;
import static org.neo4j.kernel.impl.newapi.IndexTxStateUpdater.LabelChangeType.ADDED_LABEL;
import static org.neo4j.kernel.impl.newapi.IndexTxStateUpdater.LabelChangeType.REMOVED_LABEL;
import static org.neo4j.lock.ResourceTypes.INDEX_ENTRY;
import static org.neo4j.values.storable.Values.NO_VALUE;

/**
 * Collects all Kernel API operations and guards them from being used outside of transaction.
 *
 * Many methods assume cursors to be initialized before use in private methods, even if they're not passed in explicitly.
 * Keep that in mind: e.g. nodeCursor, propertyCursor and relationshipCursor
 */
public class Operations implements Write, SchemaWrite
{
    private static final int[] EMPTY_INT_ARRAY = new int[0];

    private final KernelTransactionImplementation ktx;
    private final AllStoreHolder allStoreHolder;
    private final StorageReader storageReader;
    private final CommandCreationContext commandCreationContext;
    private final KernelToken token;
    private final IndexTxStateUpdater updater;
    private final DefaultPooledCursors cursors;
    private final ConstraintIndexCreator constraintIndexCreator;
    private final ConstraintSemantics constraintSemantics;
    private final IndexingProvidersService indexProviders;
    private final Config config;
    private DefaultNodeCursor nodeCursor;
    private DefaultNodeCursor restrictedNodeCursor;
    private DefaultPropertyCursor propertyCursor;
    private DefaultPropertyCursor restrictedPropertyCursor;
    private DefaultRelationshipScanCursor relationshipCursor;

    public Operations( AllStoreHolder allStoreHolder, StorageReader storageReader, IndexTxStateUpdater updater,
            CommandCreationContext commandCreationContext, KernelTransactionImplementation ktx,
            KernelToken token, DefaultPooledCursors cursors, ConstraintIndexCreator constraintIndexCreator,
            ConstraintSemantics constraintSemantics, IndexingProvidersService indexProviders, Config config )
    {
        this.storageReader = storageReader;
        this.commandCreationContext = commandCreationContext;
        this.token = token;
        this.allStoreHolder = allStoreHolder;
        this.ktx = ktx;
        this.updater = updater;
        this.cursors = cursors;
        this.constraintIndexCreator = constraintIndexCreator;
        this.constraintSemantics = constraintSemantics;
        this.indexProviders = indexProviders;
        this.config = config;
    }

    public void initialize()
    {
        this.nodeCursor = cursors.allocateFullAccessNodeCursor();
        this.propertyCursor = cursors.allocateFullAccessPropertyCursor();
        this.relationshipCursor = cursors.allocateRelationshipScanCursor();
        this.restrictedNodeCursor = cursors.allocateNodeCursor();
        this.restrictedPropertyCursor = cursors.allocatePropertyCursor();
    }

    @Override
    public long nodeCreate()
    {
        ktx.assertOpen();
        long nodeId = commandCreationContext.reserveNode();
        ktx.txState().nodeDoCreate( nodeId );
        return nodeId;
    }

    @Override
    public long nodeCreateWithLabels( int[] labels ) throws ConstraintValidationException
    {
        if ( labels == null || labels.length == 0 )
        {
            return nodeCreate();
        }

        // We don't need to check the node for existence, like we do in nodeAddLabel, because we just created it.
        // We also don't need to check if the node already has some of the labels, because we know it has none.
        // And we don't need to take the exclusive lock on the node, because it was created in this transaction and
        // isn't visible to anyone else yet.
        ktx.assertOpen();
        int labelCount = labels.length;
        long[] lockingIds = new long[labelCount];
        for ( int i = 0; i < labelCount; i++ )
        {
            lockingIds[i] = labels[i];
        }
        Arrays.sort( lockingIds ); // Sort to ensure labels are locked and assigned in order.
        ktx.statementLocks().optimistic().acquireShared( ktx.lockTracer(), ResourceTypes.LABEL, lockingIds );
        long nodeId = commandCreationContext.reserveNode();
        ktx.txState().nodeDoCreate( nodeId );
        nodeCursor.single( nodeId, allStoreHolder );
        nodeCursor.next();

        int prevLabel = NO_SUCH_LABEL;
        for ( long lockingId : lockingIds )
        {
            int label = (int) lockingId;
            if ( label != prevLabel ) // Filter out duplicates.
            {
                checkConstraintsAndAddLabelToNode( nodeId, label );
                prevLabel = label;
            }
        }
        return nodeId;
    }

    @Override
    public boolean nodeDelete( long node )
    {
        ktx.assertOpen();
        return nodeDelete( node, true );
    }

    @Override
    public int nodeDetachDelete( final long nodeId ) throws KernelException
    {
        final MutableInt count = new MutableInt();
        TwoPhaseNodeForRelationshipLocking locking = new TwoPhaseNodeForRelationshipLocking(
                relId ->
                {
                    ktx.assertOpen();
                    if ( relationshipDelete( relId, false ) )
                    {
                        count.increment();
                    }
                }, ktx.statementLocks().optimistic(), ktx.lockTracer() );

        locking.lockAllNodesAndConsumeRelationships( nodeId, ktx, ktx.ambientNodeCursor() );
        ktx.assertOpen();

        //we are already holding the lock
        nodeDelete( nodeId, false );
        return count.intValue();
    }

    @Override
    public long relationshipCreate( long sourceNode, int relationshipType, long targetNode )
            throws EntityNotFoundException
    {
        ktx.assertOpen();

        sharedSchemaLock( ResourceTypes.RELATIONSHIP_TYPE, relationshipType );
        lockRelationshipNodes( sourceNode, targetNode );

        assertNodeExists( sourceNode );
        assertNodeExists( targetNode );

        long id = commandCreationContext.reserveRelationship();
        ktx.txState().relationshipDoCreate( id, relationshipType, sourceNode, targetNode );
        return id;
    }

    @Override
    public boolean relationshipDelete( long relationship )
    {
        ktx.assertOpen();
        return relationshipDelete( relationship, true );
    }

    @Override
    public boolean nodeAddLabel( long node, int nodeLabel )
            throws EntityNotFoundException, ConstraintValidationException
    {
        sharedSchemaLock( ResourceTypes.LABEL, nodeLabel );
        acquireExclusiveNodeLock( node );

        singleNode( node );

        if ( nodeCursor.hasLabel( nodeLabel ) )
        {
            //label already there, nothing to do
            return false;
        }

        checkConstraintsAndAddLabelToNode( node, nodeLabel );
        return true;
    }

    private void checkConstraintsAndAddLabelToNode( long node, int nodeLabel )
            throws UniquePropertyValueValidationException, UnableToValidateConstraintException
    {
        // Load the property key id list for this node. We may need it for constraint validation if there are any related constraints,
        // but regardless we need it for tx state updating
        int[] existingPropertyKeyIds = loadSortedPropertyKeyList();

        //Check so that we are not breaking uniqueness constraints
        //We do this by checking if there is an existing node in the index that
        //with the same label and property combination.
        if ( existingPropertyKeyIds.length > 0 )
        {
            for ( IndexBackedConstraintDescriptor uniquenessConstraint : storageReader.uniquenessConstraintsGetRelated( new long[]{nodeLabel},
                    existingPropertyKeyIds, NODE ) )
            {
                IndexQuery.ExactPredicate[] propertyValues = getAllPropertyValues( uniquenessConstraint.schema(),
                        StatementConstants.NO_SUCH_PROPERTY_KEY, Values.NO_VALUE );
                if ( propertyValues != null )
                {
                    validateNoExistingNodeWithExactValues( uniquenessConstraint, propertyValues, node );
                }
            }
        }

        //node is there and doesn't already have the label, let's add
        ktx.txState().nodeDoAddLabel( nodeLabel, node );
        updater.onLabelChange( nodeLabel, existingPropertyKeyIds, nodeCursor, propertyCursor, ADDED_LABEL );
    }

    private int[] loadSortedPropertyKeyList()
    {
        nodeCursor.properties( propertyCursor );
        if ( !propertyCursor.next() )
        {
            return EMPTY_INT_ARRAY;
        }

        int[] propertyKeyIds = new int[4]; // just some arbitrary starting point, it grows on demand
        int cursor = 0;
        do
        {
            if ( cursor == propertyKeyIds.length )
            {
                propertyKeyIds = Arrays.copyOf( propertyKeyIds, cursor * 2 );
            }
            propertyKeyIds[cursor++] = propertyCursor.propertyKey();
        }
        while ( propertyCursor.next() );
        if ( cursor != propertyKeyIds.length )
        {
            propertyKeyIds = Arrays.copyOf( propertyKeyIds, cursor );
        }
        Arrays.sort( propertyKeyIds );
        return propertyKeyIds;
    }

    private boolean nodeDelete( long node, boolean lock )
    {
        ktx.assertOpen();

        if ( ktx.hasTxStateWithChanges() )
        {
            if ( ktx.txState().nodeIsAddedInThisTx( node ) )
            {
                ktx.txState().nodeDoDelete( node );
                return true;
            }
            if ( ktx.txState().nodeIsDeletedInThisTx( node ) )
            {
                // already deleted
                return false;
            }
        }

        if ( lock )
        {
            ktx.statementLocks().optimistic().acquireExclusive( ktx.lockTracer(), ResourceTypes.NODE, node );
        }

        allStoreHolder.singleNode( node, nodeCursor );
        if ( nodeCursor.next() )
        {
            acquireSharedNodeLabelLocks();

            ktx.txState().nodeDoDelete( node );
            return true;
        }

        // tried to delete node that does not exist
        return false;
    }

    /**
     * Assuming that the nodeCursor have been initialized to the node that labels are retrieved from
     */
    private long[] acquireSharedNodeLabelLocks()
    {
        long[] labels = nodeCursor.labels().all();
        ktx.statementLocks().optimistic().acquireShared( ktx.lockTracer(), ResourceTypes.LABEL, labels );
        return labels;
    }

    private boolean relationshipDelete( long relationship, boolean lock )
    {
        allStoreHolder.singleRelationship( relationship, relationshipCursor ); // tx-state aware

        if ( relationshipCursor.next() )
        {
            if ( lock )
            {
                lockRelationshipNodes( relationshipCursor.sourceNodeReference(),
                        relationshipCursor.targetNodeReference() );
                acquireExclusiveRelationshipLock( relationship );
            }
            if ( !allStoreHolder.relationshipExists( relationship ) )
            {
                return false;
            }

            ktx.assertOpen();

            TransactionState txState = ktx.txState();
            if ( txState.relationshipIsAddedInThisTx( relationship ) )
            {
                txState.relationshipDoDeleteAddedInThisTx( relationship );
            }
            else
            {
                txState.relationshipDoDelete( relationship, relationshipCursor.type(),
                        relationshipCursor.sourceNodeReference(), relationshipCursor.targetNodeReference() );
            }
            return true;
        }

        // tried to delete relationship that does not exist
        return false;
    }

    private void singleNode( long node ) throws EntityNotFoundException
    {
        allStoreHolder.singleNode( node, nodeCursor );
        if ( !nodeCursor.next() )
        {
            throw new EntityNotFoundException( NODE, node );
        }
    }

    private void singleRelationship( long relationship ) throws EntityNotFoundException
    {
        allStoreHolder.singleRelationship( relationship, relationshipCursor );
        if ( !relationshipCursor.next() )
        {
            throw new EntityNotFoundException( EntityType.RELATIONSHIP, relationship );
        }
    }

    /**
     * Fetch the property values for all properties in schema for a given node. Return these as an exact predicate
     * array. This is run with no security check.
     */
    private IndexQuery.ExactPredicate[] getAllPropertyValues( SchemaDescriptor schema, int changedPropertyKeyId,
            Value changedValue )
    {
        int[] schemaPropertyIds = schema.getPropertyIds();
        IndexQuery.ExactPredicate[] values = new IndexQuery.ExactPredicate[schemaPropertyIds.length];

        int nMatched = 0;
        nodeCursor.properties( propertyCursor );
        while ( propertyCursor.next() )
        {
            int nodePropertyId = propertyCursor.propertyKey();
            int k = ArrayUtils.indexOf( schemaPropertyIds, nodePropertyId );
            if ( k >= 0 )
            {
                if ( nodePropertyId != StatementConstants.NO_SUCH_PROPERTY_KEY )
                {
                    values[k] = IndexQuery.exact( nodePropertyId, propertyCursor.propertyValue() );
                }
                nMatched++;
            }
        }

        //This is true if we are adding a property
        if ( changedPropertyKeyId != NO_SUCH_PROPERTY_KEY )
        {
            int k = ArrayUtils.indexOf( schemaPropertyIds, changedPropertyKeyId );
            if ( k >= 0 )
            {
                values[k] = IndexQuery.exact( changedPropertyKeyId, changedValue );
                nMatched++;
            }
        }

        if ( nMatched < values.length )
        {
            return null;
        }
        return values;
    }

    /**
     * Check so that there is not an existing node with the exact match of label and property
     */
    private void validateNoExistingNodeWithExactValues( IndexBackedConstraintDescriptor constraint,
            IndexQuery.ExactPredicate[] propertyValues, long modifiedNode )
            throws UniquePropertyValueValidationException, UnableToValidateConstraintException
    {
        IndexReference schemaIndexDescriptor = allStoreHolder.indexGetForSchema( constraint.ownedIndexDescriptor().schema() );
        try ( DefaultNodeValueIndexCursor valueCursor = cursors.allocateNodeValueIndexCursor();
              IndexReaders indexReaders = new IndexReaders( schemaIndexDescriptor, allStoreHolder ) )
        {
            assertIndexOnline( schemaIndexDescriptor );
            SchemaDescriptor indexSchema = schemaIndexDescriptor.schema();
            long[] labelIds = indexSchema.lockingKeys();
            if ( labelIds.length != 1 )
            {
                SilentTokenNameLookup tokenNameLookup = new SilentTokenNameLookup( token() );
                throw new UnableToValidateConstraintException( constraint, new AssertionError( "Constraint indexes are not expected to be multi-token " +
                        "indexes, but the constraint " + constraint.prettyPrint( tokenNameLookup ) + " was referencing an index with the following schema: " +
                        indexSchema.userDescription( tokenNameLookup ) + "." ) );
            }

            //Take a big fat lock, and check for existing node in index
            ktx.statementLocks().optimistic().acquireExclusive(
                    ktx.lockTracer(), INDEX_ENTRY,
                    indexEntryResourceId( labelIds[0], propertyValues )
            );

            allStoreHolder.nodeIndexSeekWithFreshIndexReader( valueCursor, indexReaders.createReader(), propertyValues );
            if ( valueCursor.next() && valueCursor.nodeReference() != modifiedNode )
            {
                throw new UniquePropertyValueValidationException( constraint, VALIDATION,
                        new IndexEntryConflictException( valueCursor.nodeReference(), NO_SUCH_NODE,
                                IndexQuery.asValueTuple( propertyValues ) ) );
            }
        }
        catch ( IndexNotFoundKernelException | IndexBrokenKernelException | IndexNotApplicableKernelException e )
        {
            throw new UnableToValidateConstraintException( constraint, e );
        }
    }

    private void assertIndexOnline( IndexReference descriptor )
            throws IndexNotFoundKernelException, IndexBrokenKernelException
    {
        if ( allStoreHolder.indexGetState( descriptor ) != InternalIndexState.ONLINE )
        {
            throw new IndexBrokenKernelException( allStoreHolder.indexGetFailure( descriptor ) );
        }
    }

    @Override
    public boolean nodeRemoveLabel( long node, int labelId ) throws EntityNotFoundException
    {
        acquireExclusiveNodeLock( node );
        ktx.assertOpen();

        singleNode( node );

        if ( !nodeCursor.hasLabel( labelId ) )
        {
            //the label wasn't there, nothing to do
            return false;
        }

        sharedSchemaLock( ResourceTypes.LABEL, labelId );
        ktx.txState().nodeDoRemoveLabel( labelId, node );
        if ( storageReader.hasRelatedSchema( labelId, NODE ) )
        {
            updater.onLabelChange( labelId, loadSortedPropertyKeyList(), nodeCursor, propertyCursor, REMOVED_LABEL );
        }
        return true;
    }

    @Override
    public Value nodeSetProperty( long node, int propertyKey, Value value )
            throws EntityNotFoundException, ConstraintValidationException
    {
        acquireExclusiveNodeLock( node );
        ktx.assertOpen();

        singleNode( node );
        long[] labels = acquireSharedNodeLabelLocks();
        Value existingValue = readNodeProperty( propertyKey );
        int[] existingPropertyKeyIds = null;
        boolean hasRelatedSchema = storageReader.hasRelatedSchema( labels, propertyKey, NODE );
        if ( hasRelatedSchema )
        {
            existingPropertyKeyIds = loadSortedPropertyKeyList();
        }

        if ( !existingValue.equals( value ) )
        {
            // The value changed and there may be relevant constraints to check so let's check those now.
            Collection<IndexBackedConstraintDescriptor> uniquenessConstraints = storageReader.uniquenessConstraintsGetRelated( labels, propertyKey, NODE );
            NodeSchemaMatcher.onMatchingSchema( uniquenessConstraints.iterator(), propertyKey, existingPropertyKeyIds,
                    uniquenessConstraint ->
                    {
                        validateNoExistingNodeWithExactValues( uniquenessConstraint, getAllPropertyValues( uniquenessConstraint.schema(), propertyKey, value ),
                                node );
                    });
        }

        if ( existingValue == NO_VALUE )
        {
            //no existing value, we just add it
            ktx.txState().nodeDoAddProperty( node, propertyKey, value );
            if ( hasRelatedSchema )
            {
                updater.onPropertyAdd( nodeCursor, propertyCursor, labels, propertyKey, existingPropertyKeyIds, value );
            }
            return NO_VALUE;
        }
        else
        {
            if ( propertyHasChanged( value, existingValue ) )
            {
                //the value has changed to a new value
                ktx.txState().nodeDoChangeProperty( node, propertyKey, value );
                if ( hasRelatedSchema )
                {
                    updater.onPropertyChange( nodeCursor, propertyCursor, labels, propertyKey, existingPropertyKeyIds, existingValue, value );
                }
            }
            return existingValue;
        }
    }

    @Override
    public Value nodeRemoveProperty( long node, int propertyKey )
            throws EntityNotFoundException
    {
        acquireExclusiveNodeLock( node );
        ktx.assertOpen();
        singleNode( node );
        Value existingValue = readNodeProperty( propertyKey );

        if ( existingValue != NO_VALUE )
        {
            long[] labels = acquireSharedNodeLabelLocks();
            ktx.txState().nodeDoRemoveProperty( node, propertyKey );
            if ( storageReader.hasRelatedSchema( labels, propertyKey, NODE ) )
            {
                updater.onPropertyRemove( nodeCursor, propertyCursor, labels, propertyKey, loadSortedPropertyKeyList(), existingValue );
            }
        }

        return existingValue;
    }

    @Override
    public Value relationshipSetProperty( long relationship, int propertyKey, Value value )
            throws EntityNotFoundException
    {
        acquireExclusiveRelationshipLock( relationship );
        ktx.assertOpen();
        singleRelationship( relationship );
        Value existingValue = readRelationshipProperty( propertyKey );
        if ( existingValue == NO_VALUE )
        {
            ktx.txState().relationshipDoReplaceProperty( relationship, propertyKey, NO_VALUE, value );
            return NO_VALUE;
        }
        else
        {
            if ( propertyHasChanged( existingValue, value ) )
            {
                ktx.txState().relationshipDoReplaceProperty( relationship, propertyKey, existingValue, value );
            }

            return existingValue;
        }
    }

    @Override
    public Value relationshipRemoveProperty( long relationship, int propertyKey ) throws EntityNotFoundException
    {
        acquireExclusiveRelationshipLock( relationship );
        ktx.assertOpen();
        singleRelationship( relationship );
        Value existingValue = readRelationshipProperty( propertyKey );

        if ( existingValue != NO_VALUE )
        {
            ktx.txState().relationshipDoRemoveProperty( relationship, propertyKey );
        }

        return existingValue;
    }

    @Override
    public Value graphSetProperty( int propertyKey, Value value )
    {
        ktx.statementLocks().optimistic()
                .acquireExclusive( ktx.lockTracer(), ResourceTypes.GRAPH_PROPS, ResourceIds.graphPropertyResource() );
        ktx.assertOpen();

        Value existingValue = readGraphProperty( propertyKey );
        if ( !existingValue.equals( value ) )
        {
            ktx.txState().graphDoReplaceProperty( propertyKey, existingValue, value );
        }
        return existingValue;
    }

    @Override
    public Value graphRemoveProperty( int propertyKey )
    {
        ktx.statementLocks().optimistic()
                .acquireExclusive( ktx.lockTracer(), ResourceTypes.GRAPH_PROPS, ResourceIds.graphPropertyResource() );
        ktx.assertOpen();

        Value existingValue = readGraphProperty( propertyKey );
        if ( existingValue != Values.NO_VALUE )
        {
            ktx.txState().graphDoRemoveProperty( propertyKey );
        }
        return existingValue;
    }

    private Value readNodeProperty( int propertyKey )
    {
        nodeCursor.properties( propertyCursor );

        //Find out if the property had a value
        Value existingValue = NO_VALUE;
        while ( propertyCursor.next() )
        {
            if ( propertyCursor.propertyKey() == propertyKey )
            {
                existingValue = propertyCursor.propertyValue();
                break;
            }
        }
        return existingValue;
    }

    private Value readRelationshipProperty( int propertyKey )
    {
        relationshipCursor.properties( propertyCursor );

        //Find out if the property had a value
        Value existingValue = NO_VALUE;
        while ( propertyCursor.next() )
        {
            if ( propertyCursor.propertyKey() == propertyKey )
            {
                existingValue = propertyCursor.propertyValue();
                break;
            }
        }
        return existingValue;
    }

    private Value readGraphProperty( int propertyKey )
    {
        allStoreHolder.graphProperties( propertyCursor );

        //Find out if the property had a value
        Value existingValue = NO_VALUE;
        while ( propertyCursor.next() )
        {
            if ( propertyCursor.propertyKey() == propertyKey )
            {
                existingValue = propertyCursor.propertyValue();
                break;
            }
        }
        return existingValue;
    }

    public CursorFactory cursors()
    {
        return cursors;
    }

    public Procedures procedures()
    {
        return allStoreHolder;
    }

    public void release()
    {
        if ( nodeCursor != null )
        {
            nodeCursor.close();
            nodeCursor = null;
        }
        if ( restrictedNodeCursor != null )
        {
            restrictedNodeCursor.close();
            restrictedNodeCursor = null;
        }
        if ( propertyCursor != null )
        {
            propertyCursor.close();
            propertyCursor = null;
        }
        if ( relationshipCursor != null )
        {
            relationshipCursor.close();
            relationshipCursor = null;
        }
        if ( restrictedPropertyCursor != null )
        {
            restrictedPropertyCursor.close();
            restrictedPropertyCursor = null;
        }

        cursors.assertClosed();
        cursors.release();
    }

    public Token token()
    {
        return token;
    }

    public SchemaRead schemaRead()
    {
        return allStoreHolder;
    }

    public Read dataRead()
    {
        return allStoreHolder;
    }

    public DefaultNodeCursor nodeCursor()
    {
        return restrictedNodeCursor;
    }

    public DefaultRelationshipScanCursor relationshipCursor()
    {
        return relationshipCursor;
    }

    public DefaultPropertyCursor propertyCursor()
    {
        return restrictedPropertyCursor;
    }

    @Override
    public IndexReference indexCreate( SchemaDescriptor descriptor ) throws SchemaKernelException
    {
        return indexCreate( descriptor, config.get( GraphDatabaseSettings.default_schema_provider ), Optional.empty() );
    }

    @Override
    public IndexReference indexCreate( SchemaDescriptor descriptor, Optional<String> indexName ) throws SchemaKernelException
    {
        return indexCreate( descriptor, config.get( GraphDatabaseSettings.default_schema_provider ), indexName );
    }

    @Override
    public IndexReference indexCreate( SchemaDescriptor descriptor, String provider, Optional<String> name ) throws SchemaKernelException
    {
        exclusiveSchemaLock( descriptor );
        ktx.assertOpen();
        assertValidDescriptor( descriptor, SchemaKernelException.OperationContext.INDEX_CREATION );
        assertIndexDoesNotExist( SchemaKernelException.OperationContext.INDEX_CREATION, descriptor, name );

        IndexProviderDescriptor providerDescriptor = indexProviders.indexProviderByName( provider );
        IndexDescriptor index = IndexDescriptorFactory.forSchema( descriptor, name, providerDescriptor );
        index = indexProviders.getBlessedDescriptorFromProvider( index );
        ktx.txState().indexDoAdd( index );
        return index;
    }

    // Note: this will be sneakily executed by an internal transaction, so no additional locking is required.
    public IndexReference indexUniqueCreate( SchemaDescriptor schema, String provider ) throws SchemaKernelException
    {
        IndexProviderDescriptor providerDescriptor = indexProviders.indexProviderByName( provider );
        IndexDescriptor index =
                IndexDescriptorFactory.uniqueForSchema( schema,
                        Optional.empty(),
                        providerDescriptor );
        index = indexProviders.getBlessedDescriptorFromProvider( index );
        ktx.txState().indexDoAdd( index );
        return index;
    }

    @Override
    public void indexDrop( IndexReference indexReference ) throws SchemaKernelException
    {
        assertValidIndex( indexReference );
        SchemaDescriptor schema = indexReference.schema();

        exclusiveSchemaLock( schema );
        ktx.assertOpen();
        try
        {
            IndexReference existingIndex = allStoreHolder.indexGetForSchema( schema );

            if ( existingIndex == IndexReference.NO_INDEX )
            {
                throw new NoSuchIndexException( schema );
            }

            if ( existingIndex.isUnique() )
            {
                if ( allStoreHolder.indexGetOwningUniquenessConstraintId( existingIndex ) != null )
                {
                    throw new IndexBelongsToConstraintException( schema );
                }
            }
        }
        catch ( IndexBelongsToConstraintException | NoSuchIndexException e )
        {
            throw new DropIndexFailureException( schema, e );
        }
        ktx.txState().indexDoDrop( allStoreHolder.storageIndexDescriptor( indexReference ) );
    }

    @Override
    public ConstraintDescriptor uniquePropertyConstraintCreate( SchemaDescriptor descriptor ) throws SchemaKernelException
    {
        return uniquePropertyConstraintCreate( descriptor, config.get( GraphDatabaseSettings.default_schema_provider ) );
    }

    @Override
    public ConstraintDescriptor uniquePropertyConstraintCreate( SchemaDescriptor descriptor, String provider ) throws SchemaKernelException
    {
        //Lock
        exclusiveSchemaLock( descriptor );
        ktx.assertOpen();
        UniquenessConstraintDescriptor constraint;

        try
        {
            //Check data integrity
            assertValidDescriptor( descriptor, SchemaKernelException.OperationContext.CONSTRAINT_CREATION );
            constraint = ConstraintDescriptorFactory.uniqueForSchema( descriptor );
            assertConstraintDoesNotExist( constraint );
            // It is not allowed to create uniqueness constraints on indexed label/property pairs
            assertIndexDoesNotExist( SchemaKernelException.OperationContext.CONSTRAINT_CREATION, descriptor, Optional.empty() );
        }
        catch ( SchemaKernelException e )
        {
            exclusiveSchemaUnlock( descriptor ); // Try not to hold on to exclusive schema locks when we don't strictly need them.
            throw e;
        }

        // Create constraints
        indexBackedConstraintCreate( constraint, provider );
        return constraint;
    }

    @Override
    public ConstraintDescriptor nodeKeyConstraintCreate( LabelSchemaDescriptor descriptor ) throws SchemaKernelException
    {
        return nodeKeyConstraintCreate( descriptor, config.get( GraphDatabaseSettings.default_schema_provider ) );
    }

    @Override
    public ConstraintDescriptor nodeKeyConstraintCreate( LabelSchemaDescriptor descriptor, String provider ) throws SchemaKernelException
    {
        //Lock
        exclusiveSchemaLock( descriptor );
        ktx.assertOpen();
        NodeKeyConstraintDescriptor constraint;

        try
        {
            //Check data integrity
            assertValidDescriptor( descriptor, SchemaKernelException.OperationContext.CONSTRAINT_CREATION );
            constraint = ConstraintDescriptorFactory.nodeKeyForSchema( descriptor );
            assertConstraintDoesNotExist( constraint );
            // It is not allowed to create node key constraints on indexed label/property pairs
            assertIndexDoesNotExist( SchemaKernelException.OperationContext.CONSTRAINT_CREATION, descriptor, Optional.empty() );
        }
        catch ( SchemaKernelException e )
        {
            exclusiveSchemaUnlock( descriptor );
            throw e;
        }

        //enforce constraints
        try ( NodeLabelIndexCursor nodes = cursors.allocateNodeLabelIndexCursor() )
        {
            allStoreHolder.nodeLabelScan( descriptor.getLabelId(), nodes );
            constraintSemantics.validateNodeKeyConstraint( nodes, nodeCursor, propertyCursor, descriptor );
        }

        //create constraint
        indexBackedConstraintCreate( constraint, provider );
        return constraint;
    }

    @Override
    public ConstraintDescriptor nodePropertyExistenceConstraintCreate( LabelSchemaDescriptor descriptor ) throws SchemaKernelException
    {
        ConstraintDescriptor constraint = lockAndValidatePropertyExistenceConstraint( descriptor );

        //enforce constraints
        try ( NodeLabelIndexCursor nodes = cursors.allocateNodeLabelIndexCursor() )
        {
            allStoreHolder.nodeLabelScan( descriptor.getLabelId(), nodes );
            constraintSemantics.validateNodePropertyExistenceConstraint( nodes, nodeCursor, propertyCursor, descriptor );
        }

        //create constraint
        ktx.txState().constraintDoAdd( constraint );
        return constraint;
    }

    @Override
    public ConstraintDescriptor relationshipPropertyExistenceConstraintCreate( RelationTypeSchemaDescriptor descriptor ) throws SchemaKernelException
    {
        ConstraintDescriptor constraint = lockAndValidatePropertyExistenceConstraint( descriptor );

        //enforce constraints
        allStoreHolder.relationshipTypeScan( descriptor.getRelTypeId(), relationshipCursor );
        constraintSemantics.validateRelationshipPropertyExistenceConstraint( relationshipCursor, propertyCursor, descriptor );

        //Create
        ktx.txState().constraintDoAdd( constraint );
        return constraint;
    }

    private ConstraintDescriptor lockAndValidatePropertyExistenceConstraint( SchemaDescriptor descriptor ) throws SchemaKernelException
    {
        // Lock constraint schema.
        exclusiveSchemaLock( descriptor );
        ktx.assertOpen();

        try
        {
            // Verify data integrity.
            assertValidDescriptor( descriptor, SchemaKernelException.OperationContext.CONSTRAINT_CREATION );
            ConstraintDescriptor constraint = ConstraintDescriptorFactory.existsForSchema( descriptor );
            assertConstraintDoesNotExist( constraint );
            return constraint;
        }
        catch ( SchemaKernelException e )
        {
            exclusiveSchemaUnlock( descriptor );
            throw e;
        }
    }

    @Override
<<<<<<< HEAD
=======
    public String relationshipExplicitIndexSetConfiguration( String indexName, String key, String value ) throws ExplicitIndexNotFoundKernelException
    {
        ktx.assertOpen();
        return allStoreHolder.explicitIndexStore().setRelationshipIndexConfiguration( indexName, key, value );
    }

    @Override
    public String relationshipExplicitIndexRemoveConfiguration( String indexName, String key )
            throws ExplicitIndexNotFoundKernelException
    {
        ktx.assertOpen();
        return allStoreHolder.explicitIndexStore().removeRelationshipIndexConfiguration( indexName, key );
    }

    @Override
>>>>>>> aa269fd6
    public void constraintDrop( ConstraintDescriptor descriptor ) throws SchemaKernelException
    {
        //Lock
        SchemaDescriptor schema = descriptor.schema();
        exclusiveOptimisticLock( schema.keyType(), schema.lockingKeys() );
        ktx.assertOpen();

        //verify data integrity
        try
        {
            assertConstraintExists( descriptor );
        }
        catch ( NoSuchConstraintException e )
        {
            throw new DropConstraintFailureException( descriptor, e );
        }

        //Drop it like it's hot
        ktx.txState().constraintDoDrop( descriptor );
    }

    private void assertIndexDoesNotExist( SchemaKernelException.OperationContext context, SchemaDescriptor descriptor, Optional<String> name )
            throws AlreadyIndexedException, AlreadyConstrainedException
    {
        IndexReference existingIndex = allStoreHolder.indexGetForSchema( descriptor );
        if ( existingIndex == IndexReference.NO_INDEX && name.isPresent() )
        {
            IndexReference indexReference = allStoreHolder.indexGetForName( name.get() );
            if ( indexReference != IndexReference.NO_INDEX )
            {
                existingIndex = indexReference;
            }
        }
        if ( existingIndex != IndexReference.NO_INDEX )
        {
            // OK so we found a matching constraint index. We check whether or not it has an owner
            // because this may have been a left-over constraint index from a previously failed
            // constraint creation, due to crash or similar, hence the missing owner.
            if ( existingIndex.isUnique() )
            {
                if ( context != CONSTRAINT_CREATION || constraintIndexHasOwner( existingIndex ) )
                {
                    throw new AlreadyConstrainedException( ConstraintDescriptorFactory.uniqueForSchema( descriptor ),
                            context, new SilentTokenNameLookup( token ) );
                }
            }
            else
            {
                throw new AlreadyIndexedException( descriptor, context );
            }
        }
    }

    private void exclusiveOptimisticLock( ResourceType resource, long[] resourceIds )
    {
        ktx.statementLocks().optimistic().acquireExclusive( ktx.lockTracer(), resource, resourceIds );
    }

    private void acquireExclusiveNodeLock( long node )
    {
        if ( !ktx.hasTxStateWithChanges() || !ktx.txState().nodeIsAddedInThisTx( node ) )
        {
            ktx.statementLocks().optimistic().acquireExclusive( ktx.lockTracer(), ResourceTypes.NODE, node );
        }
    }

    private void acquireExclusiveRelationshipLock( long relationshipId )
    {
        if ( !ktx.hasTxStateWithChanges() || !ktx.txState().relationshipIsAddedInThisTx( relationshipId ) )
        {
            ktx.statementLocks().optimistic()
                    .acquireExclusive( ktx.lockTracer(), ResourceTypes.RELATIONSHIP, relationshipId );
        }
    }

    private void sharedSchemaLock( ResourceType type, int tokenId )
    {
        ktx.statementLocks().optimistic().acquireShared( ktx.lockTracer(), type, tokenId );
    }

    private void exclusiveSchemaLock( SchemaDescriptor schema )
    {
        long[] lockingIds = schema.lockingKeys();
        ktx.statementLocks().optimistic().acquireExclusive( ktx.lockTracer(), schema.keyType(), lockingIds );
    }

    private void exclusiveSchemaUnlock( SchemaDescriptor schema )
    {
        long[] lockingIds = schemaTokenLockingIds( schema );
        ktx.statementLocks().optimistic().releaseExclusive( schema.keyType(), lockingIds );
    }

    private void lockRelationshipNodes( long startNodeId, long endNodeId )
    {
        // Order the locks to lower the risk of deadlocks with other threads creating/deleting rels concurrently
        acquireExclusiveNodeLock( min( startNodeId, endNodeId ) );
        if ( startNodeId != endNodeId )
        {
            acquireExclusiveNodeLock( max( startNodeId, endNodeId ) );
        }
    }

    private static boolean propertyHasChanged( Value lhs, Value rhs )
    {
        //It is not enough to check equality here since by our equality semantics `int == tofloat(int)` is `true`
        //so by only checking for equality users cannot change type of property without also "changing" the value.
        //Hence the extra type check here.
        return !lhs.isSameValueTypeAs( rhs ) || !lhs.equals( rhs );
    }

    private void assertNodeExists( long sourceNode ) throws EntityNotFoundException
    {
        if ( !allStoreHolder.nodeExists( sourceNode ) )
        {
            throw new EntityNotFoundException( NODE, sourceNode );
        }
    }

    private boolean constraintIndexHasOwner( IndexReference index )
    {
        return allStoreHolder.indexGetOwningUniquenessConstraintId( index ) != null;
    }

    private void assertConstraintDoesNotExist( ConstraintDescriptor constraint )
            throws AlreadyConstrainedException
    {
        if ( allStoreHolder.constraintExists( constraint ) )
        {
            throw new AlreadyConstrainedException( constraint,
                    SchemaKernelException.OperationContext.CONSTRAINT_CREATION,
                    new SilentTokenNameLookup( token ) );
        }
    }

    public Locks locks()
    {
        return allStoreHolder;
    }

    private void assertConstraintExists( ConstraintDescriptor constraint )
            throws NoSuchConstraintException
    {
        if ( !allStoreHolder.constraintExists( constraint ) )
        {
            throw new NoSuchConstraintException( constraint );
        }
    }

    private static void assertValidDescriptor( SchemaDescriptor descriptor, SchemaKernelException.OperationContext context )
            throws RepeatedPropertyInCompositeSchemaException
    {
        int numUnique = Arrays.stream( descriptor.getPropertyIds() ).distinct().toArray().length;
        if ( numUnique != descriptor.getPropertyIds().length )
        {
            throw new RepeatedPropertyInCompositeSchemaException( descriptor, context );
        }
    }

    private void indexBackedConstraintCreate( IndexBackedConstraintDescriptor constraint, String provider )
            throws CreateConstraintFailureException
    {
        SchemaDescriptor descriptor = constraint.schema();
        try
        {
            if ( ktx.hasTxStateWithChanges() &&
                    ktx.txState().indexDoUnRemove( constraint.ownedIndexDescriptor() ) ) // ..., DROP, *CREATE*
            { // creation is undoing a drop
                if ( !ktx.txState().constraintDoUnRemove( constraint ) ) // CREATE, ..., DROP, *CREATE*
                { // ... the drop we are undoing did itself undo a prior create...
                    ktx.txState().constraintDoAdd(
                            constraint, ktx.txState().indexCreatedForConstraint( constraint ) );
                }
            }
            else // *CREATE*
            { // create from scratch
                Iterator<ConstraintDescriptor> it = allStoreHolder.constraintsGetForSchema( descriptor );
                while ( it.hasNext() )
                {
                    if ( it.next().equals( constraint ) )
                    {
                        return;
                    }
                }
                long indexId = constraintIndexCreator.createUniquenessConstraintIndex( ktx, descriptor, provider );
                if ( !allStoreHolder.constraintExists( constraint ) )
                {
                    // This looks weird, but since we release the label lock while awaiting population of the index
                    // backing this constraint there can be someone else getting ahead of us, creating this exact
                    // constraint
                    // before we do, so now getting out here under the lock we must check again and if it exists
                    // we must at this point consider this an idempotent operation because we verified earlier
                    // that it didn't exist and went on to create it.
                    ktx.txState().constraintDoAdd( constraint, indexId );
                }
            }
        }
        catch ( UniquePropertyValueValidationException | TransactionFailureException | AlreadyConstrainedException e )
        {
            throw new CreateConstraintFailureException( constraint, e );
        }
    }

    private static void assertValidIndex( IndexReference index ) throws NoSuchIndexException
    {
        if ( index == IndexReference.NO_INDEX )
        {
            throw new NoSuchIndexException( index.schema() );
        }
    }
}<|MERGE_RESOLUTION|>--- conflicted
+++ resolved
@@ -1019,24 +1019,6 @@
     }
 
     @Override
-<<<<<<< HEAD
-=======
-    public String relationshipExplicitIndexSetConfiguration( String indexName, String key, String value ) throws ExplicitIndexNotFoundKernelException
-    {
-        ktx.assertOpen();
-        return allStoreHolder.explicitIndexStore().setRelationshipIndexConfiguration( indexName, key, value );
-    }
-
-    @Override
-    public String relationshipExplicitIndexRemoveConfiguration( String indexName, String key )
-            throws ExplicitIndexNotFoundKernelException
-    {
-        ktx.assertOpen();
-        return allStoreHolder.explicitIndexStore().removeRelationshipIndexConfiguration( indexName, key );
-    }
-
-    @Override
->>>>>>> aa269fd6
     public void constraintDrop( ConstraintDescriptor descriptor ) throws SchemaKernelException
     {
         //Lock
@@ -1125,7 +1107,7 @@
 
     private void exclusiveSchemaUnlock( SchemaDescriptor schema )
     {
-        long[] lockingIds = schemaTokenLockingIds( schema );
+        long[] lockingIds = schema.lockingKeys();
         ktx.statementLocks().optimistic().releaseExclusive( schema.keyType(), lockingIds );
     }
 
