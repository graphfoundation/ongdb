--- conflicted
+++ resolved
@@ -22,12 +22,9 @@
 import java.util.Iterator;
 
 import org.neo4j.graphdb.Direction;
-<<<<<<< HEAD
 import org.neo4j.kernel.impl.api.DegreeVisitor;
 import org.neo4j.kernel.impl.api.store.CacheUpdateListener;
-=======
-import org.neo4j.kernel.impl.nioneo.store.Record;
->>>>>>> 631f1d36
+import org.neo4j.kernel.impl.store.record.Record;
 import org.neo4j.kernel.impl.util.RelIdArray;
 import org.neo4j.kernel.impl.util.RelIdArray.DirectionWrapper;
 import org.neo4j.kernel.impl.util.RelationshipFilter;
@@ -55,7 +52,6 @@
         return relationshipLoader.getRelationshipCount( getId(), -1, RelIdArray.wrap( direction ) );
     }
 
-<<<<<<< HEAD
     @Override
     public int getDegree( RelationshipLoader relationshipLoader, int type, Direction direction,
             CacheUpdateListener cacheUpdateListener )
@@ -63,8 +59,6 @@
         return relationshipLoader.getRelationshipCount( getId(), type, RelIdArray.wrap( direction ) );
     }
 
-=======
->>>>>>> 631f1d36
     @Override
     public Iterator<Integer> getRelationshipTypes( RelationshipLoader relationshipLoader,
             CacheUpdateListener cacheUpdateListener )
