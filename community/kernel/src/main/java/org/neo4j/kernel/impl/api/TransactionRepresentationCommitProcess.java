--- conflicted
+++ resolved
@@ -60,13 +60,8 @@
         }
     }
 
-<<<<<<< HEAD
-    private ValidatedIndexUpdates validateIndexUpdates( TransactionRepresentation transaction,
-            TransactionApplicationMode mode ) throws TransactionFailureException
-=======
     private ValidatedIndexUpdates validateIndexUpdates( TransactionRepresentation transaction )
             throws TransactionFailureException
->>>>>>> 345d719d
     {
         try
         {
