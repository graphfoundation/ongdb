--- conflicted
+++ resolved
@@ -34,11 +34,7 @@
  *
  * @param <VALUE> type of values being merged.
  */
-<<<<<<< HEAD
-abstract class ConflictDetectingValueMerger<KEY extends NativeSchemaKey, VALUE extends NativeSchemaValue> implements ValueMerger<KEY,VALUE>
-=======
-class ConflictDetectingValueMerger<KEY extends SchemaNumberKey, VALUE extends SchemaNumberValue> implements ValueMerger<KEY,VALUE>
->>>>>>> 5487923d
+class ConflictDetectingValueMerger<KEY extends NativeSchemaKey, VALUE extends NativeSchemaValue> implements ValueMerger<KEY,VALUE>
 {
     private final boolean compareEntityIds;
 
@@ -54,18 +50,15 @@
     @Override
     public VALUE merge( KEY existingKey, KEY newKey, VALUE existingValue, VALUE newValue )
     {
-        if ( existingKey.entityId != newKey.entityId )
+        if ( existingKey.getEntityId() != newKey.getEntityId() )
         {
             conflict = true;
-            existingNodeId = existingKey.entityId;
-            addedNodeId = newKey.entityId;
+            existingNodeId = existingKey.getEntityId();
+            addedNodeId = newKey.getEntityId();
         }
         return null;
     }
 
-<<<<<<< HEAD
-    static <KEY extends NativeSchemaKey, VALUE extends NativeSchemaValue> ConflictDetectingValueMerger<KEY, VALUE> dontCheck()
-=======
     /**
      * To be called for a populated key that is about to be sent off to a {@link Writer}.
      * {@link GBPTree}'s ability to check for conflicts while applying updates is an opportunity,
@@ -74,36 +67,13 @@
      * @param key key to let know about conflict detection strictness.
      */
     void controlConflictDetection( KEY key )
->>>>>>> 5487923d
     {
-        key.entityIdIsSpecialTieBreaker = compareEntityIds;
+        key.setCompareId( compareEntityIds );
     }
 
-<<<<<<< HEAD
-    static class Check<KEY extends NativeSchemaKey, VALUE extends NativeSchemaValue> extends ConflictDetectingValueMerger<KEY, VALUE>
-    {
-        private boolean conflict;
-        private long existingNodeId;
-        private long addedNodeId;
-
-        @Override
-        public VALUE merge( KEY existingKey, KEY newKey, VALUE existingValue, VALUE newValue )
-        {
-            if ( existingKey.getEntityId() != newKey.getEntityId() )
-            {
-                conflict = true;
-                existingNodeId = existingKey.getEntityId();
-                addedNodeId = newKey.getEntityId();
-            }
-            return null;
-        }
-
-        void checkConflict( Value[] values ) throws IndexEntryConflictException
-=======
     void checkConflict( Value[] values ) throws IndexEntryConflictException
     {
         if ( conflict )
->>>>>>> 5487923d
         {
             conflict = false;
             throw new IndexEntryConflictException( existingNodeId, addedNodeId, ValueTuple.of( values ) );
