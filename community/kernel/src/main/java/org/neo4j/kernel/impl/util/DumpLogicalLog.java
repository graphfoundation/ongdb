/**
 * Copyright (c) 2002-2014 "Neo Technology,"
 * Network Engine for Objects in Lund AB [http://neotechnology.com]
 *
 * This file is part of Neo4j.
 *
 * Neo4j is free software: you can redistribute it and/or modify
 * it under the terms of the GNU General Public License as published by
 * the Free Software Foundation, either version 3 of the License, or
 * (at your option) any later version.
 *
 * This program is distributed in the hope that it will be useful,
 * but WITHOUT ANY WARRANTY; without even the implied warranty of
 * MERCHANTABILITY or FITNESS FOR A PARTICULAR PURPOSE.  See the
 * GNU General Public License for more details.
 *
 * You should have received a copy of the GNU General Public License
 * along with this program.  If not, see <http://www.gnu.org/licenses/>.
 */
package org.neo4j.kernel.impl.util;

import java.io.File;
import java.io.FileNotFoundException;
import java.io.FilenameFilter;
import java.io.IOException;
import java.io.PrintStream;
import java.nio.ByteBuffer;
import java.nio.channels.ReadableByteChannel;
import java.util.Collection;
import java.util.Comparator;
import java.util.TimeZone;
import java.util.TreeSet;
import javax.transaction.xa.Xid;

import org.neo4j.helpers.Args;
import org.neo4j.kernel.DefaultFileSystemAbstraction;
import org.neo4j.kernel.impl.nioneo.store.FileSystemAbstraction;
import org.neo4j.kernel.impl.nioneo.store.NeoStore;
import org.neo4j.kernel.impl.nioneo.store.StoreChannel;
import org.neo4j.kernel.impl.nioneo.xa.Command;
import org.neo4j.kernel.impl.transaction.xaframework.LogEntry;
import org.neo4j.kernel.impl.transaction.xaframework.LogIoUtils;
import org.neo4j.kernel.impl.transaction.xaframework.XaCommand;
import org.neo4j.kernel.impl.transaction.xaframework.XaCommandFactory;

import static java.util.TimeZone.getTimeZone;

import static org.neo4j.helpers.Format.DEFAULT_TIME_ZONE;

public class DumpLogicalLog
{
    private final FileSystemAbstraction fileSystem;

    public DumpLogicalLog( FileSystemAbstraction fileSystem )
    {
        this.fileSystem = fileSystem;
    }
    
    public int dump( String filenameOrDirectory, PrintStream out, TimeZone timeZone ) throws IOException
    {
        int logsFound = 0;
        for ( String fileName : filenamesOf( filenameOrDirectory, getLogPrefix() ) )
        {
            logsFound++;
            out.println( "=== " + fileName + " ===" );
            StoreChannel fileChannel = fileSystem.open( new File( fileName ), "r" );
            ByteBuffer buffer = ByteBuffer.allocateDirect( 9 + Xid.MAXGTRIDSIZE
                    + Xid.MAXBQUALSIZE * 10 );
            long logVersion, prevLastCommittedTx, logFormat;
            try
            {
                long[] header = LogIoUtils.readLogHeader( buffer, fileChannel, true );
                logVersion = header[0];
                prevLastCommittedTx = header[1];
                logFormat = header[2];
            }
            catch ( IOException ex )
            {
                out.println( "Unable to read timestamp information, "
                    + "no records in logical log." );
                out.println( ex.getMessage() );
                fileChannel.close();
                throw ex;
            }
<<<<<<< HEAD
            out.println( "Logical log version: " + logVersion + " with prev committed tx[" +
=======
            System.out.println( "Logical log format:" + logFormat + " version:" + logVersion + " with prev committed tx[" +
>>>>>>> a401243f
                prevLastCommittedTx + "]" );
            XaCommandFactory cf = instantiateCommandFactory();
            while ( readAndPrintEntry( fileChannel, buffer, cf, out, timeZone ) )
            {
                ;
            }
            fileChannel.close();
        }
        return logsFound;
    }

    protected static boolean isAGraphDatabaseDirectory( String fileName )
    {
        File file = new File( fileName );
        return file.isDirectory() && new File( file, NeoStore.DEFAULT_NAME ).exists();
    }

    protected boolean readAndPrintEntry( StoreChannel fileChannel, ByteBuffer buffer, XaCommandFactory cf,
            PrintStream out, TimeZone timeZone ) throws IOException
    {
        LogEntry entry = LogIoUtils.readEntry( buffer, fileChannel, cf );
        if ( entry != null )
        {
            out.println( entry.toString( timeZone ) );
            return true;
        }
        return false;
    }

    protected XaCommandFactory instantiateCommandFactory()
    {
        return new CommandFactory();
    }

    protected String getLogPrefix()
    {
        return "nioneo_logical.log";
    }

    public static void main( String args[] ) throws IOException
    {
        Args arguments = new Args( args );
        TimeZone timeZone = parseTimeZoneConfig( arguments );
        try ( Printer printer = getPrinter( arguments ) )
        {
            for ( String fileAsString : arguments.orphans() )
            {
                new DumpLogicalLog( new DefaultFileSystemAbstraction() ).dump(
                        fileAsString, printer.getFor( fileAsString ), timeZone );
            }
        }
    }
    
    public static Printer getPrinter( Args args )
    {
        boolean toFile = args.getBoolean( "tofile", false, true ).booleanValue();
        return toFile ? new FilePrinter() : SYSTEM_OUT_PRINTER;
    }
    
    public interface Printer extends AutoCloseable
    {
        PrintStream getFor( String file ) throws FileNotFoundException;
        
        @Override
        void close();
    }
    
    private static final Printer SYSTEM_OUT_PRINTER = new Printer()
    {
        @Override
        public PrintStream getFor( String file )
        {
            return System.out;
        }

        @Override
        public void close()
        {   // Don't close System.out
        }
    };
    
    private static class FilePrinter implements Printer
    {
        private File directory;
        private PrintStream out;
        
        @Override
        public PrintStream getFor( String file ) throws FileNotFoundException
        {
            File absoluteFile = new File( file ).getAbsoluteFile();
            File dir = absoluteFile.isDirectory() ? absoluteFile : absoluteFile.getParentFile();
            if ( !dir.equals( directory ) )
            {
                safeClose();
                File dumpFile = new File( dir, "dump-logical-log.txt" );
                System.out.println( "Redirecting the output to " + dumpFile.getPath() );
                out = new PrintStream( dumpFile );
                directory = dir;
            }
            return out;
        }

        private void safeClose()
        {
            if ( out != null )
            {
                out.close();
            }
        }

        @Override
        public void close()
        {
            safeClose();
        }
    }

    public static TimeZone parseTimeZoneConfig( Args arguments )
    {
        return getTimeZone( arguments.get( "timezone", DEFAULT_TIME_ZONE.getID() ) );
    }

    protected static String[] filenamesOf( String filenameOrDirectory, final String prefix )
    {
        File file = new File( filenameOrDirectory );
        if ( file.isDirectory() )
        {
            File[] files = file.listFiles( new FilenameFilter()
            {
                @Override
                public boolean accept( File dir, String name )
                {
                    return name.contains( prefix ) && !name.contains( "active" );
                }
            } );
            Collection<String> result = new TreeSet<String>( sequentialComparator() );
            for ( int i = 0; i < files.length; i++ )
            {
                result.add( files[i].getPath() );
            }
            return result.toArray( new String[result.size()] );
        }
        else
        {
            return new String[] { filenameOrDirectory };
        }
    }

    private static Comparator<? super String> sequentialComparator()

    {
        return new Comparator<String>()
        {
            @Override
            public int compare( String o1, String o2 )
            {
                return versionOf( o1 ).compareTo( versionOf( o2 ) );
            }

            private Integer versionOf( String string )
            {
                String toFind = ".v";
                int index = string.indexOf( toFind );
                if ( index == -1 )
                {
                    return Integer.MAX_VALUE;
                }
                return Integer.valueOf( string.substring( index + toFind.length() ) );
            }
        };
    }

    public static class CommandFactory extends XaCommandFactory
    {
        @Override
        public XaCommand readCommand( ReadableByteChannel byteChannel,
                ByteBuffer buffer ) throws IOException
        {
            return Command.readCommand( null, null, byteChannel, buffer );
        }
    }
}<|MERGE_RESOLUTION|>--- conflicted
+++ resolved
@@ -55,7 +55,7 @@
     {
         this.fileSystem = fileSystem;
     }
-    
+
     public int dump( String filenameOrDirectory, PrintStream out, TimeZone timeZone ) throws IOException
     {
         int logsFound = 0;
@@ -82,11 +82,7 @@
                 fileChannel.close();
                 throw ex;
             }
-<<<<<<< HEAD
-            out.println( "Logical log version: " + logVersion + " with prev committed tx[" +
-=======
-            System.out.println( "Logical log format:" + logFormat + " version:" + logVersion + " with prev committed tx[" +
->>>>>>> a401243f
+            out.println( "Logical log format:" + logFormat + " version:" + logVersion + " with prev committed tx[" +
                 prevLastCommittedTx + "]" );
             XaCommandFactory cf = instantiateCommandFactory();
             while ( readAndPrintEntry( fileChannel, buffer, cf, out, timeZone ) )
@@ -139,21 +135,21 @@
             }
         }
     }
-    
+
     public static Printer getPrinter( Args args )
     {
         boolean toFile = args.getBoolean( "tofile", false, true ).booleanValue();
         return toFile ? new FilePrinter() : SYSTEM_OUT_PRINTER;
     }
-    
+
     public interface Printer extends AutoCloseable
     {
         PrintStream getFor( String file ) throws FileNotFoundException;
-        
+
         @Override
         void close();
     }
-    
+
     private static final Printer SYSTEM_OUT_PRINTER = new Printer()
     {
         @Override
@@ -167,12 +163,12 @@
         {   // Don't close System.out
         }
     };
-    
+
     private static class FilePrinter implements Printer
     {
         private File directory;
         private PrintStream out;
-        
+
         @Override
         public PrintStream getFor( String file ) throws FileNotFoundException
         {
