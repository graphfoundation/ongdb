/**
 * Copyright (c) 2002-2014 "Neo Technology,"
 * Network Engine for Objects in Lund AB [http://neotechnology.com]
 *
 * This file is part of Neo4j.
 *
 * Neo4j is free software: you can redistribute it and/or modify
 * it under the terms of the GNU General Public License as published by
 * the Free Software Foundation, either version 3 of the License, or
 * (at your option) any later version.
 *
 * This program is distributed in the hope that it will be useful,
 * but WITHOUT ANY WARRANTY; without even the implied warranty of
 * MERCHANTABILITY or FITNESS FOR A PARTICULAR PURPOSE.  See the
 * GNU General Public License for more details.
 *
 * You should have received a copy of the GNU General Public License
 * along with this program.  If not, see <http://www.gnu.org/licenses/>.
 */
package org.neo4j.kernel.impl.storemigration.legacystore;

import java.io.Closeable;
import java.io.File;
import java.io.IOException;
import java.nio.ByteBuffer;
<<<<<<< HEAD
import java.nio.channels.FileChannel;
import java.util.ArrayList;
import java.util.Collection;
=======
import java.util.LinkedList;
>>>>>>> 1492b144

import org.neo4j.helpers.UTF8;
import org.neo4j.kernel.impl.core.Token;
import org.neo4j.kernel.impl.nioneo.store.FileSystemAbstraction;
import org.neo4j.kernel.impl.nioneo.store.InvalidRecordException;
import org.neo4j.kernel.impl.nioneo.store.Record;
import org.neo4j.kernel.impl.nioneo.store.StoreChannel;

import static org.neo4j.kernel.impl.nioneo.store.StoreFactory.KEYS_PART;
import static org.neo4j.kernel.impl.storemigration.legacystore.LegacyStore.readIntoBuffer;

public class LegacyPropertyIndexStoreReader implements Closeable
{
    public static final String FROM_VERSION = "PropertyIndexStore " + LegacyStore.LEGACY_VERSION;
    public static final int RECORD_SIZE = 9;
    private final FileChannel fileChannel;
    private final LegacyDynamicStringStoreReader nameStoreReader;
    private final long maxId;
    
    public LegacyPropertyIndexStoreReader( FileSystemAbstraction fs, File file ) throws IOException
    {
        fileChannel = fs.open( file, "r" );
        int endHeaderSize = UTF8.encode( FROM_VERSION ).length;
        maxId = (fileChannel.size() - endHeaderSize) / RECORD_SIZE;
        
        nameStoreReader = new LegacyDynamicStringStoreReader( fs, new File( file.getPath() + KEYS_PART ),
                "StringPropertyStore" );
    }
    
    public Token[] readTokens() throws IOException
    {
<<<<<<< HEAD
        ByteBuffer buffer = ByteBuffer.wrap( new byte[RECORD_SIZE] );
        Collection<Token> tokens = new ArrayList<Token>();
        for ( long id = 0; id < maxId; id++ )
=======
        StoreChannel fileChannel = fs.open( fileName, "r" );
        int recordLength = 9;
        int endHeaderSize = UTF8.encode( FROM_VERSION ).length;
        long recordCount = (fileChannel.size() - endHeaderSize) / recordLength;

        LinkedList<PropertyIndexRecord> records = new LinkedList<PropertyIndexRecord>();

        ByteBuffer buffer = ByteBuffer.allocateDirect( recordLength );

        for ( int id = 0; id <= recordCount; id++ )
>>>>>>> 1492b144
        {
            readIntoBuffer( fileChannel, buffer, RECORD_SIZE );
            byte inUseByte = buffer.get();
            boolean inUse = (inUseByte == Record.IN_USE.byteValue());
            if ( inUseByte != Record.IN_USE.byteValue() && inUseByte != Record.NOT_IN_USE.byteValue() )
            {
                throw new InvalidRecordException( "Record[" + id + "] unknown in use flag[" + inUse + "]" );
            }
            if ( !inUse )
            {
                continue;
            }

            buffer.getInt(); // unused "property count"
            int nameId = buffer.getInt();
            String name = nameStoreReader.readDynamicString( nameId );
            tokens.add( new Token( name, (int) id ) );
        }
        return tokens.toArray( new Token[tokens.size()] );
    }
    
    @Override
    public void close() throws IOException
    {
        nameStoreReader.close();
        fileChannel.close();
    }
}<|MERGE_RESOLUTION|>--- conflicted
+++ resolved
@@ -23,13 +23,8 @@
 import java.io.File;
 import java.io.IOException;
 import java.nio.ByteBuffer;
-<<<<<<< HEAD
-import java.nio.channels.FileChannel;
 import java.util.ArrayList;
 import java.util.Collection;
-=======
-import java.util.LinkedList;
->>>>>>> 1492b144
 
 import org.neo4j.helpers.UTF8;
 import org.neo4j.kernel.impl.core.Token;
@@ -45,7 +40,7 @@
 {
     public static final String FROM_VERSION = "PropertyIndexStore " + LegacyStore.LEGACY_VERSION;
     public static final int RECORD_SIZE = 9;
-    private final FileChannel fileChannel;
+    private final StoreChannel fileChannel;
     private final LegacyDynamicStringStoreReader nameStoreReader;
     private final long maxId;
     
@@ -61,22 +56,9 @@
     
     public Token[] readTokens() throws IOException
     {
-<<<<<<< HEAD
         ByteBuffer buffer = ByteBuffer.wrap( new byte[RECORD_SIZE] );
         Collection<Token> tokens = new ArrayList<Token>();
         for ( long id = 0; id < maxId; id++ )
-=======
-        StoreChannel fileChannel = fs.open( fileName, "r" );
-        int recordLength = 9;
-        int endHeaderSize = UTF8.encode( FROM_VERSION ).length;
-        long recordCount = (fileChannel.size() - endHeaderSize) / recordLength;
-
-        LinkedList<PropertyIndexRecord> records = new LinkedList<PropertyIndexRecord>();
-
-        ByteBuffer buffer = ByteBuffer.allocateDirect( recordLength );
-
-        for ( int id = 0; id <= recordCount; id++ )
->>>>>>> 1492b144
         {
             readIntoBuffer( fileChannel, buffer, RECORD_SIZE );
             byte inUseByte = buffer.get();
