/*
 * Copyright (c) 2002-2016 "Neo Technology,"
 * Network Engine for Objects in Lund AB [http://neotechnology.com]
 *
 * This file is part of Neo4j.
 *
 * Neo4j is free software: you can redistribute it and/or modify
 * it under the terms of the GNU General Public License as published by
 * the Free Software Foundation, either version 3 of the License, or
 * (at your option) any later version.
 *
 * This program is distributed in the hope that it will be useful,
 * but WITHOUT ANY WARRANTY; without even the implied warranty of
 * MERCHANTABILITY or FITNESS FOR A PARTICULAR PURPOSE.  See the
 * GNU General Public License for more details.
 *
 * You should have received a copy of the GNU General Public License
 * along with this program.  If not, see <http://www.gnu.org/licenses/>.
 */
package org.neo4j.kernel.impl.api.store;

import java.util.function.Consumer;

import org.neo4j.collection.primitive.PrimitiveLongIterator;
import org.neo4j.graphdb.Resource;
import org.neo4j.kernel.impl.store.NeoStores;
import org.neo4j.kernel.impl.store.RecordCursors;
import org.neo4j.kernel.impl.store.record.NodeRecord;
import static org.neo4j.kernel.impl.store.record.RecordLoad.CHECK;

/**
 * Cursor for iterating a set of nodes. It is attached to an iterator, typically from
 * an index seek or similar.
 */
public class StoreIteratorNodeCursor extends StoreAbstractNodeCursor
{
    private PrimitiveLongIterator iterator;
    private final Consumer<StoreIteratorNodeCursor> instanceCache;

    public StoreIteratorNodeCursor( NodeRecord nodeRecord,
            NeoStores neoStores,
            StoreStatement storeStatement,
<<<<<<< HEAD
            Consumer<StoreIteratorNodeCursor> instanceCache,
            LockService lockService,
            RecordCursors cursors )
    {
        super( nodeRecord, neoStores, storeStatement, lockService, cursors );
=======
            Consumer<StoreIteratorNodeCursor> instanceCache )
    {
        super( nodeRecord, neoStores, storeStatement );
>>>>>>> d33a6a37
        this.instanceCache = instanceCache;
    }

    public StoreIteratorNodeCursor init( PrimitiveLongIterator iterator )
    {
        this.iterator = iterator;
        return this;
    }

    @Override
    public boolean next()
    {
        while ( iterator != null && iterator.hasNext() )
        {
            if ( cursors.node().next( iterator.next(), nodeRecord, CHECK ) )
            {
                return true;
            }
        }

        return false;
    }

    @Override
    public void close()
    {
        if ( iterator instanceof Resource )
        {
            ((Resource) iterator).close();
        }
        iterator = null;

        instanceCache.accept( this );
    }
}<|MERGE_RESOLUTION|>--- conflicted
+++ resolved
@@ -40,17 +40,10 @@
     public StoreIteratorNodeCursor( NodeRecord nodeRecord,
             NeoStores neoStores,
             StoreStatement storeStatement,
-<<<<<<< HEAD
             Consumer<StoreIteratorNodeCursor> instanceCache,
-            LockService lockService,
             RecordCursors cursors )
     {
-        super( nodeRecord, neoStores, storeStatement, lockService, cursors );
-=======
-            Consumer<StoreIteratorNodeCursor> instanceCache )
-    {
-        super( nodeRecord, neoStores, storeStatement );
->>>>>>> d33a6a37
+        super( nodeRecord, neoStores, storeStatement, cursors );
         this.instanceCache = instanceCache;
     }
 
