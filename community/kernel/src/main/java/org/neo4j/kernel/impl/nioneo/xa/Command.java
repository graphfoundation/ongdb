--- conflicted
+++ resolved
@@ -503,12 +503,9 @@
                 {
                     return null;
                 }
-<<<<<<< HEAD
+
                 boolean dense = buffer.get() == 1;
                 record = new NodeRecord( id, dense, buffer.getLong(), buffer.getLong() );
-=======
-                record = new NodeRecord( id, buffer.getLong(), buffer.getLong() );
->>>>>>> 35546ee5
 
                 // labels
                 long labelField = buffer.getLong();
@@ -679,7 +676,6 @@
         }
     }
 
-<<<<<<< HEAD
     static class RelationshipGroupCommand extends Command
     {
         private final RelationshipGroupStore store;
@@ -767,8 +763,6 @@
         }
     }
 
-=======
->>>>>>> 35546ee5
     static class NeoStoreCommand extends Command
     {
         private final NeoStoreRecord record;
