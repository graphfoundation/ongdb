--- conflicted
+++ resolved
@@ -949,10 +949,7 @@
             
             if ( !readDynamicRecords( byteChannel, buffer, record, PROPERTY_DELETED_DYNAMIC_RECORD_ADDER ) )
                 return null;
-<<<<<<< HEAD
-            
-=======
-            }
+
             buffer.flip();
             int deletedRecords = buffer.getInt(); // 4
             assert deletedRecords >= 0;
@@ -966,7 +963,6 @@
                 record.addDeletedRecord( read );
             }
 
->>>>>>> 614c00ea
             if ( ( inUse && !record.inUse() ) || ( !inUse && record.inUse() ) )
             {
                 throw new IllegalStateException( "Weird, inUse was read in as "
