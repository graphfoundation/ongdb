/*
 * Copyright (c) 2002-2015 "Neo Technology,"
 * Network Engine for Objects in Lund AB [http://neotechnology.com]
 *
 * This file is part of Neo4j.
 *
 * Neo4j is free software: you can redistribute it and/or modify
 * it under the terms of the GNU General Public License as published by
 * the Free Software Foundation, either version 3 of the License, or
 * (at your option) any later version.
 *
 * This program is distributed in the hope that it will be useful,
 * but WITHOUT ANY WARRANTY; without even the implied warranty of
 * MERCHANTABILITY or FITNESS FOR A PARTICULAR PURPOSE.  See the
 * GNU General Public License for more details.
 *
 * You should have received a copy of the GNU General Public License
 * along with this program.  If not, see <http://www.gnu.org/licenses/>.
 */
package org.neo4j.kernel;

import java.io.File;
import java.io.IOException;
import java.lang.reflect.InvocationTargetException;
import java.lang.reflect.Method;
import java.util.Collections;
import java.util.HashMap;
import java.util.Map;
import java.util.Properties;
import java.util.concurrent.atomic.AtomicInteger;

import org.neo4j.function.Supplier;
import org.neo4j.graphdb.DependencyResolver;
import org.neo4j.graphdb.ResourceIterator;
import org.neo4j.graphdb.config.Setting;
import org.neo4j.graphdb.factory.GraphDatabaseSettings;
import org.neo4j.graphdb.index.IndexImplementation;
import org.neo4j.graphdb.index.IndexProviders;
import org.neo4j.helpers.Exceptions;
import org.neo4j.helpers.Provider;
import org.neo4j.helpers.collection.Visitor;
import org.neo4j.io.fs.FileSystemAbstraction;
import org.neo4j.io.pagecache.PageCache;
import org.neo4j.kernel.api.KernelAPI;
import org.neo4j.kernel.api.TokenNameLookup;
import org.neo4j.kernel.api.index.SchemaIndexProvider;
import org.neo4j.kernel.api.labelscan.LabelScanStore;
import org.neo4j.kernel.configuration.Config;
import org.neo4j.kernel.guard.Guard;
import org.neo4j.kernel.impl.api.CommitProcessFactory;
import org.neo4j.kernel.impl.api.ConstraintEnforcingEntityOperations;
import org.neo4j.kernel.impl.api.DataIntegrityValidatingStatementOperations;
import org.neo4j.kernel.impl.api.GuardingStatementOperations;
import org.neo4j.kernel.impl.api.Kernel;
import org.neo4j.kernel.impl.api.KernelSchemaStateStore;
import org.neo4j.kernel.impl.api.KernelTransactions;
import org.neo4j.kernel.impl.api.LegacyIndexApplierLookup;
import org.neo4j.kernel.impl.api.LegacyIndexProviderLookup;
import org.neo4j.kernel.impl.api.LegacyPropertyTrackers;
import org.neo4j.kernel.impl.api.LockingStatementOperations;
import org.neo4j.kernel.impl.api.RecoveryLegacyIndexApplierLookup;
import org.neo4j.kernel.impl.api.SchemaStateConcern;
import org.neo4j.kernel.impl.api.SchemaWriteGuard;
import org.neo4j.kernel.impl.api.StateHandlingStatementOperations;
import org.neo4j.kernel.impl.api.StatementOperationParts;
import org.neo4j.kernel.impl.api.TransactionCommitProcess;
import org.neo4j.kernel.impl.api.TransactionHooks;
import org.neo4j.kernel.impl.api.TransactionRepresentationStoreApplier;
import org.neo4j.kernel.impl.api.UpdateableSchemaState;
import org.neo4j.kernel.impl.api.index.IndexUpdatesValidator;
import org.neo4j.kernel.impl.api.index.IndexingService;
import org.neo4j.kernel.impl.api.index.SchemaIndexProviderMap;
import org.neo4j.kernel.impl.api.index.sampling.IndexSamplingConfig;
import org.neo4j.kernel.impl.api.scan.LabelScanStoreProvider;
import org.neo4j.kernel.impl.api.state.ConstraintIndexCreator;
import org.neo4j.kernel.impl.api.store.CacheLayer;
import org.neo4j.kernel.impl.api.store.DiskLayer;
import org.neo4j.kernel.impl.api.store.SchemaCache;
import org.neo4j.kernel.impl.api.store.StoreReadLayer;
import org.neo4j.kernel.impl.cache.BridgingCacheAccess;
import org.neo4j.kernel.impl.core.CacheAccessBackDoor;
import org.neo4j.kernel.impl.core.LabelTokenHolder;
import org.neo4j.kernel.impl.core.NodeManager;
import org.neo4j.kernel.impl.core.PropertyKeyTokenHolder;
import org.neo4j.kernel.impl.core.RelationshipTypeTokenHolder;
import org.neo4j.kernel.impl.core.StartupStatisticsProvider;
import org.neo4j.kernel.impl.factory.GraphDatabaseFacadeFactory;
import org.neo4j.kernel.impl.index.IndexConfigStore;
import org.neo4j.kernel.impl.index.LegacyIndexStore;
import org.neo4j.kernel.impl.locking.LockService;
import org.neo4j.kernel.impl.locking.Locks;
import org.neo4j.kernel.impl.locking.ReentrantLockService;
import org.neo4j.kernel.impl.store.NeoStore;
import org.neo4j.kernel.impl.store.SchemaStorage;
import org.neo4j.kernel.impl.store.StoreFactory;
import org.neo4j.kernel.impl.store.StoreId;
import org.neo4j.kernel.impl.store.UnderlyingStorageException;
import org.neo4j.kernel.impl.store.record.SchemaRule;
import org.neo4j.kernel.impl.storemigration.StoreUpgrader;
import org.neo4j.kernel.impl.storemigration.StoreVersionCheck;
import org.neo4j.kernel.impl.storemigration.UpgradableDatabase;
import org.neo4j.kernel.impl.transaction.TransactionHeaderInformationFactory;
import org.neo4j.kernel.impl.transaction.TransactionMonitor;
import org.neo4j.kernel.impl.transaction.log.BatchingTransactionAppender;
import org.neo4j.kernel.impl.transaction.log.LogFile;
import org.neo4j.kernel.impl.transaction.log.LogFileInformation;
import org.neo4j.kernel.impl.transaction.log.LogFileRecoverer;
import org.neo4j.kernel.impl.transaction.log.LogPosition;
import org.neo4j.kernel.impl.transaction.log.rotation.LogRotation;
import org.neo4j.kernel.impl.transaction.log.rotation.LogRotationControl;
import org.neo4j.kernel.impl.transaction.log.rotation.LogRotationImpl;
import org.neo4j.kernel.impl.transaction.log.LogVersionedStoreChannel;
import org.neo4j.kernel.impl.transaction.log.LoggingLogFileMonitor;
import org.neo4j.kernel.impl.transaction.log.LogicalTransactionStore;
import org.neo4j.kernel.impl.transaction.log.PhysicalLogFile;
import org.neo4j.kernel.impl.transaction.log.PhysicalLogFileInformation;
import org.neo4j.kernel.impl.transaction.log.PhysicalLogFiles;
import org.neo4j.kernel.impl.transaction.log.PhysicalLogVersionedStoreChannel;
import org.neo4j.kernel.impl.transaction.log.PhysicalLogicalTransactionStore;
import org.neo4j.kernel.impl.transaction.log.ReadableVersionableLogChannel;
import org.neo4j.kernel.impl.transaction.log.TransactionAppender;
import org.neo4j.kernel.impl.transaction.log.TransactionMetadataCache;
import org.neo4j.kernel.impl.transaction.log.entry.LogEntry;
import org.neo4j.kernel.impl.transaction.log.entry.LogEntryReader;
import org.neo4j.kernel.impl.transaction.log.entry.LogEntryReaderFactory;
import org.neo4j.kernel.impl.transaction.log.entry.LogEntryStart;
import org.neo4j.kernel.impl.transaction.log.pruning.LogPruneStrategy;
import org.neo4j.kernel.impl.transaction.log.pruning.LogPruning;
import org.neo4j.kernel.impl.transaction.state.DefaultSchemaIndexProviderMap;
import org.neo4j.kernel.impl.transaction.state.IntegrityValidator;
import org.neo4j.kernel.impl.transaction.state.NeoStoreFileListing;
import org.neo4j.kernel.impl.transaction.state.NeoStoreIndexStoreView;
import org.neo4j.kernel.impl.transaction.state.NeoStoreInjectedTransactionValidator;
import org.neo4j.kernel.impl.transaction.state.NeoStoreSupplier;
import org.neo4j.kernel.impl.transaction.state.NeoStoreTransactionContextSupplier;
import org.neo4j.kernel.impl.transaction.state.PropertyLoader;
import org.neo4j.kernel.impl.transaction.state.RecoveryVisitor;
import org.neo4j.kernel.impl.util.Dependencies;
import org.neo4j.kernel.impl.util.IdOrderingQueue;
import org.neo4j.kernel.impl.util.JobScheduler;
import org.neo4j.kernel.impl.util.SynchronizedArrayIdOrderingQueue;
import org.neo4j.kernel.info.DiagnosticsExtractor;
import org.neo4j.kernel.info.DiagnosticsManager;
import org.neo4j.kernel.info.DiagnosticsPhase;
import org.neo4j.kernel.lifecycle.LifeSupport;
import org.neo4j.kernel.lifecycle.Lifecycle;
import org.neo4j.kernel.lifecycle.LifecycleAdapter;
import org.neo4j.kernel.monitoring.Monitors;
import org.neo4j.kernel.monitoring.tracing.Tracers;
import org.neo4j.logging.Log;
import org.neo4j.logging.LogProvider;
import org.neo4j.logging.Logger;
import org.neo4j.unsafe.batchinsert.LabelScanWriter;

import static org.neo4j.helpers.collection.Iterables.toList;
import static org.neo4j.kernel.impl.transaction.log.entry.LogHeader.LOG_HEADER_SIZE;
import static org.neo4j.kernel.impl.transaction.log.pruning.LogPruneStrategyFactory.fromConfigValue;

public class NeoStoreDataSource implements NeoStoreSupplier, Lifecycle, IndexProviders
{
    private interface NeoStoreModule
    {
        NeoStore neoStore();
    }

    private interface CacheModule
    {
        UpdateableSchemaState updateableSchemaState();

        CacheAccessBackDoor cacheAccess();

        SchemaCache schemaCache();
    }

    private interface IndexingModule
    {
        IndexingService indexingService();

        IndexUpdatesValidator indexUpdatesValidator();

        LabelScanStore labelScanStore();

        IntegrityValidator integrityValidator();

        SchemaIndexProviderMap schemaIndexProviderMap();
    }

    private interface StoreLayerModule
    {
        StoreReadLayer storeLayer();
    }

    private interface TransactionLogModule
    {
        TransactionRepresentationStoreApplier storeApplier();

        LogicalTransactionStore logicalTransactionStore();

        PhysicalLogFiles logFiles();

        LogFileInformation logFileInformation();

        LogFile logFile();

        LogRotationControl logRotationControl();

        LogRotation logRotation();

        TransactionAppender transactionAppender();
    }

    private interface KernelModule
    {
        TransactionCommitProcess transactionCommitProcess();

        KernelTransactions kernelTransactions();

        KernelAPI kernelAPI();

        NeoStoreFileListing fileListing();
    }

    private enum Diagnostics implements DiagnosticsExtractor<NeoStoreDataSource>
    {
        NEO_STORE_VERSIONS( "Store versions:" )
                {
                    @Override
                    void dump( NeoStoreDataSource source, Logger logger )
                    {
                        source.neoStoreModule.neoStore().logVersions( logger );
                    }
                },
        NEO_STORE_ID_USAGE( "Id usage:" )
                {
                    @Override
                    void dump( NeoStoreDataSource source, Logger logger )
                    {
                        source.neoStoreModule.neoStore().logIdUsage( logger );
                    }
                };

        private final String message;

        private Diagnostics( String message )
        {
            this.message = message;
        }

        @Override
        public void dumpDiagnostics( final NeoStoreDataSource source, DiagnosticsPhase phase, Logger logger )
        {
            if ( applicable( phase ) )
            {
                logger.log( message );
                dump( source, logger );
            }
        }

        boolean applicable( DiagnosticsPhase phase )
        {
            return phase.isInitialization() || phase.isExplicitlyRequested();
        }

        abstract void dump( NeoStoreDataSource source, Logger logger );
    }

    public static final String DEFAULT_DATA_SOURCE_NAME = "nioneodb";
    private final Monitors monitors;
    private final Tracers tracers;

    private final Log msgLog;
    private final LogProvider logProvider;
    private final DependencyResolver dependencyResolver;
    private final TokenNameLookup tokenNameLookup;
    private final PropertyKeyTokenHolder propertyKeyTokenHolder;
    private final LabelTokenHolder labelTokens;
    private final RelationshipTypeTokenHolder relationshipTypeTokens;
    private final Locks locks;
    private final SchemaWriteGuard schemaWriteGuard;
    private final TransactionEventHandlers transactionEventHandlers;
    private final StoreFactory storeFactory;
    private final JobScheduler scheduler;
    private final Config config;
    private final LockService lockService;
    private final IndexingService.Monitor indexingServiceMonitor;
    private final FileSystemAbstraction fs;
    private final StoreUpgrader storeMigrationProcess;
    private final TransactionMonitor transactionMonitor;
    private final KernelHealth kernelHealth;
    private final PhysicalLogFile.Monitor physicalLogMonitor;
    private final TransactionHeaderInformationFactory transactionHeaderInformationFactory;
    private final StartupStatisticsProvider startupStatistics;
    private final NodeManager nodeManager;
    private final CommitProcessFactory commitProcessFactory;
    private final PageCache pageCache;
    private final AtomicInteger recoveredCount = new AtomicInteger();
    private final Guard guard;
    private final Map<String,IndexImplementation> indexProviders = new HashMap<>();
    private final LegacyIndexProviderLookup legacyIndexProviderLookup;
    private final IndexConfigStore indexConfigStore;

    private Dependencies dependencies;
    private LifeSupport life;
    private SchemaIndexProvider indexProvider;
    private File storeDir;
    private boolean readOnly;

    private NeoStoreModule neoStoreModule;
    private CacheModule cacheModule;
    private IndexingModule indexingModule;
    private StoreLayerModule storeLayerModule;
    private TransactionLogModule transactionLogModule;
    private KernelModule kernelModule;

    /**
     * Creates a <CODE>NeoStoreXaDataSource</CODE> using configuration from
     * <CODE>params</CODE>. First the map is checked for the parameter
     * <CODE>config</CODE>.
     * If that parameter exists a config file with that value is loaded (via
     * {@link Properties#load}). Any parameter that exist in the config file
     * and in the map passed into this constructor will take the value from the
     * map.
     * <p/>
     * If <CODE>config</CODE> parameter is set but file doesn't exist an
     * <CODE>IOException</CODE> is thrown. If any problem is found with that
     * configuration file or Neo4j store can't be loaded an <CODE>IOException is
     * thrown</CODE>.
     * <p/>
     * Note that the tremendous number of dependencies for this class, clearly, is an architecture smell. It is part
     * of the ongoing work on introducing the Kernel API, where components that were previously spread throughout the
     * core API are now slowly accumulating in the Kernel implementation. Over time, these components should be
     * refactored into bigger components that wrap the very granular things we depend on here.
     */
    public NeoStoreDataSource( File storeDir, Config config, StoreFactory sf, LogProvider logProvider,
            JobScheduler scheduler, TokenNameLookup tokenNameLookup, DependencyResolver dependencyResolver,
            PropertyKeyTokenHolder propertyKeyTokens, LabelTokenHolder labelTokens,
            RelationshipTypeTokenHolder relationshipTypeTokens, Locks lockManager,
            SchemaWriteGuard schemaWriteGuard, TransactionEventHandlers transactionEventHandlers,
            IndexingService.Monitor indexingServiceMonitor, FileSystemAbstraction fs,
            StoreUpgrader storeMigrationProcess, TransactionMonitor transactionMonitor,
            KernelHealth kernelHealth, PhysicalLogFile.Monitor physicalLogMonitor,
            TransactionHeaderInformationFactory transactionHeaderInformationFactory,
            StartupStatisticsProvider startupStatistics,
            NodeManager nodeManager, Guard guard,
            IndexConfigStore indexConfigStore, CommitProcessFactory commitProcessFactory,
            PageCache pageCache,
            Monitors monitors,
            Tracers tracers )
    {
        this.storeDir = storeDir;
        this.config = config;
        this.tokenNameLookup = tokenNameLookup;
        this.dependencyResolver = dependencyResolver;
        this.scheduler = scheduler;
        this.logProvider = logProvider;
        this.propertyKeyTokenHolder = propertyKeyTokens;
        this.labelTokens = labelTokens;
        this.relationshipTypeTokens = relationshipTypeTokens;
        this.locks = lockManager;
        this.schemaWriteGuard = schemaWriteGuard;
        this.transactionEventHandlers = transactionEventHandlers;
        this.indexingServiceMonitor = indexingServiceMonitor;
        this.fs = fs;
        this.storeMigrationProcess = storeMigrationProcess;
        this.transactionMonitor = transactionMonitor;
        this.kernelHealth = kernelHealth;
        this.physicalLogMonitor = physicalLogMonitor;
        this.transactionHeaderInformationFactory = transactionHeaderInformationFactory;
        this.startupStatistics = startupStatistics;
        this.nodeManager = nodeManager;
        this.guard = guard;
        this.indexConfigStore = indexConfigStore;
        this.monitors = monitors;
        this.tracers = tracers;

        readOnly = config.get( Configuration.read_only );
        msgLog = logProvider.getLog( getClass() );
        this.storeFactory = sf;
        this.lockService = new ReentrantLockService();
        this.legacyIndexProviderLookup = new LegacyIndexProviderLookup()
        {
            @Override
            public IndexImplementation apply( String name )
            {
                assert name != null : "Null provider name supplied";
                IndexImplementation provider = indexProviders.get( name );
                if ( provider == null )
                {
                    throw new IllegalArgumentException( "No index provider '" + name +
                                                        "' found. Maybe the intended provider (or one more of its " +
                                                        "dependencies) " +
                                                        "aren't on the classpath or it failed to load." );
                }
                return provider;
            }

            @Override
            public Iterable<IndexImplementation> all()
            {
                return indexProviders.values();
            }
        };

        this.commitProcessFactory = commitProcessFactory;
        this.pageCache = pageCache;
    }

    @Override
    public void init()
    { // We do our own internal life management:
        // start() does life.init() and life.start(),
        // stop() does life.stop() and life.shutdown().
    }

    @Override
    public void start() throws IOException
    {
        dependencies = new Dependencies();
        life = new LifeSupport();
        if ( !storeFactory.storeExists() )
        {
            storeFactory.createNeoStore().close();
        }

        indexProvider = dependencyResolver.resolveDependency( SchemaIndexProvider.class,
                SchemaIndexProvider.HIGHEST_PRIORITIZED_OR_NONE );

        dependencies.satisfyDependency( lockService );

        // Monitor listeners
        LoggingLogFileMonitor loggingLogMonitor = new LoggingLogFileMonitor( msgLog );
        monitors.addMonitorListener( loggingLogMonitor );
        monitors.addMonitorListener( new RecoveryVisitor.Monitor()
        {
            @Override
            public void transactionRecovered( long txId )
            {
                recoveredCount.incrementAndGet();
            }
        } );

        // Upgrade the store before we begin
        upgradeStore( storeDir, storeMigrationProcess, indexProvider );

        // Build all modules and their services
        try
        {
            final NeoStoreModule neoStoreModule =
                    buildNeoStore( storeFactory, labelTokens, relationshipTypeTokens, propertyKeyTokenHolder );
            // TODO The only reason this is here is because of the provider-stuff for DiskLayer. Remove when possible:
            this.neoStoreModule = neoStoreModule;

            CacheModule cacheModule = buildCaches( neoStoreModule.neoStore(), nodeManager,
                    labelTokens, relationshipTypeTokens, propertyKeyTokenHolder );

            IndexingModule indexingModule = buildIndexing( config, scheduler, indexProvider, lockService,
                    tokenNameLookup, logProvider, indexingServiceMonitor,
                    neoStoreModule.neoStore(), cacheModule.updateableSchemaState() );

            StoreLayerModule storeLayerModule = buildStoreLayer( config, neoStoreModule.neoStore(),
                    propertyKeyTokenHolder, labelTokens, relationshipTypeTokens,
                    indexingModule.indexingService(), cacheModule.schemaCache() );

            TransactionLogModule transactionLogModule =
                    buildTransactionLogs( storeDir, config, logProvider, indexingModule.labelScanStore(),
                            fs, neoStoreModule.neoStore(), cacheModule.cacheAccess(), indexingModule.indexingService(),
                            indexProviders.values() );

            buildRecovery( fs, cacheModule.cacheAccess(), indexingModule.indexingService(),
                    indexingModule.indexUpdatesValidator(), indexingModule.labelScanStore(), neoStoreModule.neoStore(),
                    monitors.newMonitor( RecoveryVisitor.Monitor.class ), monitors.newMonitor( Recovery.Monitor.class ),
                    transactionLogModule.logFiles(), transactionLogModule.logRotationControl(), startupStatistics );

            KernelModule kernelModule = buildKernel( indexingModule.integrityValidator(),
                    transactionLogModule.transactionAppender(), neoStoreModule.neoStore(),
                    transactionLogModule.storeApplier(), indexingModule.indexingService(),
                    indexingModule.indexUpdatesValidator(),
                    storeLayerModule.storeLayer(),
                    cacheModule.updateableSchemaState(), indexingModule.labelScanStore(),
                    indexingModule.schemaIndexProviderMap() );


            // Do these assignments last so that we can ensure no cyclical dependencies exist
            this.cacheModule = cacheModule;
            this.indexingModule = indexingModule;
            this.storeLayerModule = storeLayerModule;
            this.transactionLogModule = transactionLogModule;
            this.kernelModule = kernelModule;

            dependencies.satisfyDependency( this );
            satisfyDependencies( neoStoreModule, cacheModule, indexingModule, storeLayerModule, transactionLogModule,
                    kernelModule );
        }
        catch ( Throwable e )
        {
            // Something unexpected happened during startup
            msgLog.warn( "Exception occurred while setting up store modules. Attempting to close things down.",
                    e, true );
            try
            { // Close the neostore, so that locks are released properly
                neoStoreModule.neoStore().close();
            }
            catch ( Exception closeException )
            {
                msgLog.error( "Couldn't close neostore after startup failure" );
            }
            throw Exceptions.launderedException( e );
        }

        try
        {
            life.start();
        }
        catch ( Throwable e )
        {
            // Something unexpected happened during startup
            msgLog.warn( "Exception occurred while starting the datasource. Attempting to close things down.",
                    e, true);
            try
            { // Close the neostore, so that locks are released properly
                neoStoreModule.neoStore().close();
            }
            catch ( Exception closeException )
            {
                msgLog.error( "Couldn't close neostore after startup failure" );
            }
            throw Exceptions.launderedException( e );
        }
        /*
         * At this point recovery has completed and the datasource is ready for use. Whatever panic might have
         * happened before has been healed. So we can safely set the kernel health to ok.
         * This right now has any real effect only in the case of internal restarts (for example, after a store copy
         * in the case of HA). Standalone instances will have to be restarted by the user, as is proper for all
         * kernel panics.
         */
        kernelHealth.healed();
    }

    // Startup sequence
    // By doing this sequence of method calls we can ensure that no dependency cycles exist, and get a clearer view
    // of the dependency tree, starting at the bottom
    private void upgradeStore( File storeDir, StoreUpgrader storeMigrationProcess, SchemaIndexProvider indexProvider )
    {
        UpgradableDatabase upgradableDatabase = new UpgradableDatabase( new StoreVersionCheck( fs ) );
        storeMigrationProcess.addParticipant( indexProvider.storeMigrationParticipant( fs, upgradableDatabase ) );
        storeMigrationProcess.migrateIfNeeded( storeDir, indexProvider, pageCache );
    }

    private NeoStoreModule buildNeoStore( final StoreFactory storeFactory, final LabelTokenHolder
            labelTokens, final RelationshipTypeTokenHolder relationshipTypeTokens,
            final PropertyKeyTokenHolder propertyKeyTokenHolder )
    {
        final NeoStore neoStore = storeFactory.newNeoStore( false );

        life.add( new LifecycleAdapter()
        {
            @Override
            public void start() throws IOException
            {
                if ( startupStatistics.numberOfRecoveredTransactions() > 0 )
                {
                    neoStore.rebuildIdGenerators();
                }
                neoStoreModule.neoStore().makeStoreOk();

                propertyKeyTokenHolder.setInitialTokens(
                        neoStoreModule.neoStore().getPropertyKeyTokenStore().getTokens( Integer.MAX_VALUE ) );
                relationshipTypeTokens.setInitialTokens(
                        neoStoreModule.neoStore().getRelationshipTypeTokenStore().getTokens( Integer.MAX_VALUE ) );
                labelTokens.setInitialTokens( neoStoreModule.neoStore().getLabelTokenStore().getTokens( Integer.MAX_VALUE ) );

                neoStore.rebuildCountStoreIfNeeded(); // TODO: move this to lifecycle
            }
        } );

        return new NeoStoreModule()
        {
            @Override
            public NeoStore neoStore()
            {
                return neoStore;
            }
        };
    }

    private CacheModule buildCaches( final NeoStore neoStore, NodeManager nodeManager,
            LabelTokenHolder labelTokens, RelationshipTypeTokenHolder relationshipTypeTokens,
            PropertyKeyTokenHolder propertyKeyTokenHolder )
    {
        final UpdateableSchemaState updateableSchemaState = new KernelSchemaStateStore( logProvider );

        final SchemaCache schemaCache = new SchemaCache( Collections.<SchemaRule>emptyList() );

        final CacheAccessBackDoor cacheAccess = new BridgingCacheAccess( schemaCache, updateableSchemaState,
                propertyKeyTokenHolder, relationshipTypeTokens, labelTokens );

        life.add( new LifecycleAdapter()
        {
            @Override
            public void start() throws Throwable
            {
                loadSchemaCache();
            }

            @Override
            public void stop() throws Throwable
            {
            }
        } );

        return new CacheModule()
        {
            @Override
            public SchemaCache schemaCache()
            {
                return schemaCache;
            }

            @Override
            public UpdateableSchemaState updateableSchemaState()
            {
                return updateableSchemaState;
            }

            @Override
            public CacheAccessBackDoor cacheAccess()
            {
                return cacheAccess;
            }
        };
    }

    private IndexingModule buildIndexing( Config config, JobScheduler scheduler, SchemaIndexProvider indexProvider,
            LockService lockService, TokenNameLookup tokenNameLookup,
            LogProvider logProvider, IndexingService.Monitor indexingServiceMonitor,
            NeoStore neoStore, UpdateableSchemaState updateableSchemaState )
    {
        final DefaultSchemaIndexProviderMap providerMap = new DefaultSchemaIndexProviderMap( indexProvider );

        final IndexingService indexingService = IndexingService.create(
                new IndexSamplingConfig( config ), scheduler, providerMap,
                new NeoStoreIndexStoreView( lockService, neoStore ), tokenNameLookup, updateableSchemaState,
                toList( new SchemaStorage( neoStore.getSchemaStore() ).allIndexRules() ), logProvider,
                indexingServiceMonitor );
        final IntegrityValidator integrityValidator = new IntegrityValidator( neoStore, indexingService );

        final IndexUpdatesValidator indexUpdatesValidator = dependencies.satisfyDependency(
                new IndexUpdatesValidator( neoStore, new PropertyLoader( neoStore ), indexingService ) );

        // TODO Move to constructor
        final LabelScanStore labelScanStore = dependencyResolver.resolveDependency( LabelScanStoreProvider.class,
                LabelScanStoreProvider.HIGHEST_PRIORITIZED ).getLabelScanStore();

        life.add( indexingService );
        life.add( labelScanStore );

        return new IndexingModule()
        {
            @Override
            public IndexingService indexingService()
            {
                return indexingService;
            }

            @Override
            public IndexUpdatesValidator indexUpdatesValidator()
            {
                return indexUpdatesValidator;
            }

            @Override
            public LabelScanStore labelScanStore()
            {
                return labelScanStore;
            }

            @Override
            public IntegrityValidator integrityValidator()
            {
                return integrityValidator;
            }

            @Override
            public SchemaIndexProviderMap schemaIndexProviderMap()
            {
                return providerMap;
            }
        };
    }

    private StoreLayerModule buildStoreLayer( Config config, final NeoStore neoStore,
            PropertyKeyTokenHolder propertyKeyTokenHolder, LabelTokenHolder labelTokens,
            RelationshipTypeTokenHolder relationshipTypeTokens,
            IndexingService indexingService,
            SchemaCache schemaCache )
    {
        Supplier<NeoStore> neoStoreSupplier = new Supplier<NeoStore>()
        {
            @Override
            public NeoStore get()
            {
                return neoStoreModule.neoStore();
            }
        };

        final StoreReadLayer storeLayer;
        storeLayer = new CacheLayer( new DiskLayer( propertyKeyTokenHolder, labelTokens, relationshipTypeTokens,
                new SchemaStorage( neoStore.getSchemaStore() ), neoStoreSupplier, indexingService ),
                indexingService, schemaCache );

        return new StoreLayerModule()
        {
            @Override
            public StoreReadLayer storeLayer()
            {
                return storeLayer;
            }
        };
    }

    private TransactionLogModule buildTransactionLogs( File storeDir, Config config, LogProvider logProvider,
            LabelScanStore labelScanStore,
            FileSystemAbstraction fileSystemAbstraction,
            NeoStore neoStore, CacheAccessBackDoor cacheAccess,
            IndexingService indexingService,
            Iterable<IndexImplementation> indexProviders )
    {
        TransactionMetadataCache transactionMetadataCache = new TransactionMetadataCache( 1000, 100_000 );
        final PhysicalLogFiles logFiles = new PhysicalLogFiles( storeDir, PhysicalLogFile.DEFAULT_NAME,
                fileSystemAbstraction );

        IdOrderingQueue legacyIndexTransactionOrdering = new SynchronizedArrayIdOrderingQueue( 20 );
        final TransactionRepresentationStoreApplier storeApplier = dependencies.satisfyDependency(
                new TransactionRepresentationStoreApplier(
                        indexingService, alwaysCreateNewWriter( labelScanStore ), neoStore,
                        cacheAccess, lockService, new LegacyIndexApplierLookup.Direct( legacyIndexProviderLookup ),
                        indexConfigStore, legacyIndexTransactionOrdering ) );

        final PhysicalLogFile logFile = new PhysicalLogFile( fileSystemAbstraction, logFiles,
                config.get( GraphDatabaseSettings.logical_log_rotation_threshold ), neoStore,
                neoStore, physicalLogMonitor, transactionMetadataCache );

        final PhysicalLogFileInformation.LogVersionToTimestamp
                logInformation = new PhysicalLogFileInformation.LogVersionToTimestamp()
        {
            @Override
            public long getTimestampForVersion( long version ) throws IOException
            {
                LogPosition position = new LogPosition( version, LOG_HEADER_SIZE );
                try ( ReadableVersionableLogChannel channel = logFile.getReader( position ) )
                {
                    final LogEntryReader<ReadableVersionableLogChannel> reader =
                            new LogEntryReaderFactory().versionable();
                    LogEntry entry;
                    while ( (entry = reader.readLogEntry( channel )) != null )
                    {
                        if ( entry instanceof LogEntryStart )
                        {
                            return entry.<LogEntryStart>as().getTimeWritten();
                        }
                    }
                }
                return -1;
            }
        };
        final LogFileInformation logFileInformation =
                new PhysicalLogFileInformation( logFiles, transactionMetadataCache, neoStore, logInformation );

        String pruningConf = config.get(
                config.get( GraphDatabaseFacadeFactory.Configuration.ephemeral )
                ? GraphDatabaseFacadeFactory.Configuration.ephemeral_keep_logical_logs
                : GraphDatabaseSettings.keep_logical_logs );

        LogPruneStrategy logPruneStrategy = fromConfigValue( fs, logFileInformation, logFiles, neoStore, pruningConf );

        monitors.addMonitorListener( new LogPruning( logPruneStrategy, logProvider ) );

        final LogRotationControl logRotationControl = new LogRotationControl( neoStore, indexingService, labelScanStore,
                indexProviders );

        final LogRotation logRotation = new LogRotationImpl( monitors.newMonitor( LogRotation.Monitor.class ),
                logFile, logRotationControl, kernelHealth, logProvider );

        final TransactionAppender appender = new BatchingTransactionAppender( logFile, logRotation,
                transactionMetadataCache, neoStore, legacyIndexTransactionOrdering, kernelHealth );
        final LogicalTransactionStore logicalTransactionStore = new PhysicalLogicalTransactionStore( logFile,
                transactionMetadataCache );

        life.add( logFile );
        life.add( appender );

        return new TransactionLogModule()
        {
            @Override
            public TransactionRepresentationStoreApplier storeApplier()
            {
                return storeApplier;
            }

            @Override
            public LogicalTransactionStore logicalTransactionStore()
            {
                return logicalTransactionStore;
            }

            @Override
            public LogFileInformation logFileInformation()
            {
                return logFileInformation;
            }

            @Override
            public PhysicalLogFiles logFiles()
            {
                return logFiles;
            }

            @Override
            public LogFile logFile()
            {
                return logFile;
            }

            @Override
            public LogRotationControl logRotationControl()
            {
                return logRotationControl;
            }

            @Override
            public LogRotation logRotation()
            {
                return logRotation;
            }

            @Override
            public TransactionAppender transactionAppender()
            {
                return appender;
            }
        };
    }

    private Provider<LabelScanWriter> alwaysCreateNewWriter( final LabelScanStore labelScanStore )
    {
        return new Provider<LabelScanWriter>()
        {
            @Override
            public LabelScanWriter instance()
            {
                return labelScanStore.newWriter();
            }
        };
    }

    private void buildRecovery( final FileSystemAbstraction fileSystemAbstraction, CacheAccessBackDoor cacheAccess,
            IndexingService indexingService, IndexUpdatesValidator indexUpdatesValidator, LabelScanStore labelScanStore,
            final NeoStore neoStore, RecoveryVisitor.Monitor recoveryVisitorMonitor, Recovery.Monitor recoveryMonitor,
            final PhysicalLogFiles logFiles, final LogRotationControl logRotationControl,
            final StartupStatisticsProvider startupStatistics )
    {
        final RecoveryLabelScanWriterProvider labelScanWriters =
                new RecoveryLabelScanWriterProvider( labelScanStore, 1000 );
        final RecoveryLegacyIndexApplierLookup legacyIndexApplierLookup = new RecoveryLegacyIndexApplierLookup(
                new LegacyIndexApplierLookup.Direct( legacyIndexProviderLookup ), 1000 );
        final TransactionRepresentationStoreApplier storeRecoverer =
                new TransactionRepresentationStoreApplier(
                        indexingService, labelScanWriters, neoStore, cacheAccess, lockService,
                        legacyIndexApplierLookup, indexConfigStore, IdOrderingQueue.BYPASS );

        RecoveryVisitor recoveryVisitor = new RecoveryVisitor( neoStore, storeRecoverer, indexUpdatesValidator,
                recoveryVisitorMonitor );

        LogEntryReader<ReadableVersionableLogChannel> logEntryReader = new LogEntryReaderFactory().versionable();
        final Visitor<LogVersionedStoreChannel,IOException> logFileRecoverer =
                new LogFileRecoverer( logEntryReader, recoveryVisitor );

        Recovery recovery = new Recovery( new Recovery.SPI()
        {
            @Override
            public void forceEverything()
            {
                try
                {
                    labelScanWriters.close();
                    legacyIndexApplierLookup.close();
                }
                catch ( IOException e )
                {
                    throw new UnderlyingStorageException( e );
                }
                logRotationControl.forceEverything();
            }

            @Override
            public long getCurrentLogVersion()
            {
                return neoStore.getCurrentLogVersion();
            }

            @Override
            public Visitor<LogVersionedStoreChannel,IOException> getRecoverer()
            {
                return logFileRecoverer;
            }

            @Override
            public PhysicalLogVersionedStoreChannel getLogFile( long recoveryVersion )
                    throws IOException
            {
                return PhysicalLogFile.openForVersion( logFiles, fileSystemAbstraction,
                        recoveryVersion );
            }
        }, recoveryMonitor );

        life.add( recovery );

        life.add( new LifecycleAdapter()
        {
            @Override
            public void start() throws Throwable
            {
                startupStatistics.setNumberOfRecoveredTransactions( recoveredCount.get() );
                recoveredCount.set( 0 );
            }
        } );
    }

    private KernelModule buildKernel( IntegrityValidator integrityValidator, TransactionAppender appender,
            NeoStore neoStore, TransactionRepresentationStoreApplier storeApplier, IndexingService indexingService,
            IndexUpdatesValidator indexUpdatesValidator, StoreReadLayer storeLayer,
            UpdateableSchemaState updateableSchemaState, LabelScanStore labelScanStore,
            SchemaIndexProviderMap schemaIndexProviderMap )
    {
        final TransactionCommitProcess transactionCommitProcess =
<<<<<<< HEAD
                commitProcessFactory.create( appender, kernelHealth, neoStore, storeApplier,
                        new NeoStoreInjectedTransactionValidator( integrityValidator ), indexUpdatesValidator,
                        TransactionApplicationMode.INTERNAL, config );
=======
                commitProcessFactory.create( logicalTransactionStore, kernelHealth, neoStore, storeApplier,
                        new NeoStoreInjectedTransactionValidator( integrityValidator ), indexUpdatesValidator, config );
>>>>>>> de204b94

        /*
         * This is used by legacy indexes and constraint indexes whenever a transaction is to be spawned
         * from within an existing transaction. It smells, and we should look over alternatives when time permits.
         */
        Supplier<KernelAPI> kernelProvider = new Supplier<KernelAPI>()
        {
            @Override
            public KernelAPI get()
            {
                return kernelModule.kernelAPI();
            }
        };

        ConstraintIndexCreator constraintIndexCreator =
                new ConstraintIndexCreator( kernelProvider, indexingService );

        LegacyIndexStore legacyIndexStore = new LegacyIndexStore( config, indexConfigStore, kernelProvider,
                legacyIndexProviderLookup );

        LegacyPropertyTrackers legacyPropertyTrackers = new LegacyPropertyTrackers( propertyKeyTokenHolder,
                nodeManager.getNodePropertyTrackers(), nodeManager.getRelationshipPropertyTrackers(), nodeManager );
        final NeoStoreTransactionContextSupplier neoStoreTransactionContextSupplier =
                new NeoStoreTransactionContextSupplier( neoStore );

        StatementOperationParts statementOperations = buildStatementOperations( storeLayer, legacyPropertyTrackers,
                constraintIndexCreator, updateableSchemaState, guard, legacyIndexStore );

        final TransactionHooks hooks = new TransactionHooks();
        final KernelTransactions kernelTransactions =
                life.add( new KernelTransactions( neoStoreTransactionContextSupplier,
                        neoStore, locks, integrityValidator, constraintIndexCreator, indexingService, labelScanStore,
                        statementOperations, updateableSchemaState, schemaWriteGuard, schemaIndexProviderMap,
                        transactionHeaderInformationFactory, storeLayer, transactionCommitProcess,
                        indexConfigStore,
                        legacyIndexProviderLookup, hooks, transactionMonitor, life, tracers ) );

        final Kernel kernel = new Kernel( kernelTransactions, hooks, kernelHealth, transactionMonitor );

        kernel.registerTransactionHook( transactionEventHandlers );

        final NeoStoreFileListing fileListing = new NeoStoreFileListing( storeDir, labelScanStore, indexingService,
                legacyIndexProviderLookup );

        return new KernelModule()
        {
            @Override
            public TransactionCommitProcess transactionCommitProcess()
            {
                return transactionCommitProcess;
            }

            @Override
            public KernelAPI kernelAPI()
            {
                return kernel;
            }

            @Override
            public KernelTransactions kernelTransactions()
            {
                return kernelTransactions;
            }

            @Override
            public NeoStoreFileListing fileListing()
            {
                return fileListing;
            }
        };
    }

    // We do this last to ensure noone is cheating with dependency access
    private void satisfyDependencies( Object... modules )
    {
        for ( Object module : modules )
        {
            for ( Method method : module.getClass().getMethods() )
            {
                if ( !method.getDeclaringClass().equals( Object.class ) )
                {
                    try
                    {
                        dependencies.satisfyDependency( method.invoke( module ) );
                    }
                    catch ( IllegalAccessException | InvocationTargetException e )
                    {
                        throw new RuntimeException( e );
                    }
                }
            }
        }
    }

    // Startup sequence done
    private void loadSchemaCache()
    {
        cacheModule.schemaCache().load( neoStoreModule.neoStore().getSchemaStore().loadAllSchemaRules() );
    }

    public NeoStore getNeoStore()
    {
        return neoStoreModule.neoStore();
    }

    public IndexingService getIndexService()
    {
        return indexingModule.indexingService();
    }

    public SchemaIndexProvider getIndexProvider()
    {
        return indexProvider;
    }

    public LabelScanStore getLabelScanStore()
    {
        return indexingModule.labelScanStore();
    }

    public LockService getLockService()
    {
        return lockService;
    }

    @Override
    public synchronized void stop()
    {
        if ( !life.isRunning() )
        {
            return;
        }

        LogRotationControl logRotationControl = transactionLogModule.logRotationControl();

        // First kindly await all committing transactions to close. Do this without interfering with the
        // log file monitor. Keep in mind that at this point the availability guard is raised and some time spent
        // awaiting active transaction to close, on a more coarse-grained level, so no new transactions
        // should get started. With that said there's actually a race between checking the availability guard
        // in beginTx, incrementing number of open transactions and raising the guard in shutdown, there might
        // be some in flight that will get to commit at some point
        // in the future. Such transactions will fail if they come to commit after our synchronized block below.
        // Here we're zooming in and focusing on getting committed transactions to close.
        logRotationControl.awaitAllTransactionsClosed();
        LogFile logFile = transactionLogModule.logFile();
        synchronized ( logFile )
        {
            // The synchronization in TransactionAppender is intricate. Some incarnations lock logFile,
            // others logFile+writer or logFile THEN writer. In any case if both are locked by a single call
            // stack it's always in the order of logFile THAN writer. Let's do that here as well to be as
            // safe as we can be.
            synchronized ( logFile.getWriter() )
            {
                // Under the guard of the logFile monitor do a second pass of waiting committing transactions
                // to close. This is because there might have been transactions that were in flight and just now
                // want to commit. We will allow committed transactions be properly closed, but no new transactions
                // will be able to start committing at this point.
                logRotationControl.awaitAllTransactionsClosed();

                // Force all pending store changes to disk.
                logRotationControl.forceEverything();

                // Rotate away the latest log only if the kernel is healthy.
                // We cannot throw here since we need to shutdown without exceptions.
                if ( kernelHealth.isHealthy() )
                {
                    // We simply increment the version, essentially "rotating" away
                    // the current active log file, to avoid having a recovery on
                    // next startup. Not necessary, simply speeds up the startup
                    // process.
                    neoStoreModule.neoStore().incrementAndGetVersion();
                }

                // Shut down all services in here, effectively making the database unusable for anyone who tries.
                life.shutdown();

                // Close the NeoStore
                neoStoreModule.neoStore().close();
                msgLog.info( "NeoStore closed" );
            }
        }
        // After we've released the logFile monitor there might be transactions that wants to commit, but had
        // to wait for the logFile monitor until now. When they finally get it and try to commit they will
        // fail since the logFile no longer works.
    }

    @Override
    public void shutdown()
    { // We do our own internal life management:
        // start() does life.init() and life.start(),
        // stop() does life.stop() and life.shutdown().
    }

    public StoreId getStoreId()
    {
        return getNeoStore().getStoreId();
    }

    public File getStoreDir()
    {
        return storeDir;
    }

    public long getCreationTime()
    {
        return getNeoStore().getCreationTime();
    }

    public long getRandomIdentifier()
    {
        return getNeoStore().getRandomNumber();
    }

    public long getCurrentLogVersion()
    {
        return getNeoStore().getCurrentLogVersion();
    }

    public boolean isReadOnly()
    {
        return readOnly;
    }

    public KernelAPI getKernel()
    {
        return kernelModule.kernelAPI();
    }

    public ResourceIterator<File> listStoreFiles( boolean includeLogs ) throws IOException
    {
        return kernelModule.fileListing().listStoreFiles( includeLogs );
    }

    public void registerDiagnosticsWith( DiagnosticsManager manager )
    {
        manager.registerAll( Diagnostics.class, this );
    }

    @Override
    public NeoStore get()
    {
        return neoStoreModule.neoStore();
    }

    public StoreReadLayer getStoreLayer()
    {
        return storeLayerModule.storeLayer();
    }

    public DependencyResolver getDependencyResolver()
    {
        return dependencies;
    }

    private StatementOperationParts buildStatementOperations(
            StoreReadLayer storeReadLayer, LegacyPropertyTrackers legacyPropertyTrackers,
            ConstraintIndexCreator constraintIndexCreator, UpdateableSchemaState updateableSchemaState,
            Guard guard, LegacyIndexStore legacyIndexStore )
    {
        // The passed in StoreReadLayer is the bottom most layer: Read-access to committed data.
        // To it we add:
        // + Transaction state handling
        StateHandlingStatementOperations stateHandlingContext = new StateHandlingStatementOperations( storeReadLayer,
                legacyPropertyTrackers, constraintIndexCreator,
                legacyIndexStore );
        StatementOperationParts parts = new StatementOperationParts( stateHandlingContext, stateHandlingContext,
                stateHandlingContext, stateHandlingContext, stateHandlingContext, stateHandlingContext,
                new SchemaStateConcern( updateableSchemaState ), null, stateHandlingContext, stateHandlingContext,
                stateHandlingContext );
        // + Constraints
        ConstraintEnforcingEntityOperations constraintEnforcingEntityOperations =
                new ConstraintEnforcingEntityOperations(
                        parts.entityWriteOperations(), parts.entityReadOperations(), parts.schemaReadOperations() );
        // + Data integrity
        DataIntegrityValidatingStatementOperations dataIntegrityContext =
                new DataIntegrityValidatingStatementOperations(
                        parts.keyWriteOperations(), parts.schemaReadOperations(), parts.schemaWriteOperations() );
        parts = parts.override( null, dataIntegrityContext, constraintEnforcingEntityOperations,
                constraintEnforcingEntityOperations, null, dataIntegrityContext, null, null, null, null, null );
        // + Locking
        LockingStatementOperations lockingContext = new LockingStatementOperations( parts.entityReadOperations(),
                parts.entityWriteOperations(), parts.schemaReadOperations(), parts.schemaWriteOperations(),
                parts.schemaStateOperations() );
        parts = parts.override( null, null, null, lockingContext, lockingContext, lockingContext, lockingContext,
                lockingContext, null, null, null );
        // + Guard
        if ( guard != null )
        {
            GuardingStatementOperations guardingOperations = new GuardingStatementOperations(
                    parts.entityWriteOperations(), parts.entityReadOperations(), guard );
            parts = parts.override( null, null, guardingOperations, guardingOperations, null, null, null, null,
                    null, null, null );
        }

        return parts;
    }

    @Override
    public void registerIndexProvider( String name, IndexImplementation index )
    {
        assert !indexProviders.containsKey( name ) : "Index provider '" + name + "' already registered";
        indexProviders.put( name, index );
    }

    @Override
    public boolean unregisterIndexProvider( String name )
    {
        IndexImplementation removed = indexProviders.remove( name );
        return removed != null;
    }

    /**
     * Hook that must be called whenever there is an HA mode switch (eg master/slave switch).
     * This must only be called when the database is otherwise inaccessible.
     */
    public void afterModeSwitch()
    {
        loadSchemaCache();

        // Stop all running transactions and get rid of all pooled transactions, as they will otherwise reference
        // components that have been swapped out during the mode switch.
        kernelModule.kernelTransactions().disposeAll();
    }

    @SuppressWarnings( "deprecation" )
    public static abstract class Configuration
    {
        public static final Setting<String> keep_logical_logs = GraphDatabaseSettings.keep_logical_logs;
        public static final Setting<Boolean> read_only = GraphDatabaseSettings.read_only;
    }
}<|MERGE_RESOLUTION|>--- conflicted
+++ resolved
@@ -106,9 +106,6 @@
 import org.neo4j.kernel.impl.transaction.log.LogFileInformation;
 import org.neo4j.kernel.impl.transaction.log.LogFileRecoverer;
 import org.neo4j.kernel.impl.transaction.log.LogPosition;
-import org.neo4j.kernel.impl.transaction.log.rotation.LogRotation;
-import org.neo4j.kernel.impl.transaction.log.rotation.LogRotationControl;
-import org.neo4j.kernel.impl.transaction.log.rotation.LogRotationImpl;
 import org.neo4j.kernel.impl.transaction.log.LogVersionedStoreChannel;
 import org.neo4j.kernel.impl.transaction.log.LoggingLogFileMonitor;
 import org.neo4j.kernel.impl.transaction.log.LogicalTransactionStore;
@@ -126,6 +123,9 @@
 import org.neo4j.kernel.impl.transaction.log.entry.LogEntryStart;
 import org.neo4j.kernel.impl.transaction.log.pruning.LogPruneStrategy;
 import org.neo4j.kernel.impl.transaction.log.pruning.LogPruning;
+import org.neo4j.kernel.impl.transaction.log.rotation.LogRotation;
+import org.neo4j.kernel.impl.transaction.log.rotation.LogRotationControl;
+import org.neo4j.kernel.impl.transaction.log.rotation.LogRotationImpl;
 import org.neo4j.kernel.impl.transaction.state.DefaultSchemaIndexProviderMap;
 import org.neo4j.kernel.impl.transaction.state.IntegrityValidator;
 import org.neo4j.kernel.impl.transaction.state.NeoStoreFileListing;
@@ -933,14 +933,9 @@
             SchemaIndexProviderMap schemaIndexProviderMap )
     {
         final TransactionCommitProcess transactionCommitProcess =
-<<<<<<< HEAD
                 commitProcessFactory.create( appender, kernelHealth, neoStore, storeApplier,
                         new NeoStoreInjectedTransactionValidator( integrityValidator ), indexUpdatesValidator,
-                        TransactionApplicationMode.INTERNAL, config );
-=======
-                commitProcessFactory.create( logicalTransactionStore, kernelHealth, neoStore, storeApplier,
-                        new NeoStoreInjectedTransactionValidator( integrityValidator ), indexUpdatesValidator, config );
->>>>>>> de204b94
+                        config );
 
         /*
          * This is used by legacy indexes and constraint indexes whenever a transaction is to be spawned
