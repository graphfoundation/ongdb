--- conflicted
+++ resolved
@@ -160,12 +160,6 @@
 import org.neo4j.storageengine.api.StorageEngine;
 import org.neo4j.storageengine.api.StoreReadLayer;
 
-<<<<<<< HEAD
-=======
-import static java.util.concurrent.TimeUnit.SECONDS;
-import static org.neo4j.helpers.collection.Iterables.toList;
-import static org.neo4j.kernel.impl.locking.LockService.NO_LOCK_SERVICE;
->>>>>>> c9162121
 import static org.neo4j.kernel.impl.transaction.log.pruning.LogPruneStrategyFactory.fromConfigValue;
 
 public class NeoStoreDataSource implements Lifecycle, IndexProviders
@@ -441,21 +435,8 @@
         {
             UpdateableSchemaState updateableSchemaState = new KernelSchemaStateStore( logProvider );
 
-<<<<<<< HEAD
             // TODO Introduce a StorageEngine abstraction at the StoreLayerModule boundary
             SynchronizedArrayIdOrderingQueue legacyIndexTransactionOrdering = new SynchronizedArrayIdOrderingQueue( 20 );
-=======
-            BufferingIdGeneratorFactory bufferingIdGeneratorFactory = null;
-            boolean safeIdBuffering = FeatureToggles.flag( getClass(), "safeIdBuffering", false );
-            if ( safeIdBuffering )
-            {
-                // This buffering id generator factory will have properly buffering id generators injected into
-                // the stores. The buffering depends on knowledge about active transactions,
-                // so we'll initialize it below when all those components have been instantiated.
-                bufferingIdGeneratorFactory = new BufferingIdGeneratorFactory( idGeneratorFactory );
-                storeFactory.setIdGeneratorFactory( bufferingIdGeneratorFactory );
-            }
->>>>>>> c9162121
 
             storageEngine = buildStorageEngine(
                     propertyKeyTokenHolder, labelTokens, relationshipTypeTokens, legacyIndexProviderLookup,
@@ -601,32 +582,6 @@
         storageEngine.satisfyDependencies( dependencies );
 
         return life.add( storageEngine );
-
-<<<<<<< HEAD
-=======
-        return new StoreLayerModule()
-        {
-            @Override
-            public StoreReadLayer storeLayer()
-            {
-                return storeLayer;
-            }
-        };
-    }
-
-    private Factory<StoreStatement> storeStatementFactory( final NeoStores neoStores )
-    {
-        final LockService lockService = FeatureToggles.flag( getClass(), "propertyReadLocks", true ) ?
-                this.lockService : NO_LOCK_SERVICE;
-        return new Factory<StoreStatement>()
-        {
-            @Override
-            public StoreStatement newInstance()
-            {
-                return new StoreStatement( neoStores, lockService );
-            }
-        };
->>>>>>> c9162121
     }
 
     private TransactionLogModule buildTransactionLogs(
