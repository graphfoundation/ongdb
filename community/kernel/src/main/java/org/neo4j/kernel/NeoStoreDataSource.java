--- conflicted
+++ resolved
@@ -450,25 +450,23 @@
                     transactionLogModule.logFiles(), startupStatistics,
                     storageEngine, logEntryReader, transactionLogModule.logicalTransactionStore() );
 
-<<<<<<< HEAD
-            final NeoStoreKernelModule kernelModule = buildKernel(
-=======
             // At the time of writing this comes from the storage engine (IndexStoreView)
             PropertyAccessor propertyAccessor = dependencies.resolveDependency( PropertyAccessor.class );
 
-            final KernelModule kernelModule = buildKernel(
->>>>>>> 354a4829
+            final NeoStoreKernelModule kernelModule = buildKernel(
                     transactionLogModule.transactionAppender(),
                     dependencies.resolveDependency( IndexingService.class ),
                     storageEngine.storeReadLayer(),
-                    updateableSchemaState, dependencies.resolveDependency( LabelScanStore.class ),
-<<<<<<< HEAD
-                    storageEngine, indexConfigStore, transactionIdStore, availabilityGuard, clock );
+                    updateableSchemaState,
+                    dependencies.resolveDependency( LabelScanStore.class ),
+                    storageEngine,
+                    indexConfigStore,
+                    transactionIdStore,
+                    availabilityGuard,
+                    clock,
+                    propertyAccessor );
+
             kernelModule.satisfyDependencies( dependencies );
-=======
-                    storageEngine, indexConfigStore, transactionIdStore, clock,
-                    propertyAccessor );
->>>>>>> 354a4829
 
             // Do these assignments last so that we can ensure no cyclical dependencies exist
             this.storageEngine = storageEngine;
@@ -704,13 +702,9 @@
                                       StorageEngine storageEngine,
                                       IndexConfigStore indexConfigStore,
                                       TransactionIdStore transactionIdStore,
-<<<<<<< HEAD
                                       AvailabilityGuard availabilityGuard,
-                                      Clock clock ) throws KernelException, IOException
-=======
                                       Clock clock,
                                       PropertyAccessor propertyAccessor ) throws KernelException, IOException
->>>>>>> 354a4829
     {
         TransactionCommitProcess transactionCommitProcess = commitProcessFactory.create( appender, storageEngine,
                 config );
