/*
 * Copyright (c) 2002-2016 "Neo Technology,"
 * Network Engine for Objects in Lund AB [http://neotechnology.com]
 *
 * This file is part of Neo4j.
 *
 * Neo4j is free software: you can redistribute it and/or modify
 * it under the terms of the GNU General Public License as published by
 * the Free Software Foundation, either version 3 of the License, or
 * (at your option) any later version.
 *
 * This program is distributed in the hope that it will be useful,
 * but WITHOUT ANY WARRANTY; without even the implied warranty of
 * MERCHANTABILITY or FITNESS FOR A PARTICULAR PURPOSE.  See the
 * GNU General Public License for more details.
 *
 * You should have received a copy of the GNU General Public License
 * along with this program.  If not, see <http://www.gnu.org/licenses/>.
 */
package org.neo4j.kernel;

import java.io.File;
import java.io.IOException;
import java.lang.reflect.InvocationTargetException;
import java.lang.reflect.Method;
import java.util.HashMap;
import java.util.Map;
import java.util.concurrent.TimeUnit;
import java.util.concurrent.atomic.AtomicInteger;
import java.util.concurrent.locks.LockSupport;
import java.util.function.Supplier;

import org.neo4j.graphdb.DependencyResolver;
import org.neo4j.graphdb.ResourceIterator;
import org.neo4j.graphdb.config.Setting;
import org.neo4j.graphdb.factory.GraphDatabaseSettings;
import org.neo4j.helpers.Clock;
import org.neo4j.helpers.Exceptions;
import org.neo4j.helpers.collection.Visitor;
import org.neo4j.io.fs.FileSystemAbstraction;
import org.neo4j.io.pagecache.IOLimiter;
import org.neo4j.io.pagecache.PageCache;
import org.neo4j.kernel.api.KernelAPI;
import org.neo4j.kernel.api.TokenNameLookup;
import org.neo4j.kernel.api.exceptions.KernelException;
import org.neo4j.kernel.api.index.SchemaIndexProvider;
import org.neo4j.kernel.api.labelscan.LabelScanStore;
import org.neo4j.kernel.api.legacyindex.AutoIndexing;
import org.neo4j.kernel.configuration.Config;
import org.neo4j.kernel.extension.dependency.HighestSelectionStrategy;
import org.neo4j.kernel.guard.Guard;
import org.neo4j.kernel.impl.api.CommitProcessFactory;
import org.neo4j.kernel.impl.api.ConstraintEnforcingEntityOperations;
import org.neo4j.kernel.impl.api.DataIntegrityValidatingStatementOperations;
import org.neo4j.kernel.impl.api.GuardingStatementOperations;
import org.neo4j.kernel.impl.api.Kernel;
import org.neo4j.kernel.impl.api.KernelSchemaStateStore;
import org.neo4j.kernel.impl.api.KernelTransactions;
import org.neo4j.kernel.impl.api.KernelTransactionsSnapshot;
import org.neo4j.kernel.impl.api.LegacyIndexProviderLookup;
import org.neo4j.kernel.impl.api.LockingStatementOperations;
import org.neo4j.kernel.impl.api.SchemaStateConcern;
import org.neo4j.kernel.impl.api.SchemaWriteGuard;
import org.neo4j.kernel.impl.api.StateHandlingStatementOperations;
import org.neo4j.kernel.impl.api.StatementOperationParts;
import org.neo4j.kernel.impl.api.TransactionCommitProcess;
import org.neo4j.kernel.impl.api.TransactionHooks;
import org.neo4j.kernel.impl.api.UpdateableSchemaState;
import org.neo4j.kernel.impl.api.index.IndexingService;
import org.neo4j.kernel.impl.api.scan.LabelScanStoreProvider;
import org.neo4j.kernel.impl.api.state.ConstraintIndexCreator;
import org.neo4j.kernel.impl.constraints.ConstraintSemantics;
import org.neo4j.kernel.impl.core.LabelTokenHolder;
import org.neo4j.kernel.impl.core.PropertyKeyTokenHolder;
import org.neo4j.kernel.impl.core.RelationshipTypeTokenHolder;
import org.neo4j.kernel.impl.core.StartupStatisticsProvider;
import org.neo4j.kernel.impl.factory.GraphDatabaseFacadeFactory;
import org.neo4j.kernel.impl.index.IndexConfigStore;
import org.neo4j.kernel.impl.index.LegacyIndexStore;
import org.neo4j.kernel.impl.locking.LockService;
import org.neo4j.kernel.impl.locking.Locks;
import org.neo4j.kernel.impl.locking.ReentrantLockService;
import org.neo4j.kernel.impl.logging.LogService;
import org.neo4j.kernel.impl.proc.Procedures;
import org.neo4j.kernel.impl.storageengine.impl.recordstorage.RecordStorageEngine;
import org.neo4j.kernel.impl.store.MetaDataStore;
import org.neo4j.kernel.impl.store.StoreId;
import org.neo4j.kernel.impl.store.UnderlyingStorageException;
<<<<<<< HEAD
import org.neo4j.kernel.impl.store.format.RecordFormatPropertyConfigurator;
import org.neo4j.kernel.impl.store.format.RecordFormatSelector;
import org.neo4j.kernel.impl.store.format.RecordFormats;
import org.neo4j.kernel.impl.store.id.IdGeneratorFactory;
import org.neo4j.kernel.impl.storemigration.DatabaseMigrator;
import org.neo4j.kernel.impl.storemigration.monitoring.VisibleMigrationProgressMonitor;
import org.neo4j.kernel.impl.storemigration.participant.StoreMigrator;
=======
import org.neo4j.kernel.impl.store.id.BufferingIdGeneratorFactory;
import org.neo4j.kernel.impl.store.id.IdReuseEligibility;
import org.neo4j.kernel.impl.store.record.SchemaRule;
import org.neo4j.kernel.impl.storemigration.StoreUpgrader;
import org.neo4j.kernel.impl.storemigration.StoreVersionCheck;
import org.neo4j.kernel.impl.storemigration.UpgradableDatabase;
import org.neo4j.kernel.impl.storemigration.legacystore.LegacyStoreVersionCheck;
>>>>>>> f81a2ce4
import org.neo4j.kernel.impl.transaction.TransactionHeaderInformationFactory;
import org.neo4j.kernel.impl.transaction.TransactionMonitor;
import org.neo4j.kernel.impl.transaction.log.BatchingTransactionAppender;
import org.neo4j.kernel.impl.transaction.log.LogFile;
import org.neo4j.kernel.impl.transaction.log.LogFileInformation;
import org.neo4j.kernel.impl.transaction.log.LogFileRecoverer;
import org.neo4j.kernel.impl.transaction.log.LogHeaderCache;
import org.neo4j.kernel.impl.transaction.log.LogPosition;
import org.neo4j.kernel.impl.transaction.log.LogVersionRepository;
import org.neo4j.kernel.impl.transaction.log.LogVersionedStoreChannel;
import org.neo4j.kernel.impl.transaction.log.LoggingLogFileMonitor;
import org.neo4j.kernel.impl.transaction.log.LogicalTransactionStore;
import org.neo4j.kernel.impl.transaction.log.PhysicalLogFile;
import org.neo4j.kernel.impl.transaction.log.PhysicalLogFileInformation;
import org.neo4j.kernel.impl.transaction.log.PhysicalLogFiles;
import org.neo4j.kernel.impl.transaction.log.PhysicalLogicalTransactionStore;
import org.neo4j.kernel.impl.transaction.log.ReadableClosablePositionAwareChannel;
import org.neo4j.kernel.impl.transaction.log.ReadableLogChannel;
import org.neo4j.kernel.impl.transaction.log.TransactionAppender;
import org.neo4j.kernel.impl.transaction.log.TransactionIdStore;
import org.neo4j.kernel.impl.transaction.log.TransactionMetadataCache;
import org.neo4j.kernel.impl.transaction.log.checkpoint.CheckPointScheduler;
import org.neo4j.kernel.impl.transaction.log.checkpoint.CheckPointThreshold;
import org.neo4j.kernel.impl.transaction.log.checkpoint.CheckPointThresholds;
import org.neo4j.kernel.impl.transaction.log.checkpoint.CheckPointer;
import org.neo4j.kernel.impl.transaction.log.checkpoint.CheckPointerImpl;
import org.neo4j.kernel.impl.transaction.log.checkpoint.CountCommittedTransactionThreshold;
import org.neo4j.kernel.impl.transaction.log.checkpoint.SimpleTriggerInfo;
import org.neo4j.kernel.impl.transaction.log.checkpoint.TimeCheckPointThreshold;
import org.neo4j.kernel.impl.transaction.log.entry.LogEntry;
import org.neo4j.kernel.impl.transaction.log.entry.LogEntryReader;
import org.neo4j.kernel.impl.transaction.log.entry.LogEntryStart;
import org.neo4j.kernel.impl.transaction.log.entry.LogHeader;
import org.neo4j.kernel.impl.transaction.log.entry.VersionAwareLogEntryReader;
import org.neo4j.kernel.impl.transaction.log.pruning.LogPruneStrategy;
import org.neo4j.kernel.impl.transaction.log.pruning.LogPruning;
import org.neo4j.kernel.impl.transaction.log.pruning.LogPruningImpl;
import org.neo4j.kernel.impl.transaction.log.rotation.LogRotation;
import org.neo4j.kernel.impl.transaction.log.rotation.LogRotationImpl;
import org.neo4j.kernel.impl.transaction.state.NeoStoreFileListing;
import org.neo4j.kernel.impl.transaction.state.RecoveryVisitor;
import org.neo4j.kernel.impl.util.Dependencies;
import org.neo4j.kernel.impl.util.IdOrderingQueue;
import org.neo4j.kernel.impl.util.JobScheduler;
import org.neo4j.kernel.impl.util.SynchronizedArrayIdOrderingQueue;
import org.neo4j.kernel.info.DiagnosticsExtractor;
import org.neo4j.kernel.info.DiagnosticsManager;
import org.neo4j.kernel.info.DiagnosticsPhase;
import org.neo4j.kernel.internal.DatabaseHealth;
import org.neo4j.kernel.internal.TransactionEventHandlers;
import org.neo4j.kernel.lifecycle.LifeSupport;
import org.neo4j.kernel.lifecycle.Lifecycle;
import org.neo4j.kernel.lifecycle.LifecycleAdapter;
import org.neo4j.kernel.lifecycle.Lifecycles;
import org.neo4j.kernel.monitoring.Monitors;
import org.neo4j.kernel.monitoring.tracing.Tracers;
import org.neo4j.kernel.recovery.DefaultRecoverySPI;
import org.neo4j.kernel.recovery.LatestCheckPointFinder;
import org.neo4j.kernel.recovery.Recovery;
import org.neo4j.kernel.spi.legacyindex.IndexImplementation;
import org.neo4j.kernel.spi.legacyindex.IndexProviders;
import org.neo4j.logging.Log;
import org.neo4j.logging.LogProvider;
import org.neo4j.logging.Logger;
import org.neo4j.storageengine.api.StorageEngine;
import org.neo4j.storageengine.api.StoreReadLayer;

import static org.neo4j.kernel.impl.transaction.log.pruning.LogPruneStrategyFactory.fromConfigValue;

public class NeoStoreDataSource implements Lifecycle, IndexProviders
{
    private interface TransactionLogModule
    {
        LogicalTransactionStore logicalTransactionStore();

        PhysicalLogFiles logFiles();

        LogFileInformation logFileInformation();

        LogFile logFile();

        LogRotation logRotation();

        CheckPointer checkPointing();

        TransactionAppender transactionAppender();

        IdOrderingQueue legacyIndexTransactionOrderingQueue();
    }

    private interface KernelModule
    {
        TransactionCommitProcess transactionCommitProcess();

        KernelTransactions kernelTransactions();

        KernelAPI kernelAPI();

        NeoStoreFileListing fileListing();
    }

    enum Diagnostics implements DiagnosticsExtractor<NeoStoreDataSource>
    {
        TRANSACTION_RANGE( "Transaction log:" )
        {
            @Override
            void dump( NeoStoreDataSource source, Logger log )
            {
                PhysicalLogFiles logFiles =
                        source.getDependencyResolver().resolveDependency( PhysicalLogFiles.class );
                try
                {
                    for ( long logVersion = logFiles.getLowestLogVersion();
                            logFiles.versionExists( logVersion ); logVersion++ )
                    {
                        if ( logFiles.hasAnyEntries( logVersion ) )
                        {
                            LogHeader header = logFiles.extractHeader( logVersion );
                            long firstTransactionIdInThisLog = header.lastCommittedTxId + 1;
                            log.log( "Oldest transaction " + firstTransactionIdInThisLog +
                                    " found in log with version " + logVersion );
                            return;
                        }
                    }
                    log.log( "No transactions found in any log" );
                }
                catch ( IOException e )
                {   // It's fine, we just tried to be nice and log this. Failing is OK
                    log.log( "Error trying to figure out oldest transaction in log" );
                }
            }
        };

        private final String message;

        Diagnostics( String message )
        {
            this.message = message;
        }

        @Override
        public void dumpDiagnostics( final NeoStoreDataSource source, DiagnosticsPhase phase, Logger logger )
        {
            if ( applicable( phase ) )
            {
                logger.log( message );
                dump( source, logger );
            }
        }

        boolean applicable( DiagnosticsPhase phase )
        {
            return phase.isInitialization() || phase.isExplicitlyRequested();
        }

        abstract void dump( NeoStoreDataSource source, Logger logger );
    }

    public static final String DEFAULT_DATA_SOURCE_NAME = "nioneodb";

<<<<<<< HEAD
=======
    private static final boolean takePropertyReadLocks = FeatureToggles.flag(
            NeoStoreDataSource.class, "propertyReadLocks", false );
    private static final boolean safeIdBuffering = FeatureToggles.flag(
            NeoStoreDataSource.class, "safeIdBuffering", true );
>>>>>>> f81a2ce4

    private final Monitors monitors;
    private final Tracers tracers;

    private final Log msgLog;
    private final LogService logService;
    private final AutoIndexing autoIndexing;
    private final LogProvider logProvider;
    private final DependencyResolver dependencyResolver;
    private final TokenNameLookup tokenNameLookup;
    private final PropertyKeyTokenHolder propertyKeyTokenHolder;
    private final LabelTokenHolder labelTokens;
    private final RelationshipTypeTokenHolder relationshipTypeTokens;
    private final Locks locks;
    private final SchemaWriteGuard schemaWriteGuard;
    private final TransactionEventHandlers transactionEventHandlers;
    private final IdGeneratorFactory idGeneratorFactory;
    private final IdReuseEligibility eligibleForReuse;
    private final JobScheduler scheduler;
    private final Config config;
    private final LockService lockService;
    private final IndexingService.Monitor indexingServiceMonitor;
    private final FileSystemAbstraction fs;
    private final TransactionMonitor transactionMonitor;
    private final DatabaseHealth databaseHealth;
    private final PhysicalLogFile.Monitor physicalLogMonitor;
    private final TransactionHeaderInformationFactory transactionHeaderInformationFactory;
    private final StartupStatisticsProvider startupStatistics;
    private final CommitProcessFactory commitProcessFactory;
    private final PageCache pageCache;
    private final AtomicInteger recoveredCount = new AtomicInteger();
    private final Guard guard;
    private final Map<String,IndexImplementation> indexProviders = new HashMap<>();
    private final LegacyIndexProviderLookup legacyIndexProviderLookup;
    private final ConstraintSemantics constraintSemantics;
<<<<<<< HEAD
    private final Procedures procedures;
    private final IOLimiter ioLimiter;
=======
    private final IdGeneratorFactory idGeneratorFactory;
    private BufferingIdGeneratorFactory bufferingIdGeneratorFactory;
    private final IdReuseEligibility idReuseEligibility;
>>>>>>> f81a2ce4

    private Dependencies dependencies;
    private LifeSupport life;
    private SchemaIndexProvider schemaIndexProvider;
    private File storeDir;
    private boolean readOnly;

    private StorageEngine storageEngine;
    private TransactionLogModule transactionLogModule;
    private KernelModule kernelModule;

    /**
     * Note that the tremendous number of dependencies for this class, clearly, is an architecture smell. It is part
     * of the ongoing work on introducing the Kernel API, where components that were previously spread throughout the
     * core API are now slowly accumulating in the Kernel implementation. Over time, these components should be
     * refactored into bigger components that wrap the very granular things we depend on here.
     */
    public NeoStoreDataSource(
            File storeDir,
            Config config,
            IdGeneratorFactory idGeneratorFactory,
            IdReuseEligibility eligibleForReuse,
            LogService logService,
            JobScheduler scheduler,
            TokenNameLookup tokenNameLookup,
            DependencyResolver dependencyResolver,
            PropertyKeyTokenHolder propertyKeyTokens,
            LabelTokenHolder labelTokens,
            RelationshipTypeTokenHolder relationshipTypeTokens,
            Locks lockManager,
            SchemaWriteGuard schemaWriteGuard,
            TransactionEventHandlers transactionEventHandlers,
            IndexingService.Monitor indexingServiceMonitor,
            FileSystemAbstraction fs,
            TransactionMonitor transactionMonitor,
            DatabaseHealth databaseHealth,
            PhysicalLogFile.Monitor physicalLogMonitor,
            TransactionHeaderInformationFactory transactionHeaderInformationFactory,
            StartupStatisticsProvider startupStatistics,
            Guard guard,
            CommitProcessFactory commitProcessFactory,
            AutoIndexing autoIndexing,
            PageCache pageCache,
            ConstraintSemantics constraintSemantics,
            Monitors monitors,
            Tracers tracers,
<<<<<<< HEAD
            Procedures procedures,
            IOLimiter ioLimiter )
=======
            IdGeneratorFactory idGeneratorFactory,
            IdReuseEligibility idReuseEligibility )
>>>>>>> f81a2ce4
    {
        this.storeDir = storeDir;
        this.config = config;
        this.idGeneratorFactory = idGeneratorFactory;
        this.eligibleForReuse = eligibleForReuse;
        this.tokenNameLookup = tokenNameLookup;
        this.dependencyResolver = dependencyResolver;
        this.scheduler = scheduler;
        this.logService = logService;
        this.autoIndexing = autoIndexing;
        this.logProvider = logService.getInternalLogProvider();
        this.propertyKeyTokenHolder = propertyKeyTokens;
        this.labelTokens = labelTokens;
        this.relationshipTypeTokens = relationshipTypeTokens;
        this.locks = lockManager;
        this.schemaWriteGuard = schemaWriteGuard;
        this.transactionEventHandlers = transactionEventHandlers;
        this.indexingServiceMonitor = indexingServiceMonitor;
        this.fs = fs;
        this.transactionMonitor = transactionMonitor;
        this.databaseHealth = databaseHealth;
        this.physicalLogMonitor = physicalLogMonitor;
        this.transactionHeaderInformationFactory = transactionHeaderInformationFactory;
        this.startupStatistics = startupStatistics;
        this.guard = guard;
        this.constraintSemantics = constraintSemantics;
        this.monitors = monitors;
        this.tracers = tracers;
<<<<<<< HEAD
        this.procedures = procedures;
        this.ioLimiter = ioLimiter;
=======
        this.idGeneratorFactory = idGeneratorFactory;
        this.idReuseEligibility = idReuseEligibility;
>>>>>>> f81a2ce4

        readOnly = config.get( Configuration.read_only );
        msgLog = logProvider.getLog( getClass() );
        this.lockService = new ReentrantLockService();
        this.legacyIndexProviderLookup = new LegacyIndexProviderLookup()
        {
            @Override
            public IndexImplementation apply( String name )
            {
                assert name != null : "Null provider name supplied";
                IndexImplementation provider = indexProviders.get( name );
                if ( provider == null )
                {
                    throw new IllegalArgumentException( "No index provider '" + name +
                                                        "' found. Maybe the intended provider (or one more of its " +
                                                        "dependencies) " +
                                                        "aren't on the classpath or it failed to load." );
                }
                return provider;
            }

            @Override
            public Iterable<IndexImplementation> all()
            {
                return indexProviders.values();
            }
        };

        this.commitProcessFactory = commitProcessFactory;
        this.pageCache = pageCache;
    }

    @Override
    public void init()
    { // We do our own internal life management:
        // start() does life.init() and life.start(),
        // stop() does life.stop() and life.shutdown().
    }

    @Override
    public void start() throws IOException
    {
        dependencies = new Dependencies();
        life = new LifeSupport();

        schemaIndexProvider = dependencyResolver.resolveDependency( SchemaIndexProvider.class,
                HighestSelectionStrategy.getInstance() );

        IndexConfigStore indexConfigStore = new IndexConfigStore( storeDir, fs );
        dependencies.satisfyDependency( lockService );
        dependencies.satisfyDependency( indexConfigStore );
        life.add( indexConfigStore );

        // Monitor listeners
        LoggingLogFileMonitor loggingLogMonitor = new LoggingLogFileMonitor( msgLog );
        monitors.addMonitorListener( loggingLogMonitor );
        monitors.addMonitorListener( (RecoveryVisitor.Monitor) txId -> recoveredCount.incrementAndGet() );

        life.add( new Delegate( Lifecycles.multiple( indexProviders.values() ) ) );

        // Upgrade the store before we begin
        RecordFormats formats = selectStoreFormats( config, storeDir, fs, pageCache, logService );
        upgradeStore( formats );

        // Build all modules and their services
        StorageEngine storageEngine = null;
        try
        {
            UpdateableSchemaState updateableSchemaState = new KernelSchemaStateStore( logProvider );

<<<<<<< HEAD
            // TODO Introduce a StorageEngine abstraction at the StoreLayerModule boundary
            SynchronizedArrayIdOrderingQueue legacyIndexTransactionOrdering = new SynchronizedArrayIdOrderingQueue( 20 );
=======
            if ( safeIdBuffering )
            {
                // This buffering id generator factory will have properly buffering id generators injected into
                // the stores. The buffering depends on knowledge about active transactions,
                // so we'll initialize it below when all those components have been instantiated.
                bufferingIdGeneratorFactory = new BufferingIdGeneratorFactory( idGeneratorFactory );
                storeFactory.setIdGeneratorFactory( bufferingIdGeneratorFactory );
            }
>>>>>>> f81a2ce4

            storageEngine = buildStorageEngine(
                    propertyKeyTokenHolder, labelTokens, relationshipTypeTokens, legacyIndexProviderLookup,
                    indexConfigStore, updateableSchemaState::clear, legacyIndexTransactionOrdering );

            LogEntryReader<ReadableClosablePositionAwareChannel> logEntryReader =
                    new VersionAwareLogEntryReader<>( storageEngine.commandReaderFactory() );

            TransactionIdStore transactionIdStore = dependencies.resolveDependency( TransactionIdStore.class );
            LogVersionRepository logVersionRepository = dependencies.resolveDependency( LogVersionRepository.class );
            TransactionLogModule transactionLogModule =
                    buildTransactionLogs( storeDir, config, logProvider, scheduler, fs,
                            storageEngine, logEntryReader, legacyIndexTransactionOrdering,
                            transactionIdStore, logVersionRepository );
            satisfyDependencies( transactionLogModule);

            buildRecovery( fs,
                    transactionIdStore,
                    logVersionRepository,
                    monitors.newMonitor( RecoveryVisitor.Monitor.class ), monitors.newMonitor( Recovery.Monitor.class ),
<<<<<<< HEAD
                    transactionLogModule.logFiles(), startupStatistics,
                    storageEngine, logEntryReader );

            final KernelModule kernelModule = buildKernel(
                    transactionLogModule.transactionAppender(),
                    dependencies.resolveDependency( IndexingService.class ),
                    storageEngine.storeReadLayer(),
                    updateableSchemaState, dependencies.resolveDependency( LabelScanStore.class ),
                    storageEngine, indexConfigStore, transactionIdStore );
=======
                    transactionLogModule.logFiles(), transactionLogModule.storeFlusher(), startupStatistics,
                    legacyIndexApplierLookup );

            final KernelModule kernelModule = buildKernel( indexingModule.integrityValidator(),
                    transactionLogModule.transactionAppender(), neoStoreModule.neoStores(),
                    transactionLogModule.storeApplier(), indexingModule.indexingService(),
                    indexingModule.indexUpdatesValidator(),
                    storeLayerModule.storeLayer(),
                    cacheModule.updateableSchemaState(), indexingModule.labelScanStore(),
                    indexingModule.schemaIndexProviderMap(), cacheModule.procedureCache() );

            if ( safeIdBuffering )
            {
                // Now that we've instantiated the component which can keep track of transaction boundaries
                // we let the id generator know about it.
                bufferingIdGeneratorFactory.initialize( kernelModule.kernelTransactions(), idReuseEligibility );
                life.add( freeIdMaintenance( bufferingIdGeneratorFactory ) );
            }
>>>>>>> f81a2ce4

            // Do these assignments last so that we can ensure no cyclical dependencies exist
            this.storageEngine = storageEngine;
            this.transactionLogModule = transactionLogModule;
            this.kernelModule = kernelModule;

            dependencies.satisfyDependency( this );
            dependencies.satisfyDependency( updateableSchemaState );
            dependencies.satisfyDependency( storageEngine.storeReadLayer() );
            dependencies.satisfyDependency( logEntryReader );
            dependencies.satisfyDependency( storageEngine );
            satisfyDependencies( kernelModule );
        }
        catch ( Throwable e )
        {
            // Something unexpected happened during startup
            msgLog.warn( "Exception occurred while setting up store modules. Attempting to close things down.", e );
            try
            {
                // Close the neostore, so that locks are released properly
                if ( storageEngine != null )
                {
                    storageEngine.forceClose();
                }
            }
            catch ( Exception closeException )
            {
                msgLog.error( "Couldn't close neostore after startup failure", closeException );
            }
            throw Exceptions.launderedException( e );
        }

        try
        {
            life.start();
        }
        catch ( Throwable e )
        {
            // Something unexpected happened during startup
            msgLog.warn( "Exception occurred while starting the datasource. Attempting to close things down.", e );
            try
            {
                life.shutdown();
                // Close the neostore, so that locks are released properly
                storageEngine.forceClose();
            }
            catch ( Exception closeException )
            {
                msgLog.error( "Couldn't close neostore after startup failure", closeException );
            }
            throw Exceptions.launderedException( e );
        }
        /*
         * At this point recovery has completed and the datasource is ready for use. Whatever panic might have
         * happened before has been healed. So we can safely set the kernel health to ok.
         * This right now has any real effect only in the case of internal restarts (for example, after a store copy
         * in the case of HA). Standalone instances will have to be restarted by the user, as is proper for all
         * kernel panics.
         */
        databaseHealth.healed();
    }

    private static RecordFormats selectStoreFormats( Config config, File storeDir, FileSystemAbstraction fs,
            PageCache pageCache, LogService logService )
    {
        LogProvider logging = logService.getInternalLogProvider();
        RecordFormats formats = RecordFormatSelector.selectNewestFormat( config, storeDir, fs, pageCache, logging );
        new RecordFormatPropertyConfigurator( formats, config ).configure();
        return formats;
    }

    private void upgradeStore( RecordFormats format )
    {
        LabelScanStoreProvider labelScanStoreProvider =
                dependencyResolver.resolveDependency( LabelScanStoreProvider.class,
                        HighestSelectionStrategy.getInstance() );

        VisibleMigrationProgressMonitor progressMonitor =
                new VisibleMigrationProgressMonitor( logService.getUserLog( StoreMigrator.class ) );
        new DatabaseMigrator(
                progressMonitor,
                fs,
                config,
                logService,
                schemaIndexProvider,
                labelScanStoreProvider,
                indexProviders,
                pageCache,
                format ).migrate( storeDir );
    }

    private StorageEngine buildStorageEngine(
            PropertyKeyTokenHolder propertyKeyTokenHolder, LabelTokenHolder labelTokens,
            RelationshipTypeTokenHolder relationshipTypeTokens,
            LegacyIndexProviderLookup legacyIndexProviderLookup, IndexConfigStore indexConfigStore,
            Runnable schemaStateChangeCallback, SynchronizedArrayIdOrderingQueue legacyIndexTransactionOrdering )
    {
<<<<<<< HEAD
        LabelScanStoreProvider labelScanStore = dependencyResolver.resolveDependency( LabelScanStoreProvider.class,
                HighestSelectionStrategy.getInstance() );
        // TODO we should break this dependency on the kernelModule (which has not yet been created at this point in
        // TODO the code) and instead let information about generations of transactions flow through the StorageEngine
        // TODO API
        Supplier<KernelTransactionsSnapshot> transactionSnapshotSupplier =
                () -> kernelModule.kernelTransactions().get();
        RecordStorageEngine storageEngine = new RecordStorageEngine( storeDir, config, idGeneratorFactory,
                eligibleForReuse, pageCache, fs, logProvider, propertyKeyTokenHolder, labelTokens,
                relationshipTypeTokens, schemaStateChangeCallback, constraintSemantics, scheduler, tokenNameLookup,
                lockService, schemaIndexProvider, indexingServiceMonitor, databaseHealth, labelScanStore,
                legacyIndexProviderLookup, indexConfigStore, legacyIndexTransactionOrdering,
                transactionSnapshotSupplier );

        // We pretend that the storage engine abstract hides all details within it. Whereas that's mostly
        // true it's not entirely true for the time being. As long as we need this call below, which
        // makes available one or more internal things to the outside world, there are leaks to plug.
        storageEngine.satisfyDependencies( dependencies );

        return life.add( storageEngine );
=======
        final LockService lockService = takePropertyReadLocks ? this.lockService : NO_LOCK_SERVICE;
        return new Factory<StoreStatement>()
        {
            @Override
            public StoreStatement newInstance()
            {
                return new StoreStatement( neoStores, lockService );
            }
        };
>>>>>>> f81a2ce4
    }

    private TransactionLogModule buildTransactionLogs(
            File storeDir,
            Config config,
            LogProvider logProvider,
            JobScheduler scheduler,
            FileSystemAbstraction fileSystemAbstraction,
            StorageEngine storageEngine, LogEntryReader<ReadableClosablePositionAwareChannel> logEntryReader,
            SynchronizedArrayIdOrderingQueue legacyIndexTransactionOrdering,
            TransactionIdStore transactionIdStore, LogVersionRepository logVersionRepository )
    {
        TransactionMetadataCache transactionMetadataCache = new TransactionMetadataCache( 100_000 );
        LogHeaderCache logHeaderCache = new LogHeaderCache( 1000 );
        final PhysicalLogFiles logFiles = new PhysicalLogFiles( storeDir, PhysicalLogFile.DEFAULT_NAME,
                fileSystemAbstraction );

        final PhysicalLogFile logFile = life.add( new PhysicalLogFile( fileSystemAbstraction, logFiles,
                config.get( GraphDatabaseSettings.logical_log_rotation_threshold ),
                transactionIdStore::getLastCommittedTransactionId, logVersionRepository, physicalLogMonitor,
                logHeaderCache ) );

        final PhysicalLogFileInformation.LogVersionToTimestamp
                logInformation = new PhysicalLogFileInformation.LogVersionToTimestamp()
        {
            @Override
            public long getTimestampForVersion( long version ) throws IOException
            {
                LogPosition position = LogPosition.start( version );
                try ( ReadableLogChannel channel = logFile.getReader( position ) )
                {
                    LogEntry entry;
                    while ( (entry = logEntryReader.readLogEntry( channel )) != null )
                    {
                        if ( entry instanceof LogEntryStart )
                        {
                            return entry.<LogEntryStart>as().getTimeWritten();
                        }
                    }
                }
                return -1;
            }
        };
        final LogFileInformation logFileInformation =
                new PhysicalLogFileInformation( logFiles, logHeaderCache, transactionIdStore::getLastCommittedTransactionId, logInformation );

        String pruningConf = config.get(
                config.get( GraphDatabaseFacadeFactory.Configuration.ephemeral )
                ? GraphDatabaseFacadeFactory.Configuration.ephemeral_keep_logical_logs
                : GraphDatabaseSettings.keep_logical_logs );

        LogPruneStrategy logPruneStrategy = fromConfigValue( fs, logFileInformation, logFiles, pruningConf );

        final LogPruning logPruning = new LogPruningImpl( logPruneStrategy, logProvider );

        final LogRotation logRotation =
                new LogRotationImpl( monitors.newMonitor( LogRotation.Monitor.class ), logFile, databaseHealth );

        final TransactionAppender appender = life.add( new BatchingTransactionAppender(
                logFile, logRotation, transactionMetadataCache, transactionIdStore, legacyIndexTransactionOrdering,
                databaseHealth ) );
        final LogicalTransactionStore logicalTransactionStore =
                new PhysicalLogicalTransactionStore( logFile, transactionMetadataCache, logEntryReader );

        int txThreshold = config.get( GraphDatabaseSettings.check_point_interval_tx );
        final CountCommittedTransactionThreshold countCommittedTransactionThreshold =
                new CountCommittedTransactionThreshold( txThreshold );

        long timeMillisThreshold = config.get( GraphDatabaseSettings.check_point_interval_time );
        TimeCheckPointThreshold timeCheckPointThreshold =
                new TimeCheckPointThreshold( timeMillisThreshold, Clock.SYSTEM_CLOCK );

        CheckPointThreshold threshold =
                CheckPointThresholds.or( countCommittedTransactionThreshold, timeCheckPointThreshold );

        final CheckPointerImpl checkPointer = new CheckPointerImpl(
                transactionIdStore, threshold, storageEngine, logPruning, appender, databaseHealth, logProvider,
                tracers.checkPointTracer, ioLimiter );

        long recurringPeriod = Math.min( timeMillisThreshold, TimeUnit.SECONDS.toMillis( 10 ) );
        CheckPointScheduler checkPointScheduler = new CheckPointScheduler( checkPointer, scheduler, recurringPeriod );

        life.add( checkPointer );
        life.add( checkPointScheduler );

        return new TransactionLogModule()
        {
            @Override
            public LogicalTransactionStore logicalTransactionStore()
            {
                return logicalTransactionStore;
            }

            @Override
            public LogFileInformation logFileInformation()
            {
                return logFileInformation;
            }

            @Override
            public PhysicalLogFiles logFiles()
            {
                return logFiles;
            }

            @Override
            public LogFile logFile()
            {
                return logFile;
            }

            @Override
            public LogRotation logRotation()
            {
                return logRotation;
            }

            @Override
            public CheckPointer checkPointing()
            {
                return checkPointer;
            }

            @Override
            public TransactionAppender transactionAppender()
            {
                return appender;
            }

            @Override
            public IdOrderingQueue legacyIndexTransactionOrderingQueue()
            {
                return legacyIndexTransactionOrdering;
            }
        };
    }

    private void buildRecovery(
            final FileSystemAbstraction fileSystemAbstraction,
            TransactionIdStore transactionIdStore,
            LogVersionRepository logVersionRepository,
            RecoveryVisitor.Monitor recoveryVisitorMonitor,
            Recovery.Monitor recoveryMonitor,
            final PhysicalLogFiles logFiles,
            final StartupStatisticsProvider startupStatistics,
            StorageEngine storageEngine,
            LogEntryReader<ReadableClosablePositionAwareChannel> logEntryReader )
    {
        RecoveryVisitor recoveryVisitor = new RecoveryVisitor( transactionIdStore, storageEngine,
                recoveryVisitorMonitor );

        final Visitor<LogVersionedStoreChannel,Exception> logFileRecoverer =
                new LogFileRecoverer( logEntryReader, recoveryVisitor );

        final LatestCheckPointFinder checkPointFinder =
                new LatestCheckPointFinder( logFiles, fileSystemAbstraction, logEntryReader );
        Recovery.SPI spi = new DefaultRecoverySPI(
                storageEngine, logFileRecoverer, logFiles, fileSystemAbstraction, logVersionRepository,
                checkPointFinder );
        Recovery recovery = new Recovery( spi, recoveryMonitor );

        life.add( recovery );

        life.add( new LifecycleAdapter()
        {
            @Override
            public void init() throws Throwable
            {
                startupStatistics.setNumberOfRecoveredTransactions( recoveredCount.get() );
                recoveredCount.set( 0 );
            }
        } );
    }

    private KernelModule buildKernel( TransactionAppender appender,
                                      IndexingService indexingService,
                                      StoreReadLayer storeLayer,
                                      UpdateableSchemaState updateableSchemaState, LabelScanStore labelScanStore,
                                      StorageEngine storageEngine,
                                      IndexConfigStore indexConfigStore,
                                      TransactionIdStore transactionIdStore ) throws KernelException, IOException
    {
        TransactionCommitProcess transactionCommitProcess = commitProcessFactory.create( appender, storageEngine,
                config );

        /*
         * This is used by legacy indexes and constraint indexes whenever a transaction is to be spawned
         * from within an existing transaction. It smells, and we should look over alternatives when time permits.
         */
        Supplier<KernelAPI> kernelProvider = () -> kernelModule.kernelAPI();

        ConstraintIndexCreator constraintIndexCreator =
                new ConstraintIndexCreator( kernelProvider, indexingService );

        LegacyIndexStore legacyIndexStore = new LegacyIndexStore( config,
                indexConfigStore, kernelProvider, legacyIndexProviderLookup );

        StatementOperationParts statementOperations = dependencies.satisfyDependency( buildStatementOperations(
                storeLayer, autoIndexing, constraintIndexCreator, updateableSchemaState, guard,
                legacyIndexStore ) );

<<<<<<< HEAD
        TransactionHooks hooks = new TransactionHooks();
        KernelTransactions kernelTransactions = life.add( new KernelTransactions( locks, constraintIndexCreator,
                statementOperations, schemaWriteGuard, transactionHeaderInformationFactory, transactionCommitProcess,
                indexConfigStore, legacyIndexProviderLookup, hooks, transactionMonitor, life, tracers, storageEngine,
                procedures, transactionIdStore, config ) );
=======
        final TransactionHooks hooks = new TransactionHooks();
        final KernelTransactions kernelTransactions =
                life.add( new KernelTransactions( neoStoreTxContextFactory,
                        neoStores, locks, integrityValidator, constraintIndexCreator, indexingService, labelScanStore,
                        statementOperations, updateableSchemaState, schemaWriteGuard, schemaIndexProviderMap,
                        transactionHeaderInformationFactory, storeLayer, transactionCommitProcess,
                        indexConfigStore, legacyIndexProviderLookup, hooks, constraintSemantics,
                        transactionMonitor, life, procedureCache, config, tracers, Clock.SYSTEM_CLOCK ) );
>>>>>>> f81a2ce4

        final Kernel kernel = new Kernel( kernelTransactions, hooks, databaseHealth, transactionMonitor, procedures );

        kernel.registerTransactionHook( transactionEventHandlers );

        final NeoStoreFileListing fileListing = new NeoStoreFileListing( storeDir, labelScanStore, indexingService,
                legacyIndexProviderLookup );

        return new KernelModule()
        {
            @Override
            public TransactionCommitProcess transactionCommitProcess()
            {
                return transactionCommitProcess;
            }

            @Override
            public KernelAPI kernelAPI()
            {
                return kernel;
            }

            @Override
            public KernelTransactions kernelTransactions()
            {
                return kernelTransactions;
            }

            @Override
            public NeoStoreFileListing fileListing()
            {
                return fileListing;
            }
        };
    }

    // We do this last to ensure no one is cheating with dependency access
    private void satisfyDependencies( Object... modules )
    {
        for ( Object module : modules )
        {
            for ( Method method : module.getClass().getMethods() )
            {
                if ( !method.getDeclaringClass().equals( Object.class ) && method.getReturnType() != void.class )
                {
                    try
                    {
                        dependencies.satisfyDependency( method.invoke( module ) );
                    }
                    catch ( IllegalAccessException | InvocationTargetException e )
                    {
                        throw new RuntimeException( e );
                    }
                }
            }
        }
    }

    @Override
    public synchronized void stop()
    {
        if ( !life.isRunning() )
        {
            return;
        }

        CheckPointer checkPointer = transactionLogModule.checkPointing();

        // First kindly await all committing transactions to close. Do this without interfering with the
        // log file monitor. Keep in mind that at this point the availability guard is raised and some time spent
        // awaiting active transaction to close, on a more coarse-grained level, so no new transactions
        // should get started. With that said there's actually a race between checking the availability guard
        // in beginTx, incrementing number of open transactions and raising the guard in shutdown, there might
        // be some in flight that will get to commit at some point
        // in the future. Such transactions will fail if they come to commit after our synchronized block below.
        // Here we're zooming in and focusing on getting committed transactions to close.
        awaitAllTransactionsClosed();
        LogFile logFile = transactionLogModule.logFile();
        // In order to prevent various issues with life components that can perform operations with logFile on their
        // stop phase before performing further shutdown/cleanup work and taking a lock on a logfile
        // we stop all other life components to make sure that we are the last and only one (from current life)
        life.stop();
        synchronized ( logFile )
        {
            // Under the guard of the logFile monitor do a second pass of waiting committing transactions
            // to close. This is because there might have been transactions that were in flight and just now
            // want to commit. We will allow committed transactions be properly closed, but no new transactions
            // will be able to start committing at this point.
            awaitAllTransactionsClosed();

            // Write new checkpoint in the log only if the kernel is healthy.
            // We cannot throw here since we need to shutdown without exceptions.
            if ( databaseHealth.isHealthy() )
            {
                try
                {
                    // Flushing of neo stores happens as part of the checkpoint
                    checkPointer.forceCheckPoint( new SimpleTriggerInfo( "database shutdown" ) );
                }
                catch ( IOException e )
                {
                    throw new UnderlyingStorageException( e );
                }
            }

            // Shut down all services in here, effectively making the database unusable for anyone who tries.
            life.shutdown();
        }
        // After we've released the logFile monitor there might be transactions that wants to commit, but had
        // to wait for the logFile monitor until now. When they finally get it and try to commit they will
        // fail since the logFile no longer works.
    }

    private void awaitAllTransactionsClosed()
    {

        // Only wait for committed transactions to be applied if the kernel is healthy (i.e. no panic)
        // otherwise if there has been a panic transactions will not be applied properly anyway.
        TransactionIdStore txIdStore = getDependencyResolver().resolveDependency( TransactionIdStore.class );
        while ( databaseHealth.isHealthy() &&
                !txIdStore.closedTransactionIdIsOnParWithOpenedTransactionId() )
        {
            LockSupport.parkNanos( 10_000_000 ); // 10 ms
        }
    }

    @Override
    public void shutdown()
    {   // We do our own internal life management:
        // start() does life.init() and life.start(),
        // stop() does life.stop() and life.shutdown().
    }

    public StoreId getStoreId()
    {
        return getDependencyResolver().resolveDependency( MetaDataStore.class ).getStoreId();
    }

    public File getStoreDir()
    {
        return storeDir;
    }

    public boolean isReadOnly()
    {
        return readOnly;
    }

    public KernelAPI getKernel()
    {
        return kernelModule.kernelAPI();
    }

    public ResourceIterator<File> listStoreFiles( boolean includeLogs ) throws IOException
    {
        return kernelModule.fileListing().listStoreFiles( includeLogs );
    }

    public void registerDiagnosticsWith( DiagnosticsManager manager )
    {
        storageEngine.registerDiagnostics( manager );
        manager.registerAll( Diagnostics.class, this );
    }

    public StoreReadLayer getStoreLayer()
    {
        return storageEngine.storeReadLayer();
    }

    public DependencyResolver getDependencyResolver()
    {
        return dependencies;
    }

    private StatementOperationParts buildStatementOperations(
            StoreReadLayer storeReadLayer, AutoIndexing autoIndexing,
            ConstraintIndexCreator constraintIndexCreator, UpdateableSchemaState updateableSchemaState,
            Guard guard, LegacyIndexStore legacyIndexStore )
    {
        // The passed in StoreReadLayer is the bottom most layer: Read-access to committed data.
        // To it we add:
        // + Transaction state handling
        StateHandlingStatementOperations stateHandlingContext = new StateHandlingStatementOperations( storeReadLayer,
                autoIndexing, constraintIndexCreator,
                legacyIndexStore );
        StatementOperationParts parts = new StatementOperationParts( stateHandlingContext, stateHandlingContext,
                stateHandlingContext, stateHandlingContext, stateHandlingContext, stateHandlingContext,
                new SchemaStateConcern( updateableSchemaState ), null, stateHandlingContext, stateHandlingContext,
                stateHandlingContext );
        // + Constraints
        ConstraintEnforcingEntityOperations constraintEnforcingEntityOperations =
                new ConstraintEnforcingEntityOperations( constraintSemantics, parts.entityWriteOperations(), parts.entityReadOperations(),
                        parts.schemaWriteOperations(), parts.schemaReadOperations() );
        // + Data integrity
        DataIntegrityValidatingStatementOperations dataIntegrityContext =
                new DataIntegrityValidatingStatementOperations(
                        parts.keyWriteOperations(), parts.schemaReadOperations(), constraintEnforcingEntityOperations );
        parts = parts.override( null, dataIntegrityContext, constraintEnforcingEntityOperations,
                constraintEnforcingEntityOperations, null, dataIntegrityContext, null, null, null, null, null );
        // + Locking
        LockingStatementOperations lockingContext = new LockingStatementOperations( parts.entityReadOperations(),
                parts.entityWriteOperations(), parts.schemaReadOperations(), parts.schemaWriteOperations(),
                parts.schemaStateOperations() );
        parts = parts.override( null, null, null, lockingContext, lockingContext, lockingContext, lockingContext,
                lockingContext, null, null, null );
        // + Guard
        if ( guard != null )
        {
            GuardingStatementOperations guardingOperations = new GuardingStatementOperations(
                    parts.entityWriteOperations(), parts.entityReadOperations(), guard );
            parts = parts.override( null, null, guardingOperations, guardingOperations, null, null, null, null,
                    null, null, null );
        }

        return parts;
    }

    @Override
    public void registerIndexProvider( String name, IndexImplementation index )
    {
        assert !indexProviders.containsKey( name ) : "Index provider '" + name + "' already registered";
        indexProviders.put( name, index );
    }

    @Override
    public boolean unregisterIndexProvider( String name )
    {
        IndexImplementation removed = indexProviders.remove( name );
        return removed != null;
    }

    /**
     * Hook that must be called before there is an HA mode switch (eg master/slave switch),
     * i.e. after state has changed to pending and before state is about to change to the new target state.
     * This must only be called when the database is otherwise inaccessible.
     */
    public void beforeModeSwitch()
    {
        clearTransactions();
    }

    private void clearTransactions()
    {
        // We don't want to have buffered ids carry over to the new role
        storageEngine.clearBufferedIds();

        // Get rid of all pooled transactions, as they will otherwise reference
        // components that have been swapped out during the mode switch.
        kernelModule.kernelTransactions().disposeAll();
    }

    /**
     * Hook that must be called after an HA mode switch (eg master/slave switch) have completed.
     * This must only be called when the database is otherwise inaccessible.
     */
    public void afterModeSwitch()
    {
        storageEngine.loadSchemaCache();
        clearTransactions();
    }

    @SuppressWarnings( "deprecation" )
    public static abstract class Configuration
    {
        public static final Setting<String> keep_logical_logs = GraphDatabaseSettings.keep_logical_logs;
        public static final Setting<Boolean> read_only = GraphDatabaseSettings.read_only;
    }
}<|MERGE_RESOLUTION|>--- conflicted
+++ resolved
@@ -86,23 +86,14 @@
 import org.neo4j.kernel.impl.store.MetaDataStore;
 import org.neo4j.kernel.impl.store.StoreId;
 import org.neo4j.kernel.impl.store.UnderlyingStorageException;
-<<<<<<< HEAD
 import org.neo4j.kernel.impl.store.format.RecordFormatPropertyConfigurator;
 import org.neo4j.kernel.impl.store.format.RecordFormatSelector;
 import org.neo4j.kernel.impl.store.format.RecordFormats;
 import org.neo4j.kernel.impl.store.id.IdGeneratorFactory;
+import org.neo4j.kernel.impl.store.id.IdReuseEligibility;
 import org.neo4j.kernel.impl.storemigration.DatabaseMigrator;
 import org.neo4j.kernel.impl.storemigration.monitoring.VisibleMigrationProgressMonitor;
 import org.neo4j.kernel.impl.storemigration.participant.StoreMigrator;
-=======
-import org.neo4j.kernel.impl.store.id.BufferingIdGeneratorFactory;
-import org.neo4j.kernel.impl.store.id.IdReuseEligibility;
-import org.neo4j.kernel.impl.store.record.SchemaRule;
-import org.neo4j.kernel.impl.storemigration.StoreUpgrader;
-import org.neo4j.kernel.impl.storemigration.StoreVersionCheck;
-import org.neo4j.kernel.impl.storemigration.UpgradableDatabase;
-import org.neo4j.kernel.impl.storemigration.legacystore.LegacyStoreVersionCheck;
->>>>>>> f81a2ce4
 import org.neo4j.kernel.impl.transaction.TransactionHeaderInformationFactory;
 import org.neo4j.kernel.impl.transaction.TransactionMonitor;
 import org.neo4j.kernel.impl.transaction.log.BatchingTransactionAppender;
@@ -263,13 +254,6 @@
 
     public static final String DEFAULT_DATA_SOURCE_NAME = "nioneodb";
 
-<<<<<<< HEAD
-=======
-    private static final boolean takePropertyReadLocks = FeatureToggles.flag(
-            NeoStoreDataSource.class, "propertyReadLocks", false );
-    private static final boolean safeIdBuffering = FeatureToggles.flag(
-            NeoStoreDataSource.class, "safeIdBuffering", true );
->>>>>>> f81a2ce4
 
     private final Monitors monitors;
     private final Tracers tracers;
@@ -305,14 +289,8 @@
     private final Map<String,IndexImplementation> indexProviders = new HashMap<>();
     private final LegacyIndexProviderLookup legacyIndexProviderLookup;
     private final ConstraintSemantics constraintSemantics;
-<<<<<<< HEAD
     private final Procedures procedures;
     private final IOLimiter ioLimiter;
-=======
-    private final IdGeneratorFactory idGeneratorFactory;
-    private BufferingIdGeneratorFactory bufferingIdGeneratorFactory;
-    private final IdReuseEligibility idReuseEligibility;
->>>>>>> f81a2ce4
 
     private Dependencies dependencies;
     private LifeSupport life;
@@ -359,13 +337,8 @@
             ConstraintSemantics constraintSemantics,
             Monitors monitors,
             Tracers tracers,
-<<<<<<< HEAD
             Procedures procedures,
             IOLimiter ioLimiter )
-=======
-            IdGeneratorFactory idGeneratorFactory,
-            IdReuseEligibility idReuseEligibility )
->>>>>>> f81a2ce4
     {
         this.storeDir = storeDir;
         this.config = config;
@@ -394,13 +367,8 @@
         this.constraintSemantics = constraintSemantics;
         this.monitors = monitors;
         this.tracers = tracers;
-<<<<<<< HEAD
         this.procedures = procedures;
         this.ioLimiter = ioLimiter;
-=======
-        this.idGeneratorFactory = idGeneratorFactory;
-        this.idReuseEligibility = idReuseEligibility;
->>>>>>> f81a2ce4
 
         readOnly = config.get( Configuration.read_only );
         msgLog = logProvider.getLog( getClass() );
@@ -471,19 +439,8 @@
         {
             UpdateableSchemaState updateableSchemaState = new KernelSchemaStateStore( logProvider );
 
-<<<<<<< HEAD
             // TODO Introduce a StorageEngine abstraction at the StoreLayerModule boundary
             SynchronizedArrayIdOrderingQueue legacyIndexTransactionOrdering = new SynchronizedArrayIdOrderingQueue( 20 );
-=======
-            if ( safeIdBuffering )
-            {
-                // This buffering id generator factory will have properly buffering id generators injected into
-                // the stores. The buffering depends on knowledge about active transactions,
-                // so we'll initialize it below when all those components have been instantiated.
-                bufferingIdGeneratorFactory = new BufferingIdGeneratorFactory( idGeneratorFactory );
-                storeFactory.setIdGeneratorFactory( bufferingIdGeneratorFactory );
-            }
->>>>>>> f81a2ce4
 
             storageEngine = buildStorageEngine(
                     propertyKeyTokenHolder, labelTokens, relationshipTypeTokens, legacyIndexProviderLookup,
@@ -504,7 +461,6 @@
                     transactionIdStore,
                     logVersionRepository,
                     monitors.newMonitor( RecoveryVisitor.Monitor.class ), monitors.newMonitor( Recovery.Monitor.class ),
-<<<<<<< HEAD
                     transactionLogModule.logFiles(), startupStatistics,
                     storageEngine, logEntryReader );
 
@@ -514,26 +470,6 @@
                     storageEngine.storeReadLayer(),
                     updateableSchemaState, dependencies.resolveDependency( LabelScanStore.class ),
                     storageEngine, indexConfigStore, transactionIdStore );
-=======
-                    transactionLogModule.logFiles(), transactionLogModule.storeFlusher(), startupStatistics,
-                    legacyIndexApplierLookup );
-
-            final KernelModule kernelModule = buildKernel( indexingModule.integrityValidator(),
-                    transactionLogModule.transactionAppender(), neoStoreModule.neoStores(),
-                    transactionLogModule.storeApplier(), indexingModule.indexingService(),
-                    indexingModule.indexUpdatesValidator(),
-                    storeLayerModule.storeLayer(),
-                    cacheModule.updateableSchemaState(), indexingModule.labelScanStore(),
-                    indexingModule.schemaIndexProviderMap(), cacheModule.procedureCache() );
-
-            if ( safeIdBuffering )
-            {
-                // Now that we've instantiated the component which can keep track of transaction boundaries
-                // we let the id generator know about it.
-                bufferingIdGeneratorFactory.initialize( kernelModule.kernelTransactions(), idReuseEligibility );
-                life.add( freeIdMaintenance( bufferingIdGeneratorFactory ) );
-            }
->>>>>>> f81a2ce4
 
             // Do these assignments last so that we can ensure no cyclical dependencies exist
             this.storageEngine = storageEngine;
@@ -631,7 +567,6 @@
             LegacyIndexProviderLookup legacyIndexProviderLookup, IndexConfigStore indexConfigStore,
             Runnable schemaStateChangeCallback, SynchronizedArrayIdOrderingQueue legacyIndexTransactionOrdering )
     {
-<<<<<<< HEAD
         LabelScanStoreProvider labelScanStore = dependencyResolver.resolveDependency( LabelScanStoreProvider.class,
                 HighestSelectionStrategy.getInstance() );
         // TODO we should break this dependency on the kernelModule (which has not yet been created at this point in
@@ -652,17 +587,6 @@
         storageEngine.satisfyDependencies( dependencies );
 
         return life.add( storageEngine );
-=======
-        final LockService lockService = takePropertyReadLocks ? this.lockService : NO_LOCK_SERVICE;
-        return new Factory<StoreStatement>()
-        {
-            @Override
-            public StoreStatement newInstance()
-            {
-                return new StoreStatement( neoStores, lockService );
-            }
-        };
->>>>>>> f81a2ce4
     }
 
     private TransactionLogModule buildTransactionLogs(
@@ -864,22 +788,11 @@
                 storeLayer, autoIndexing, constraintIndexCreator, updateableSchemaState, guard,
                 legacyIndexStore ) );
 
-<<<<<<< HEAD
         TransactionHooks hooks = new TransactionHooks();
         KernelTransactions kernelTransactions = life.add( new KernelTransactions( locks, constraintIndexCreator,
                 statementOperations, schemaWriteGuard, transactionHeaderInformationFactory, transactionCommitProcess,
                 indexConfigStore, legacyIndexProviderLookup, hooks, transactionMonitor, life, tracers, storageEngine,
-                procedures, transactionIdStore, config ) );
-=======
-        final TransactionHooks hooks = new TransactionHooks();
-        final KernelTransactions kernelTransactions =
-                life.add( new KernelTransactions( neoStoreTxContextFactory,
-                        neoStores, locks, integrityValidator, constraintIndexCreator, indexingService, labelScanStore,
-                        statementOperations, updateableSchemaState, schemaWriteGuard, schemaIndexProviderMap,
-                        transactionHeaderInformationFactory, storeLayer, transactionCommitProcess,
-                        indexConfigStore, legacyIndexProviderLookup, hooks, constraintSemantics,
-                        transactionMonitor, life, procedureCache, config, tracers, Clock.SYSTEM_CLOCK ) );
->>>>>>> f81a2ce4
+                procedures, transactionIdStore, config, Clock.SYSTEM_CLOCK ) );
 
         final Kernel kernel = new Kernel( kernelTransactions, hooks, databaseHealth, transactionMonitor, procedures );
 
