--- conflicted
+++ resolved
@@ -74,14 +74,14 @@
     }
 
     @Override
-<<<<<<< HEAD
     public IndexCapability getIndexCapability()
     {
         return indexMeta.indexCapability();
-=======
+    }
+
+    @Override
     public void refresh()
     {
->>>>>>> 6251d816
     }
 
     @Override
