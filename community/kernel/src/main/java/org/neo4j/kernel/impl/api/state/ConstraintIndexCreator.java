--- conflicted
+++ resolved
@@ -42,7 +42,6 @@
 import org.neo4j.kernel.api.exceptions.schema.AlreadyConstrainedException;
 import org.neo4j.kernel.api.exceptions.schema.AlreadyIndexedException;
 import org.neo4j.kernel.api.exceptions.schema.UniquePropertyValueValidationException;
-import org.neo4j.storageengine.api.NodePropertyAccessor;
 import org.neo4j.kernel.api.schema.constraints.ConstraintDescriptorFactory;
 import org.neo4j.kernel.api.schema.constraints.UniquenessConstraintDescriptor;
 import org.neo4j.kernel.impl.api.KernelTransactionImplementation;
@@ -52,6 +51,7 @@
 import org.neo4j.kernel.impl.transaction.state.storeview.DefaultNodePropertyAccessor;
 import org.neo4j.logging.Log;
 import org.neo4j.logging.LogProvider;
+import org.neo4j.storageengine.api.NodePropertyAccessor;
 import org.neo4j.storageengine.api.schema.SchemaDescriptor;
 
 import static org.neo4j.internal.kernel.api.Transaction.Type.implicit;
@@ -127,11 +127,7 @@
             // has been created. Now it's just the population left, which can take a long time
             locks.releaseExclusive( descriptor.keyType(), descriptor.keyId() );
 
-<<<<<<< HEAD
-            awaitConstraintIndexPopulation( constraint, proxy );
-=======
             awaitConstraintIndexPopulation( constraint, proxy, transaction );
->>>>>>> c8e80b1c
             log.info( "Constraint %s populated, starting verification.", constraint.ownedIndexDescriptor() );
 
             // Index population was successful, but at this point we don't know if the uniqueness constraint holds.
@@ -204,11 +200,7 @@
         }
     }
 
-<<<<<<< HEAD
-    private void awaitConstraintIndexPopulation( UniquenessConstraintDescriptor constraint, IndexProxy proxy )
-=======
     private void awaitConstraintIndexPopulation( UniquenessConstraintDescriptor constraint, IndexProxy proxy, KernelTransactionImplementation transaction )
->>>>>>> c8e80b1c
             throws InterruptedException, UniquePropertyValueValidationException
     {
         try
