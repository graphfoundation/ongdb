--- conflicted
+++ resolved
@@ -676,24 +676,8 @@
             listenersState = eventListeners.beforeCommit( txState, this, storageReader );
             if ( listenersState != null && listenersState.isFailed() )
             {
-<<<<<<< HEAD
-                try
-                {
-                    hooksState = hooks.beforeCommit( txState, this, storageReader );
-                    if ( hooksState != null && hooksState.failed() )
-                    {
-                        Throwable cause = hooksState.failure();
-                        throw new TransactionFailureException( Status.Transaction.TransactionHookFailed, cause, cause.getMessage() );
-                    }
-                }
-                finally
-                {
-                    beforeHookInvoked = true;
-                }
-=======
                 Throwable cause = listenersState.failure();
                 throw new TransactionFailureException( Status.Transaction.TransactionHookFailed, cause, cause.getMessage() );
->>>>>>> 5e83bdfe
             }
 
             // Convert changes into commands and commit
