/**
 * Copyright (c) 2002-2014 "Neo Technology,"
 * Network Engine for Objects in Lund AB [http://neotechnology.com]
 *
 * This file is part of Neo4j.
 *
 * Neo4j is free software: you can redistribute it and/or modify
 * it under the terms of the GNU General Public License as published by
 * the Free Software Foundation, either version 3 of the License, or
 * (at your option) any later version.
 *
 * This program is distributed in the hope that it will be useful,
 * but WITHOUT ANY WARRANTY; without even the implied warranty of
 * MERCHANTABILITY or FITNESS FOR A PARTICULAR PURPOSE.  See the
 * GNU General Public License for more details.
 *
 * You should have received a copy of the GNU General Public License
 * along with this program.  If not, see <http://www.gnu.org/licenses/>.
 */
package org.neo4j.graphdb.factory;

<<<<<<< HEAD
import java.io.File;
=======
>>>>>>> f26fcad2
import java.util.ArrayList;
import java.util.List;

import org.neo4j.graphdb.config.Setting;
<<<<<<< HEAD
=======
import org.neo4j.graphdb.factory.GraphDatabaseSetting.BooleanSetting;
import org.neo4j.graphdb.factory.GraphDatabaseSetting.FloatSetting;
import org.neo4j.graphdb.factory.GraphDatabaseSetting.IntegerSetting;
import org.neo4j.graphdb.factory.GraphDatabaseSetting.NumberOfBytesSetting;
import org.neo4j.graphdb.factory.GraphDatabaseSetting.OptionsSetting;
import org.neo4j.graphdb.factory.GraphDatabaseSetting.PortSetting;
import org.neo4j.graphdb.factory.GraphDatabaseSetting.StringSetting;
>>>>>>> f26fcad2
import org.neo4j.helpers.Service;
import org.neo4j.helpers.Settings;
import org.neo4j.kernel.configuration.ConfigurationMigrator;
import org.neo4j.kernel.configuration.GraphDatabaseConfigurationMigrator;
import org.neo4j.kernel.configuration.Migrator;
<<<<<<< HEAD
import org.neo4j.kernel.configuration.Title;
=======
>>>>>>> f26fcad2
import org.neo4j.kernel.impl.cache.CacheProvider;
import org.neo4j.kernel.impl.cache.MonitorGc;

import static org.neo4j.helpers.Settings.ANY;
import static org.neo4j.helpers.Settings.BOOLEAN;
import static org.neo4j.helpers.Settings.BYTES;
import static org.neo4j.helpers.Settings.FALSE;
import static org.neo4j.helpers.Settings.INTEGER;
import static org.neo4j.helpers.Settings.NO_DEFAULT;
import static org.neo4j.helpers.Settings.PATH;
import static org.neo4j.helpers.Settings.STRING;
import static org.neo4j.helpers.Settings.TRUE;
import static org.neo4j.helpers.Settings.basePath;
import static org.neo4j.helpers.Settings.illegalValueMessage;
import static org.neo4j.helpers.Settings.matches;
import static org.neo4j.helpers.Settings.min;
import static org.neo4j.helpers.Settings.options;
import static org.neo4j.helpers.Settings.port;
import static org.neo4j.helpers.Settings.setting;

/**
 * Settings for Neo4j. Use this with {@link GraphDatabaseBuilder}.
 */
@Description("Settings for the Community edition of Neo4j")
public abstract class GraphDatabaseSettings
{
    @Migrator
    private static final ConfigurationMigrator migrator = new GraphDatabaseConfigurationMigrator();

    @Title("Read only database")
    @Description("Only allow read operations from this Neo4j instance. This mode still requires write access to the directory for lock purposes")
    public static final Setting<Boolean> read_only = setting( "read_only", BOOLEAN, FALSE );

    @Description("The type of cache to use for nodes and relationships. "
                  + "Note that the Neo4j Enterprise Edition has the additional 'hpc' cache type (High-Performance Cache). "
            + "See the chapter on caches in the manual for more information.")
    public static final Setting<String> cache_type = setting( "cache_type", options( availableCaches() ), availableCaches()[0] );

    @Description("Print out the effective Neo4j configuration after startup.")
    public static final Setting<Boolean> dump_configuration = setting("dump_configuration", BOOLEAN, FALSE );

    @Description("The name of the Transaction Manager service to use as defined in the TM service provider " +
            "constructor.")
    public static final Setting<String> tx_manager_impl = setting("tx_manager_impl", STRING, "native",
            illegalValueMessage( "Must be class name of TransactionManager implementation", matches( ANY )));

    @Description("Whether to allow a store upgrade in case the current version of the database starts against an " +
            "older store version. " +
            "Setting this to true does not guarantee successful upgrade, just " +
            "that it allows an attempt at it.")
    public static final Setting<Boolean> allow_store_upgrade = setting("allow_store_upgrade", BOOLEAN, FALSE );

    @Description("Determines whether any TransactionInterceptors loaded will intercept " +
            "externally received transactions (e.g. in HA) before they reach the " +
            "logical log and are applied to the store.")
    public static final Setting<Boolean> intercept_deserialized_transactions = setting("intercept_deserialized_transactions", BOOLEAN, FALSE);

    // Cypher settings
    // TODO: These should live with cypher
    @Description("Enable this to specify a parser other than the default one.")
    public static final Setting<String> cypher_parser_version = setting(
            "cypher_parser_version",
            options( "1.9", "2.0" ), NO_DEFAULT );

    @Description("Used to set the number of Cypher query execution plans that are cached.")
    public static Setting<Integer> query_cache_size = setting( "query_cache_size", INTEGER, "100", min( 0 ) );

    // Store files
    @Description("The directory where the database files are located.")
    public static final Setting<File> store_dir = setting("store_dir", PATH, NO_DEFAULT );

    @Description("The base name for the Neo4j Store files, either an absolute path or relative to the store_dir " +
            "setting. This should generally not be changed.")
    public static final Setting<File> neo_store = setting("neo_store", PATH, "neostore", basePath(store_dir) );

    @Description("The base name for the logical log files, either an absolute path or relative to the store_dir " +
            "setting. This should generally not be changed.")
    public static final Setting<File> logical_log = setting("logical_log", PATH, "nioneo_logical.log", basePath(store_dir));

    // Remote logging
    @Description("Whether to enable logging to a remote server or not.")
    public static final Setting<Boolean> remote_logging_enabled = setting("remote_logging_enabled", BOOLEAN, FALSE );

    @Description("Host for remote logging using LogBack SocketAppender.")
    public static final Setting<String> remote_logging_host = setting("remote_logging_host", STRING, "127.0.0.1", illegalValueMessage( "Must be a valid hostname", matches( ANY ) ) );

    @Description("Port for remote logging using LogBack SocketAppender.")
    public static final Setting<Integer> remote_logging_port = setting("remote_logging_port", INTEGER, "4560", port );

    // TODO: Turn this into ByteSizeSetting, and make sure this applies to all logging providers
    @Description("Threshold in bytes for when database logs (text logs, for debugging, that is) are rotated.")
    public static final Setting<Integer> threshold_for_logging_rotation = setting("logging.threshold_for_rotation", INTEGER, "" + (100 * 1024 * 1024), min(1) );

    // Indexing
    @Description("Controls the auto indexing feature for nodes. Setting to false shuts it down, " +
            "while true enables it by default for properties "
            + "listed in the node_keys_indexable setting.")
    public static final Setting<Boolean> node_auto_indexing = setting("node_auto_indexing", BOOLEAN, FALSE);

    @Description("A list of property names (comma separated) that will be indexed by default. This applies to Nodes " +
            "only.")
    public static final Setting<String> node_keys_indexable = setting("node_keys_indexable", STRING, NO_DEFAULT, illegalValueMessage( "Must be a comma-separated list of keys to be indexed", matches( ANY ) ) );

    @Description("Controls the auto indexing feature for relationships. Setting to false shuts it down, " +
            "while true enables it by default for properties "
            + "listed in the relationship_keys_indexable setting.")
    public static final Setting<Boolean> relationship_auto_indexing = setting("relationship_auto_indexing",BOOLEAN, FALSE );

    @Description(" A list of property names (comma separated) that will be indexed by default. This applies to " +
            "Relationships only.")
    public static final Setting<String> relationship_keys_indexable = setting("relationship_keys_indexable", STRING, NO_DEFAULT, illegalValueMessage( "Must be a comma-separated list of keys to be indexed", matches( ANY ) ) );

    // Lucene settings
    @Description("Integer value that sets the maximum number of open lucene index searchers.")
    public static Setting<Integer> lucene_searcher_cache_size = setting("lucene_searcher_cache_size",INTEGER, Integer.toString( Integer.MAX_VALUE ), min( 1 ));

    // NeoStore settings
    @Description("Determines whether any TransactionInterceptors loaded will intercept prepared transactions before " +
            "they reach the logical log.")
    public static final Setting<Boolean> intercept_committing_transactions = setting("intercept_committing_transactions", BOOLEAN, FALSE );

    @Description("Make Neo4j keep the logical transaction logs for being able to backup the database." +
            "Can be used for specifying the threshold to prune logical logs after. For example \"10 days\" will " +
            "prune logical logs that only contains transactions older than 10 days from the current time, " +
            "or \"100k txs\" will keep the 100k latest transactions and prune any older transactions.")
<<<<<<< HEAD
    public static final Setting<String> keep_logical_logs = setting("keep_logical_logs", STRING, TRUE, illegalValueMessage( "Must be 'true'/'false' or of format '<number><optional unit> <type>' for example '100M size' for " +
=======
    public static final StringSetting keep_logical_logs = new StringSetting( setting("keep_logical_logs", STRING, "7 days", illegalValueMessage( "Must be 'true'/'false' or of format '<number><optional unit> <type>' for example '100M size' for " +
>>>>>>> f26fcad2
                        "limiting logical log space on disk to 100Mb," +
                        " or '200k txs' for limiting the number of transactions to keep to 200 000.", matches(ANY)));

    @Description( "Specifies at which file size the logical log will auto-rotate. " +
                  "0 means that no rotation will automatically occur based on file size. " +
                  "Default is 25M" )
    public static final Setting<Long> logical_log_rotation_threshold = setting( "logical_log_rotation_threshold", BYTES, "25M" );

    @Description("Use a quick approach for rebuilding the ID generators. This give quicker recovery time, " +
            "but will limit the ability to reuse the space of deleted entities.")
    public static final Setting<Boolean> rebuild_idgenerators_fast = setting("rebuild_idgenerators_fast", BOOLEAN, TRUE );

    // NeoStore memory settings
    @Description("Tell Neo4j to use memory mapped buffers for accessing the native storage layer.")
    public static final Setting<Boolean> use_memory_mapped_buffers = setting( "use_memory_mapped_buffers", BOOLEAN, Boolean.toString(!Settings.osIsWindows()));

    @Description("Target size for pages of mapped memory.")
    public static final Setting<Long> mapped_memory_page_size = setting("mapped_memory_page_size", BYTES, "1M" );

    @Description("The size to allocate for a memory mapping pool to be shared between all stores.")
    public static final Setting<Long> all_stores_total_mapped_memory_size = setting("all_stores_total_mapped_memory_size", BYTES, "500M" );

    @Description("Tell Neo4j to regularly log memory mapping statistics.")
    public static final Setting<Boolean> log_mapped_memory_stats = setting("log_mapped_memory_stats", BOOLEAN, FALSE );

    @Description("The file where Neo4j will record memory mapping statistics.")
    public static final Setting<File> log_mapped_memory_stats_filename = setting("log_mapped_memory_stats_filename", PATH, "mapped_memory_stats.log", basePath(store_dir) );

    @Description("The number of records to be loaded between regular logging of memory mapping statistics.")
    public static final Setting<Integer> log_mapped_memory_stats_interval = setting("log_mapped_memory_stats_interval", INTEGER, "1000000");

    @Description("The size to allocate for memory mapping the node store.")
    public static final Setting<Long> nodestore_mapped_memory_size = setting("neostore.nodestore.db.mapped_memory", BYTES, "20M" );

    @Description("The size to allocate for memory mapping the property value store.")
    public static final Setting<Long> nodestore_propertystore_mapped_memory_size = setting("neostore.propertystore.db.mapped_memory", BYTES, "90M" );

    @Description("The size to allocate for memory mapping the store for property key indexes.")
    public static final Setting<Long> nodestore_propertystore_index_mapped_memory_size = setting("neostore.propertystore.db.index.mapped_memory", BYTES, "1M" );

    @Description("The size to allocate for memory mapping the store for property key strings.")
    public static final Setting<Long> nodestore_propertystore_index_keys_mapped_memory_size = setting("neostore.propertystore.db.index.keys.mapped_memory", BYTES, "1M" );

    @Description("The size to allocate for memory mapping the string property store.")
    public static final Setting<Long> strings_mapped_memory_size = setting("neostore.propertystore.db.strings.mapped_memory", BYTES, "130M" );

    @Description("The size to allocate for memory mapping the array property store.")
    public static final Setting<Long> arrays_mapped_memory_size = setting("neostore.propertystore.db.arrays.mapped_memory", BYTES, "130M" );

    @Description("The size to allocate for memory mapping the relationship store.")
    public static final Setting<Long> relationshipstore_mapped_memory_size = setting("neostore.relationshipstore.db.mapped_memory", BYTES, "100M" );


    @Description("How many relationships to read at a time during iteration")
    public static final Setting<Integer> relationship_grab_size = setting("relationship_grab_size", INTEGER, "100", min( 1 ));

    @Description("Specifies the block size for storing strings. This parameter is only honored when the store is " +
            "created, otherwise it is ignored. " +
            "Note that each character in a string occupies two bytes, meaning that a block size of 120 (the default " +
            "size) will hold a 60 character " +
            "long string before overflowing into a second block. Also note that each block carries an overhead of 8 " +
            "bytes. " +
            "This means that if the block size is 120, the size of the stored records will be 128 bytes.")
    public static final Setting<Integer> string_block_size = setting("string_block_size", INTEGER, "120",min(1));

    @Description("Specifies the block size for storing arrays. This parameter is only honored when the store is " +
            "created, otherwise it is ignored. " +
            "The default block size is 120 bytes, and the overhead of each block is the same as for string blocks, " +
            "i.e., 8 bytes.")
    public static final Setting<Integer> array_block_size = setting("array_block_size", INTEGER, "120",min(1));

    @Description("Specifies the block size for storing labels exceeding in-lined space in node record. " +
    		"This parameter is only honored when the store is created, otherwise it is ignored. " +
            "The default block size is 60 bytes, and the overhead of each block is the same as for string blocks, " +
            "i.e., 8 bytes.")
    public static final Setting<Integer> label_block_size = setting("label_block_size", INTEGER, "60",min(1));

    @Description("Mark this database as a backup slave.")
    public static final Setting<Boolean> backup_slave = setting("backup_slave", BOOLEAN, FALSE );

    @Description("An identifier that uniquely identifies this graph database instance within this JVM. " +
            "Defaults to an auto-generated number depending on how many instance are started in this JVM.")
    public static final Setting<String> forced_kernel_id = setting("forced_kernel_id", STRING, NO_DEFAULT, illegalValueMessage( "invalid kernel identifier", matches( "[a-zA-Z0-9]*" ) ));

    public static final Setting<Boolean> execution_guard_enabled = setting("execution_guard_enabled", BOOLEAN, FALSE );

    @Description("Amount of time in ms the GC monitor thread will wait before taking another measurement.")
    public static final Setting<Long> gc_monitor_interval = MonitorGc.Configuration.gc_monitor_wait_time;

    @Description("The amount of time in ms the monitor thread has to be blocked before logging a message it was " +
            "blocked.")
    public static final Setting<Long> gc_monitor_block_threshold = MonitorGc.Configuration.gc_monitor_threshold;

    private static String[] availableCaches()
    {
        List<String> available = new ArrayList<>();
        for ( CacheProvider cacheProvider : Service.load( CacheProvider.class ) )
        {
            available.add( cacheProvider.getName() );
        }
                                           // --- higher prio ---->
        for ( String prioritized : new String[] { "soft", "hpc" } )
        {
            if ( available.remove( prioritized ) )
            {
                available.add( 0, prioritized );
            }
        }
        return available.toArray( new String[available.size()] );
    }
}<|MERGE_RESOLUTION|>--- conflicted
+++ resolved
@@ -19,33 +19,17 @@
  */
 package org.neo4j.graphdb.factory;
 
-<<<<<<< HEAD
 import java.io.File;
-=======
->>>>>>> f26fcad2
 import java.util.ArrayList;
 import java.util.List;
 
 import org.neo4j.graphdb.config.Setting;
-<<<<<<< HEAD
-=======
-import org.neo4j.graphdb.factory.GraphDatabaseSetting.BooleanSetting;
-import org.neo4j.graphdb.factory.GraphDatabaseSetting.FloatSetting;
-import org.neo4j.graphdb.factory.GraphDatabaseSetting.IntegerSetting;
-import org.neo4j.graphdb.factory.GraphDatabaseSetting.NumberOfBytesSetting;
-import org.neo4j.graphdb.factory.GraphDatabaseSetting.OptionsSetting;
-import org.neo4j.graphdb.factory.GraphDatabaseSetting.PortSetting;
-import org.neo4j.graphdb.factory.GraphDatabaseSetting.StringSetting;
->>>>>>> f26fcad2
 import org.neo4j.helpers.Service;
 import org.neo4j.helpers.Settings;
 import org.neo4j.kernel.configuration.ConfigurationMigrator;
 import org.neo4j.kernel.configuration.GraphDatabaseConfigurationMigrator;
 import org.neo4j.kernel.configuration.Migrator;
-<<<<<<< HEAD
 import org.neo4j.kernel.configuration.Title;
-=======
->>>>>>> f26fcad2
 import org.neo4j.kernel.impl.cache.CacheProvider;
 import org.neo4j.kernel.impl.cache.MonitorGc;
 
@@ -171,11 +155,7 @@
             "Can be used for specifying the threshold to prune logical logs after. For example \"10 days\" will " +
             "prune logical logs that only contains transactions older than 10 days from the current time, " +
             "or \"100k txs\" will keep the 100k latest transactions and prune any older transactions.")
-<<<<<<< HEAD
-    public static final Setting<String> keep_logical_logs = setting("keep_logical_logs", STRING, TRUE, illegalValueMessage( "Must be 'true'/'false' or of format '<number><optional unit> <type>' for example '100M size' for " +
-=======
-    public static final StringSetting keep_logical_logs = new StringSetting( setting("keep_logical_logs", STRING, "7 days", illegalValueMessage( "Must be 'true'/'false' or of format '<number><optional unit> <type>' for example '100M size' for " +
->>>>>>> f26fcad2
+    public static final Setting<String> keep_logical_logs = setting("keep_logical_logs", STRING, "7 days", illegalValueMessage( "Must be 'true'/'false' or of format '<number><optional unit> <type>' for example '100M size' for " +
                         "limiting logical log space on disk to 100Mb," +
                         " or '200k txs' for limiting the number of transactions to keep to 200 000.", matches(ANY)));
 
