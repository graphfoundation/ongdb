/*
 * Copyright (c) 2002-2020 "Neo4j,"
 * Neo4j Sweden AB [http://neo4j.com]
 *
 * This file is part of Neo4j.
 *
 * Neo4j is free software: you can redistribute it and/or modify
 * it under the terms of the GNU General Public License as published by
 * the Free Software Foundation, either version 3 of the License, or
 * (at your option) any later version.
 *
 * This program is distributed in the hope that it will be useful,
 * but WITHOUT ANY WARRANTY; without even the implied warranty of
 * MERCHANTABILITY or FITNESS FOR A PARTICULAR PURPOSE.  See the
 * GNU General Public License for more details.
 *
 * You should have received a copy of the GNU General Public License
 * along with this program.  If not, see <http://www.gnu.org/licenses/>.
 */
package org.neo4j.kernel.impl.api.index;

import org.junit.jupiter.api.Test;

import java.io.IOException;
import java.util.concurrent.CountDownLatch;
import java.util.concurrent.atomic.AtomicReference;

import org.neo4j.io.pagecache.IOLimiter;
import org.neo4j.kernel.api.exceptions.index.IndexEntryConflictException;
import org.neo4j.kernel.api.index.IndexUpdater;
import org.neo4j.test.DoubleLatch;
import org.neo4j.test.ThreadTestUtils;

<<<<<<< HEAD
=======
import static org.junit.jupiter.api.Assertions.assertThrows;
>>>>>>> 5e83bdfe
import static org.mockito.Mockito.verify;
import static org.mockito.Mockito.verifyNoMoreInteractions;
import static org.neo4j.kernel.impl.api.index.SchemaIndexTestHelper.mockIndexProxy;

class ContractCheckingIndexProxyTest
{
    private static final long TEST_TIMEOUT = 20_000;

    @Test
    void shouldNotCreateIndexTwice()
    {
        // GIVEN
        IndexProxy inner = mockIndexProxy();
        IndexProxy outer = newContractCheckingIndexProxy( inner );

        // WHEN
        outer.start();
        assertThrows( IllegalStateException.class, outer::start );
    }

    @Test
    void shouldNotCloseIndexTwice() throws IOException
    {
        // GIVEN
        IndexProxy inner = mockIndexProxy();
        IndexProxy outer = newContractCheckingIndexProxy( inner );

        // WHEN
        outer.close();
        assertThrows( IllegalStateException.class, outer::close );
    }

    @Test
    void shouldNotDropIndexTwice()
    {
        // GIVEN
        IndexProxy inner = mockIndexProxy();
        IndexProxy outer = newContractCheckingIndexProxy( inner );

        // WHEN
        outer.drop();
        assertThrows( IllegalStateException.class, outer::drop );
    }

    @Test
    void shouldNotDropAfterClose() throws IOException
    {
        // GIVEN
        IndexProxy inner = mockIndexProxy();
        IndexProxy outer = newContractCheckingIndexProxy( inner );

        // WHEN
        outer.close();
        assertThrows( IllegalStateException.class, outer::drop );
    }

    @Test
    void shouldDropAfterCreate()
    {
        // GIVEN
        IndexProxy inner = mockIndexProxy();
        IndexProxy outer = newContractCheckingIndexProxy( inner );

        // WHEN
        outer.start();

        // PASS
        outer.drop();
    }

    @Test
    void shouldCloseAfterCreate() throws IOException
    {
        // GIVEN
        IndexProxy inner = mockIndexProxy();
        IndexProxy outer = newContractCheckingIndexProxy( inner );

        // WHEN
        outer.start();

        // PASS
        outer.close();
    }

    @Test
    void shouldNotUpdateBeforeCreate()
    {
        // GIVEN
        IndexProxy inner = mockIndexProxy();
        IndexProxy outer = newContractCheckingIndexProxy( inner );

        // WHEN
        assertThrows( IllegalStateException.class, () ->
        {
            try ( IndexUpdater updater = outer.newUpdater( IndexUpdateMode.ONLINE ) )
            {
                updater.process( null );
            }
        } );
    }

    @Test
    void shouldNotUpdateAfterClose() throws Exception
    {
        // GIVEN
        IndexProxy inner = mockIndexProxy();
        IndexProxy outer = newContractCheckingIndexProxy( inner );

        // WHEN
        outer.start();
        outer.close();

        assertThrows( IllegalStateException.class, () ->
        {
            try ( IndexUpdater updater = outer.newUpdater( IndexUpdateMode.ONLINE ) )
            {
                updater.process( null );
            }
        } );
    }

    @Test
<<<<<<< HEAD
    public void shouldNotForceBeforeCreate() throws IOException
=======
    void shouldNotForceBeforeCreate() throws IOException
>>>>>>> 5e83bdfe
    {
        // GIVEN
        IndexProxy inner = mockIndexProxy();
        IndexProxy outer = newContractCheckingIndexProxy( inner );

        // WHEN
        outer.force( IOLimiter.UNLIMITED );
        verifyNoMoreInteractions( inner );
    }

    @Test
<<<<<<< HEAD
    public void shouldNotForceAfterClose() throws IOException
=======
    void shouldNotForceAfterClose() throws IOException
>>>>>>> 5e83bdfe
    {
        // GIVEN
        IndexProxy inner = mockIndexProxy();
        IndexProxy outer = newContractCheckingIndexProxy( inner );

        // WHEN
        outer.start();
        outer.close();

        outer.force( IOLimiter.UNLIMITED );
        verify( inner ).start();
        verify( inner ).close();
        verifyNoMoreInteractions( inner );
    }

    @Test
    void shouldNotCloseWhileCreating()
    {
        // GIVEN
        final DoubleLatch latch = new DoubleLatch();
        final IndexProxy inner = new IndexProxyAdapter()
        {
            @Override
            public void start()
            {
                latch.startAndWaitForAllToStartAndFinish();
            }
        };
        final IndexProxy outer = newContractCheckingIndexProxy( inner );

        // WHEN
        runInSeparateThread( outer::start );

        try
        {
            latch.waitForAllToStart();
            assertThrows( IllegalStateException.class, outer::close );
        }
        finally
        {
            latch.finish();
        }
    }

    @Test
    void shouldNotDropWhileCreating()
    {
        // GIVEN
        final DoubleLatch latch = new DoubleLatch();
        final IndexProxy inner = new IndexProxyAdapter()
        {
            @Override
            public void start()
            {
                latch.startAndWaitForAllToStartAndFinish();
            }
        };
        final IndexProxy outer = newContractCheckingIndexProxy( inner );

        // WHEN
        runInSeparateThread( outer::start );

        try
        {
            latch.waitForAllToStart();
            assertThrows( IllegalStateException.class, outer::drop );
        }
        finally
        {
            latch.finish();
        }
    }

    @Test
    void closeWaitForUpdateToFinish() throws InterruptedException
    {
        // GIVEN
        CountDownLatch latch = new CountDownLatch( 1 );
        final IndexProxy inner = new IndexProxyAdapter()
        {
            @Override
            public IndexUpdater newUpdater( IndexUpdateMode mode )
            {
                return super.newUpdater( mode );
            }
        };
        final IndexProxy outer = newContractCheckingIndexProxy( inner );
        Thread actionThread = createActionThread( outer::close );
        outer.start();

        // WHEN
        Thread updaterThread = runInSeparateThread( () ->
        {
            try ( IndexUpdater updater = outer.newUpdater( IndexUpdateMode.ONLINE ) )
            {
                updater.process( null );
                try
                {
                    actionThread.start();
                    latch.await();
                }
                catch ( InterruptedException e )
                {
                    throw new RuntimeException( e );
                }
            }
            catch ( IndexEntryConflictException e )
            {
                throw new RuntimeException( e );
            }
        } );

        ThreadTestUtils.awaitThreadState( actionThread, TEST_TIMEOUT, Thread.State.TIMED_WAITING );
        latch.countDown();
        updaterThread.join();
        actionThread.join();
    }

    @Test
    void closeWaitForForceToComplete() throws Exception
    {
        // GIVEN
        CountDownLatch latch = new CountDownLatch( 1 );
        AtomicReference<Thread> actionThreadReference = new AtomicReference<>();
        final IndexProxy inner = new IndexProxyAdapter()
        {
            @Override
            public void force( IOLimiter ioLimiter )
            {
                try
                {
                    actionThreadReference.get().start();
                    latch.await();
                }
                catch ( Exception e )
                {
                  throw new RuntimeException( e );
                }
            }
        };
        IndexProxy outer = newContractCheckingIndexProxy( inner );
        Thread actionThread = createActionThread( outer::close );
        actionThreadReference.set( actionThread );

        outer.start();
        Thread thread = runInSeparateThread( () -> outer.force( IOLimiter.UNLIMITED ) );

        ThreadTestUtils.awaitThreadState( actionThread, TEST_TIMEOUT, Thread.State.TIMED_WAITING );
        latch.countDown();

        thread.join();
        actionThread.join();
    }

    private interface ThrowingRunnable
    {
        void run() throws IOException;
    }

    private static Thread runInSeparateThread( final ThrowingRunnable action )
    {
        Thread thread = createActionThread( action );
        thread.start();
        return thread;
    }

    private static Thread createActionThread( ThrowingRunnable action )
    {
        return new Thread( () ->
        {
            try
            {
                action.run();
            }
            catch ( IOException e )
            {
                throw new RuntimeException( e );
            }
        } );
    }

    private static ContractCheckingIndexProxy newContractCheckingIndexProxy( IndexProxy inner )
    {
        return new ContractCheckingIndexProxy( inner, false );
    }
}<|MERGE_RESOLUTION|>--- conflicted
+++ resolved
@@ -31,10 +31,7 @@
 import org.neo4j.test.DoubleLatch;
 import org.neo4j.test.ThreadTestUtils;
 
-<<<<<<< HEAD
-=======
 import static org.junit.jupiter.api.Assertions.assertThrows;
->>>>>>> 5e83bdfe
 import static org.mockito.Mockito.verify;
 import static org.mockito.Mockito.verifyNoMoreInteractions;
 import static org.neo4j.kernel.impl.api.index.SchemaIndexTestHelper.mockIndexProxy;
@@ -157,11 +154,7 @@
     }
 
     @Test
-<<<<<<< HEAD
-    public void shouldNotForceBeforeCreate() throws IOException
-=======
     void shouldNotForceBeforeCreate() throws IOException
->>>>>>> 5e83bdfe
     {
         // GIVEN
         IndexProxy inner = mockIndexProxy();
@@ -173,11 +166,7 @@
     }
 
     @Test
-<<<<<<< HEAD
-    public void shouldNotForceAfterClose() throws IOException
-=======
     void shouldNotForceAfterClose() throws IOException
->>>>>>> 5e83bdfe
     {
         // GIVEN
         IndexProxy inner = mockIndexProxy();
