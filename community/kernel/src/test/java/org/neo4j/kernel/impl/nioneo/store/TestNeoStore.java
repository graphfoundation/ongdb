--- conflicted
+++ resolved
@@ -97,17 +97,12 @@
 import org.neo4j.test.TargetDirectory;
 import org.neo4j.test.TestGraphDatabaseFactory;
 
-<<<<<<< HEAD
-import static org.junit.Assert.*;
-import static org.mockito.Mockito.*;
-=======
 import static org.junit.Assert.assertEquals;
 import static org.junit.Assert.assertNull;
 import static org.junit.Assert.assertTrue;
 import static org.mockito.Mockito.mock;
 import static org.mockito.Mockito.when;
 
->>>>>>> 7740147d
 import static org.neo4j.kernel.impl.util.StringLogger.DEV_NULL;
 
 public class TestNeoStore
@@ -206,11 +201,7 @@
                 dependencyResolverForNoIndexProvider( nodeManager ), mock( AbstractTransactionManager.class),
                 mock( PropertyKeyTokenHolder.class ), mock(LabelTokenHolder.class),
                 mock( RelationshipTypeTokenHolder.class), mock(PersistenceManager.class), mock(LockManager.class),
-<<<<<<< HEAD
-                mock( SchemaWriteGuard.class), mock( TransactionEventHandlers.class) );
-=======
-                mock( SchemaWriteGuard.class), IndexingService.NO_MONITOR );
->>>>>>> 7740147d
+                mock( SchemaWriteGuard.class), mock( TransactionEventHandlers.class), IndexingService.NO_MONITOR );
         ds.init();
         ds.start();
 
@@ -441,7 +432,7 @@
         return new MutableRelationshipLoadingPosition(
                 xaCon.getTransaction().getRelationshipChainPosition( node ));
     }
-    
+
     private static class MutableRelationshipLoadingPosition implements RelationshipLoadingPosition
     {
         private RelationshipLoadingPosition actual;
@@ -450,7 +441,7 @@
         {
             this.actual = actual;
         }
-        
+
         void setActual( RelationshipLoadingPosition actual )
         {
             this.actual = actual;
@@ -485,7 +476,7 @@
         {
             actual.compareAndAdvance( relIdDeleted, nextRelId );
         }
-        
+
         @Override
         public RelationshipLoadingPosition clone()
         {
