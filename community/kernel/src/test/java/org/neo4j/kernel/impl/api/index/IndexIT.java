/*
 * Copyright (c) 2002-2017 "Neo Technology,"
 * Network Engine for Objects in Lund AB [http://neotechnology.com]
 *
 * This file is part of Neo4j.
 *
 * Neo4j is free software: you can redistribute it and/or modify
 * it under the terms of the GNU General Public License as published by
 * the Free Software Foundation, either version 3 of the License, or
 * (at your option) any later version.
 *
 * This program is distributed in the hope that it will be useful,
 * but WITHOUT ANY WARRANTY; without even the implied warranty of
 * MERCHANTABILITY or FITNESS FOR A PARTICULAR PURPOSE.  See the
 * GNU General Public License for more details.
 *
 * You should have received a copy of the GNU General Public License
 * along with this program.  If not, see <http://www.gnu.org/licenses/>.
 */
package org.neo4j.kernel.impl.api.index;

import org.junit.Before;
import org.junit.Test;

import java.util.List;
import java.util.Set;

import org.neo4j.graphdb.Transaction;
import org.neo4j.graphdb.schema.IndexDefinition;
import org.neo4j.helpers.collection.Iterables;
import org.neo4j.helpers.collection.Iterators;
import org.neo4j.kernel.api.ReadOperations;
import org.neo4j.kernel.api.SchemaWriteOperations;
import org.neo4j.kernel.api.Statement;
import org.neo4j.kernel.api.TokenWriteOperations;
import org.neo4j.kernel.api.exceptions.schema.SchemaKernelException;
import org.neo4j.kernel.api.index.PropertyAccessor;
import org.neo4j.kernel.api.schema.LabelSchemaDescriptor;
import org.neo4j.kernel.api.schema.SchemaDescriptorFactory;
import org.neo4j.kernel.api.schema.constaints.ConstraintDescriptor;
import org.neo4j.kernel.api.schema.index.IndexDescriptor;
import org.neo4j.kernel.api.security.AnonymousContext;
import org.neo4j.kernel.api.security.SecurityContext;
import org.neo4j.kernel.impl.api.integrationtest.KernelIntegrationTest;
import org.neo4j.kernel.impl.api.state.ConstraintIndexCreator;

import static java.util.Collections.emptySet;
import static org.hamcrest.MatcherAssert.assertThat;
import static org.hamcrest.Matchers.containsInAnyOrder;
import static org.junit.Assert.assertEquals;
import static org.junit.Assert.assertTrue;
import static org.junit.Assert.fail;
import static org.mockito.Mockito.mock;
import static org.neo4j.helpers.collection.Iterators.asSet;

public class IndexIT extends KernelIntegrationTest
{
    private static final String LABEL = "Label";
    private static final String PROPERTY_KEY = "prop";
    private static final String PROPERTY_KEY2 = "prop2";

    private int labelId;
    private int propertyKeyId;
    private LabelSchemaDescriptor descriptor;
    private LabelSchemaDescriptor descriptor2;

    @Before
    public void createLabelAndProperty() throws Exception
    {
        TokenWriteOperations tokenWrites = tokenWriteOperationsInNewTransaction();
        labelId = tokenWrites.labelGetOrCreateForName( LABEL );
        propertyKeyId = tokenWrites.propertyKeyGetOrCreateForName( PROPERTY_KEY );
        int propertyKeyId2 = tokenWrites.propertyKeyGetOrCreateForName( PROPERTY_KEY2 );
        descriptor = SchemaDescriptorFactory.forLabel( labelId, propertyKeyId );
        descriptor2 = SchemaDescriptorFactory.forLabel( labelId, propertyKeyId2 );
        commit();
    }

    @Test
    public void addIndexRuleInATransaction() throws Exception
    {
        // GIVEN
        SchemaWriteOperations schemaWriteOperations = schemaWriteOperationsInNewTransaction();

        // WHEN
        IndexDescriptor expectedRule = schemaWriteOperations.indexCreate( descriptor );
        commit();

        // THEN
        ReadOperations readOperations = readOperationsInNewTransaction();
        assertEquals( asSet( expectedRule ), asSet( readOperations.indexesGetForLabel( labelId ) ) );
        assertEquals( expectedRule, readOperations.indexGetForSchema( descriptor ) );
        commit();
    }

    @Test
    public void committedAndTransactionalIndexRulesShouldBeMerged() throws Exception
    {
        // GIVEN
        SchemaWriteOperations schemaWriteOperations = schemaWriteOperationsInNewTransaction();
        IndexDescriptor existingRule = schemaWriteOperations.indexCreate( descriptor );
        commit();

        // WHEN
        Statement statement = statementInNewTransaction( AnonymousContext.AUTH_DISABLED );
        IndexDescriptor addedRule = statement.schemaWriteOperations()
                                            .indexCreate( SchemaDescriptorFactory.forLabel( labelId, 10 ) );
        Set<IndexDescriptor> indexRulesInTx = asSet( statement.readOperations().indexesGetForLabel( labelId ) );
        commit();

        // THEN
        assertEquals( asSet( existingRule, addedRule ), indexRulesInTx );
    }

    @Test
    public void rollBackIndexRuleShouldNotBeCommitted() throws Exception
    {
        // GIVEN
        SchemaWriteOperations schemaWriteOperations = schemaWriteOperationsInNewTransaction();

        // WHEN
        schemaWriteOperations.indexCreate( descriptor );
        // don't mark as success
        rollback();

        // THEN
        ReadOperations readOperations = readOperationsInNewTransaction();
<<<<<<< HEAD
        assertEquals( emptySet(), asSet( readOperations.indexesGetForLabel( labelId ) ) );
=======
        assertEquals( emptySetOf( IndexDescriptor.class ), asSet( readOperations.indexesGetForLabel( labelId ) ) );
        commit();
    }

    @Test
    public void shouldBeAbleToRemoveAConstraintIndexWithoutOwner() throws Exception
    {
        // given
        PropertyAccessor propertyAccessor = mock( PropertyAccessor.class );
        ConstraintIndexCreator creator = new ConstraintIndexCreator( () -> kernel, indexingService, propertyAccessor, false );

        IndexDescriptor constraintIndex = creator.createConstraintIndex( descriptor );
        // then
        ReadOperations readOperations = readOperationsInNewTransaction();
        assertEquals( emptySetOf( ConstraintDescriptor.class ),
                asSet( readOperations.constraintsGetForLabel( labelId ) ) );
        commit();

        // when
        SchemaWriteOperations schemaWriteOperations = schemaWriteOperationsInNewTransaction();
        schemaWriteOperations.indexDrop( constraintIndex );
        commit();

        // then
        readOperations = readOperationsInNewTransaction();
        assertEquals( emptySetOf( IndexDescriptor.class ), asSet( readOperations.indexesGetForLabel( labelId ) ) );
>>>>>>> d02c614b
        commit();
    }

    @Test
    public void shouldDisallowDroppingIndexThatDoesNotExist() throws Exception
    {
        // given
        IndexDescriptor index;
        {
            SchemaWriteOperations statement = schemaWriteOperationsInNewTransaction();
            index = statement.indexCreate( descriptor );
            commit();
        }
        {
            SchemaWriteOperations statement = schemaWriteOperationsInNewTransaction();
            statement.indexDrop( index );
            commit();
        }

        // when
        try
        {
            SchemaWriteOperations statement = schemaWriteOperationsInNewTransaction();
            statement.indexDrop( index );
            commit();
        }
        // then
        catch ( SchemaKernelException e )
        {
            assertEquals( "Unable to drop index on :label[" + labelId + "](property[" + propertyKeyId + "]): " +
                          "No such INDEX ON :label[" + labelId + "](property[" + propertyKeyId + "]).", e.getMessage() );
        }
    }

    @Test
    public void shouldFailToCreateIndexWhereAConstraintAlreadyExists() throws Exception
    {
        // given
        {
            SchemaWriteOperations statement = schemaWriteOperationsInNewTransaction();
            statement.uniquePropertyConstraintCreate( descriptor );
            commit();
        }

        // when
        try
        {
            SchemaWriteOperations statement = schemaWriteOperationsInNewTransaction();
            statement.indexCreate( descriptor );
            commit();

            fail( "expected exception" );
        }
        // then
        catch ( SchemaKernelException e )
        {
            assertEquals( "Label '" + LABEL + "' and property '" + PROPERTY_KEY + "' have a unique constraint defined" +
                          " on them, so an index is already created that matches this.", e.getMessage() );
        }
    }

    @Test
    public void shouldListConstraintIndexesInTheBeansAPI() throws Exception
    {
        // given
        Statement statement = statementInNewTransaction( SecurityContext.AUTH_DISABLED );
        statement.schemaWriteOperations().uniquePropertyConstraintCreate(
                SchemaDescriptorFactory.forLabel(
                        statement.tokenWriteOperations().labelGetOrCreateForName( "Label1" ),
                        statement.tokenWriteOperations().propertyKeyGetOrCreateForName( "property1" )
                ) );
        commit();

        // when
        try ( Transaction tx = db.beginTx() )
        {
            Set<IndexDefinition> indexes;
            IndexDefinition index;
            indexes = Iterables.asSet( db.schema().getIndexes() );

            // then
            assertEquals( 1, indexes.size() );
            index = indexes.iterator().next();
            assertEquals( "Label1", index.getLabel().name() );
            assertEquals( asSet( "property1" ), Iterables.asSet( index.getPropertyKeys() ) );
            assertTrue( "index should be a constraint index", index.isConstraintIndex() );

            // when
            try
            {
                index.drop();

                fail( "expected exception" );
            }
            // then
            catch ( IllegalStateException e )
            {
                assertEquals( "Constraint indexes cannot be dropped directly, " +
                        "instead drop the owning uniqueness constraint.", e.getMessage() );
            }
        }
    }

    @Test
    public void shouldListAll() throws Exception
    {
        // given
        SchemaWriteOperations schemaWriteOperations = schemaWriteOperationsInNewTransaction();
        IndexDescriptor index1 = schemaWriteOperations.indexCreate( descriptor );
        IndexDescriptor index2 = schemaWriteOperations.uniquePropertyConstraintCreate( descriptor2 )
                                                            .ownedIndexDescriptor();
        commit();

        // then/when
        ReadOperations readOperations = readOperationsInNewTransaction();
        List<IndexDescriptor> indexes = Iterators.asList( readOperations.indexesGetAll() );
        assertThat( indexes, containsInAnyOrder( index1, index2 ) );
    }
}<|MERGE_RESOLUTION|>--- conflicted
+++ resolved
@@ -37,7 +37,6 @@
 import org.neo4j.kernel.api.index.PropertyAccessor;
 import org.neo4j.kernel.api.schema.LabelSchemaDescriptor;
 import org.neo4j.kernel.api.schema.SchemaDescriptorFactory;
-import org.neo4j.kernel.api.schema.constaints.ConstraintDescriptor;
 import org.neo4j.kernel.api.schema.index.IndexDescriptor;
 import org.neo4j.kernel.api.security.AnonymousContext;
 import org.neo4j.kernel.api.security.SecurityContext;
@@ -125,10 +124,7 @@
 
         // THEN
         ReadOperations readOperations = readOperationsInNewTransaction();
-<<<<<<< HEAD
         assertEquals( emptySet(), asSet( readOperations.indexesGetForLabel( labelId ) ) );
-=======
-        assertEquals( emptySetOf( IndexDescriptor.class ), asSet( readOperations.indexesGetForLabel( labelId ) ) );
         commit();
     }
 
@@ -137,13 +133,13 @@
     {
         // given
         PropertyAccessor propertyAccessor = mock( PropertyAccessor.class );
-        ConstraintIndexCreator creator = new ConstraintIndexCreator( () -> kernel, indexingService, propertyAccessor, false );
+        ConstraintIndexCreator creator = new ConstraintIndexCreator( () -> kernel, indexingService, propertyAccessor,
+                false );
 
         IndexDescriptor constraintIndex = creator.createConstraintIndex( descriptor );
         // then
         ReadOperations readOperations = readOperationsInNewTransaction();
-        assertEquals( emptySetOf( ConstraintDescriptor.class ),
-                asSet( readOperations.constraintsGetForLabel( labelId ) ) );
+        assertEquals( emptySet(), asSet( readOperations.constraintsGetForLabel( labelId ) ) );
         commit();
 
         // when
@@ -153,8 +149,7 @@
 
         // then
         readOperations = readOperationsInNewTransaction();
-        assertEquals( emptySetOf( IndexDescriptor.class ), asSet( readOperations.indexesGetForLabel( labelId ) ) );
->>>>>>> d02c614b
+        assertEquals( emptySet(), asSet( readOperations.indexesGetForLabel( labelId ) ) );
         commit();
     }
 
