--- conflicted
+++ resolved
@@ -87,31 +87,14 @@
         StorageReader storageReader = mock( StorageReader.class );
         when( storageEngine.newReader() ).thenReturn( storageReader );
 
-<<<<<<< HEAD
         KernelTransactionImplementation transaction =
                 new KernelTransactionImplementation( Config.defaults(), mock( StatementOperationParts.class ), mock( SchemaWriteGuard.class ),
                         new TransactionHooks(), mock( ConstraintIndexCreator.class ), new Procedures(), headerInformationFactory,
                         mock( TransactionRepresentationCommitProcess.class ), mock( TransactionMonitor.class ), mock( AuxiliaryTransactionStateManager.class ),
-                        mock( Pool.class ), Clocks.systemClock(), new AtomicReference<>( CpuClock.NOT_AVAILABLE ),
+                        mock( Pool.class ), Clocks.nanoClock(), new AtomicReference<>( CpuClock.NOT_AVAILABLE ),
                         new AtomicReference<>( HeapAllocation.NOT_AVAILABLE ), NULL, LockTracer.NONE, PageCursorTracerSupplier.NULL, storageEngine,
                         new CanWrite(), AutoIndexing.UNSUPPORTED, mock( ExplicitIndexStore.class ), EmptyVersionContextSupplier.EMPTY, ON_HEAP,
                         new StandardConstraintSemantics(), mock( SchemaState.class ), mock( IndexingService.class ), mockedTokenHolders(), new Dependencies() );
-=======
-        KernelTransactionImplementation transaction = new KernelTransactionImplementation(
-                mock( StatementOperationParts.class ),
-                mock( SchemaWriteGuard.class ),
-                new TransactionHooks(),
-                mock( ConstraintIndexCreator.class ), new Procedures(), headerInformationFactory,
-                mock( TransactionRepresentationCommitProcess.class ), mock( TransactionMonitor.class ),
-                mock( Supplier.class ),
-                mock( Pool.class ),
-                Clocks.nanoClock(), new AtomicReference<>( CpuClock.NOT_AVAILABLE ), new AtomicReference<>( HeapAllocation.NOT_AVAILABLE ), NULL,
-                LockTracer.NONE,
-                PageCursorTracerSupplier.NULL,
-                storageEngine, new CanWrite(), new DefaultCursors(), AutoIndexing.UNSUPPORTED,
-                mock( ExplicitIndexStore.class ), EmptyVersionContextSupplier.EMPTY, ON_HEAP, new StandardConstraintSemantics(),
-                mock( SchemaState.class), mock( IndexingService.class ), mock( IndexProviderMap.class ) );
->>>>>>> 48f2ee8f
 
         StatementLocks statementLocks = new SimpleStatementLocks( new NoOpClient() );
 
