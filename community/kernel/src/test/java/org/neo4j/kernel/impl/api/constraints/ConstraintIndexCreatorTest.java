/*
 * Copyright (c) 2002-2016 "Neo Technology,"
 * Network Engine for Objects in Lund AB [http://neotechnology.com]
 *
 * This file is part of Neo4j.
 *
 * Neo4j is free software: you can redistribute it and/or modify
 * it under the terms of the GNU General Public License as published by
 * the Free Software Foundation, either version 3 of the License, or
 * (at your option) any later version.
 *
 * This program is distributed in the hope that it will be useful,
 * but WITHOUT ANY WARRANTY; without even the implied warranty of
 * MERCHANTABILITY or FITNESS FOR A PARTICULAR PURPOSE.  See the
 * GNU General Public License for more details.
 *
 * You should have received a copy of the GNU General Public License
 * along with this program.  If not, see <http://www.gnu.org/licenses/>.
 */
package org.neo4j.kernel.impl.api.constraints;

import org.junit.Test;

import java.util.ArrayList;
import java.util.List;

import org.neo4j.kernel.api.security.AccessMode;
import org.neo4j.kernel.api.KernelAPI;
import org.neo4j.kernel.api.KernelTransaction;
import org.neo4j.kernel.api.Statement;
import org.neo4j.kernel.api.TransactionHook;
import org.neo4j.kernel.api.exceptions.Status;
import org.neo4j.kernel.api.exceptions.TransactionFailureException;
import org.neo4j.kernel.api.exceptions.index.IndexPopulationFailedKernelException;
import org.neo4j.kernel.api.exceptions.schema.ConstraintVerificationFailedKernelException;
import org.neo4j.kernel.api.index.IndexDescriptor;
import org.neo4j.kernel.api.index.PreexistingIndexEntryConflictException;
import org.neo4j.kernel.api.proc.CallableProcedure;
import org.neo4j.kernel.api.txstate.TransactionState;
import org.neo4j.kernel.impl.api.KernelStatement;
import org.neo4j.kernel.impl.api.StatementOperationParts;
import org.neo4j.kernel.impl.api.index.IndexProxy;
import org.neo4j.kernel.impl.api.index.IndexingService;
import org.neo4j.kernel.impl.api.state.ConstraintIndexCreator;

import static org.junit.Assert.assertEquals;
import static org.junit.Assert.fail;
import static org.mockito.Mockito.doThrow;
import static org.mockito.Mockito.mock;
import static org.mockito.Mockito.verify;
import static org.mockito.Mockito.verifyNoMoreInteractions;
import static org.mockito.Mockito.verifyZeroInteractions;
import static org.mockito.Mockito.when;
import static org.neo4j.kernel.impl.api.StatementOperationsTestHelper.mockedParts;
import static org.neo4j.kernel.impl.api.StatementOperationsTestHelper.mockedState;
import static org.neo4j.kernel.impl.store.SchemaStorage.IndexRuleKind.CONSTRAINT;

public class ConstraintIndexCreatorTest
{
    @Test
    public void shouldCreateIndexInAnotherTransaction() throws Exception
    {
        // given
        StatementOperationParts constraintCreationContext = mockedParts();
        StatementOperationParts indexCreationContext = mockedParts();

        IndexDescriptor descriptor = new IndexDescriptor( 123, 456 );
        KernelStatement state = mockedState();

        IndexingService indexingService = mock( IndexingService.class );
        StubKernel kernel = new StubKernel();

        when( constraintCreationContext.schemaReadOperations().indexGetCommittedId( state, descriptor, CONSTRAINT ) )
                .thenReturn( 2468L );
        IndexProxy indexProxy = mock( IndexProxy.class );
        when( indexingService.getIndexProxy( 2468L ) ).thenReturn( indexProxy );

        ConstraintIndexCreator creator = new ConstraintIndexCreator( () -> kernel, indexingService );

        // when
        long indexId = creator.createUniquenessConstraintIndex( state, constraintCreationContext.schemaReadOperations(), 123, 456 );

        // then
        assertEquals( 2468L, indexId );
        assertEquals( 1, kernel.statements.size() );
        verify( kernel.statements.get( 0 ).txState() ).constraintIndexRuleDoAdd( descriptor );
        verifyNoMoreInteractions( indexCreationContext.schemaWriteOperations() );
        verify( constraintCreationContext.schemaReadOperations() ).indexGetCommittedId( state, descriptor, CONSTRAINT );
        verifyNoMoreInteractions( constraintCreationContext.schemaReadOperations() );
        verify( indexProxy ).awaitStoreScanCompleted();
    }

    @Test
    public void shouldDropIndexIfPopulationFails() throws Exception
    {
        // given
        StatementOperationParts constraintCreationContext = mockedParts();
        KernelStatement state = mockedState();

        IndexDescriptor descriptor = new IndexDescriptor( 123, 456 );

        IndexingService indexingService = mock( IndexingService.class );
        StubKernel kernel = new StubKernel();

        when( constraintCreationContext.schemaReadOperations().indexGetCommittedId( state, descriptor, CONSTRAINT ) )
                .thenReturn( 2468L );
        IndexProxy indexProxy = mock( IndexProxy.class );
        when( indexingService.getIndexProxy( 2468L ) ).thenReturn( indexProxy );
        PreexistingIndexEntryConflictException cause = new PreexistingIndexEntryConflictException("a", 2, 1);
        doThrow( new IndexPopulationFailedKernelException( descriptor, "some index", cause) )
                .when(indexProxy).awaitStoreScanCompleted();

        ConstraintIndexCreator creator = new ConstraintIndexCreator( () -> kernel, indexingService );

        // when
        try
        {
            creator.createUniquenessConstraintIndex( state, constraintCreationContext.schemaReadOperations(), 123, 456 );

            fail( "expected exception" );
        }
        // then
        catch ( ConstraintVerificationFailedKernelException e )
        {
            assertEquals( "Existing data does not satisfy CONSTRAINT ON ( n:label[123] ) ASSERT n.property[456] IS UNIQUE.",
                          e.getMessage() );
        }
        assertEquals( 2, kernel.statements.size() );
        TransactionState tx1 = kernel.statements.get( 0 ).txState();
        verify( tx1 ).constraintIndexRuleDoAdd( new IndexDescriptor( 123, 456 ) );
        verifyNoMoreInteractions( tx1 );
        verify( constraintCreationContext.schemaReadOperations() ).indexGetCommittedId( state, descriptor, CONSTRAINT );
        verifyNoMoreInteractions( constraintCreationContext.schemaReadOperations() );
        TransactionState tx2 = kernel.statements.get( 1 ).txState();
        verify( tx2 ).constraintIndexDoDrop( new IndexDescriptor( 123, 456 ) );
        verifyNoMoreInteractions( tx2 );
    }

    @Test
    public void shouldDropIndexInAnotherTransaction() throws Exception
    {
        // given
        StubKernel kernel = new StubKernel();
        IndexingService indexingService = mock( IndexingService.class );

        IndexDescriptor descriptor = new IndexDescriptor( 123, 456 );

        ConstraintIndexCreator creator = new ConstraintIndexCreator( () -> kernel, indexingService );

        // when
        creator.dropUniquenessConstraintIndex( descriptor );

        // then
        assertEquals( 1, kernel.statements.size() );
        verify( kernel.statements.get( 0 ).txState() ).constraintIndexDoDrop( descriptor );
        verifyZeroInteractions( indexingService );
    }

    public class StubKernel implements KernelAPI
    {
        private final List<KernelStatement> statements = new ArrayList<>();

        @Override
        public KernelTransaction newTransaction( KernelTransaction.Type type, AccessMode accessMode )
        {
            return new KernelTransaction()
            {
                @Override
                public void success()
                {
                }

                @Override
                public void failure()
                {
                }

                @Override
                public void close() throws TransactionFailureException
                {
                }

                @Override
                public Statement acquireStatement()
                {
                    return remember( mockedState() );
                }

                private Statement remember( KernelStatement mockedState )
                {
                    statements.add( mockedState );
                    return mockedState;
                }

                @Override
                public boolean isOpen()
                {
                    return true;
                }

                @Override
<<<<<<< HEAD
                public AccessMode mode()
                {
                    throw new UnsupportedOperationException();
                }

                @Override
                public boolean shouldBeTerminated()
=======
                public Status getReasonIfTerminated()
                {
                    return null;
                }

                @Override
                public void markForTermination( Status reason )
>>>>>>> f81a2ce4
                {
                }

                @Override
                public long lastTransactionTimestampWhenStarted()
                {
                    return 0;
                }

                @Override
                public void registerCloseListener( CloseListener listener )
                {
                }

                @Override
                public Type transactionType()
                {
                    return null;
                }

                @Override
                public Revertable restrict( AccessMode read )
                {
                    return null;
                }
            };
        }

        @Override
        public void registerTransactionHook( TransactionHook hook )
        {
            throw new UnsupportedOperationException( "Please implement" );
        }

        @Override
        public void unregisterTransactionHook( TransactionHook hook )
        {
            throw new UnsupportedOperationException( "Please implement" );
        }

        @Override
        public void registerProcedure( CallableProcedure signature )
        {
            throw new UnsupportedOperationException();
        }
    }
}<|MERGE_RESOLUTION|>--- conflicted
+++ resolved
@@ -199,15 +199,11 @@
                 }
 
                 @Override
-<<<<<<< HEAD
                 public AccessMode mode()
                 {
                     throw new UnsupportedOperationException();
                 }
 
-                @Override
-                public boolean shouldBeTerminated()
-=======
                 public Status getReasonIfTerminated()
                 {
                     return null;
@@ -215,7 +211,6 @@
 
                 @Override
                 public void markForTermination( Status reason )
->>>>>>> f81a2ce4
                 {
                 }
 
