<?xml version="1.0" encoding="UTF-8"?>
<project xmlns="http://maven.apache.org/POM/4.0.0" xmlns:xsi="http://www.w3.org/2001/XMLSchema-instance"
         xsi:schemaLocation="http://maven.apache.org/POM/4.0.0 http://maven.apache.org/maven-v4_0_0.xsd">
    <parent>
<<<<<<< HEAD
        <groupId>org.graphfoundation.ongdb</groupId>
        <artifactId>parent</artifactId>
        <version>3.6.0-SNAPSHOT</version>
        <relativePath>../..</relativePath>
    </parent>

    <modelVersion>4.0.0</modelVersion>
    <artifactId>ongdb-kernel</artifactId>
    <version>3.6.0-SNAPSHOT</version>

    <name>ONgDB - Graph Database Kernel</name>
    <description>
        Neo4j kernel is a lightweight, embedded Java database designed to
        store data structured as graphs rather than tables. For more
        information, see http://neo4j.org.
    </description>
    <url>https://ongdb.graphfoundation.org/${project.artifactId}/${project.version}</url>

    <properties>
        <license-text.header>headers/GPL-3-header.txt</license-text.header>
        <licensing.prepend.text>licensing/notice-gpl-prefix.txt</licensing.prepend.text>
        <moduleName>org.neo4j.kernel</moduleName>
    </properties>

    <packaging>jar</packaging>

    <scm>
        <connection>scm:git:git://github.com/graphfoundation/ongdb.git</connection>
        <developerConnection>scm:git:git@github.com:graphfoundation/ongdb.git</developerConnection>
        <url>https://github.com/graphfoundation/ongdb</url>
    </scm>

    <licenses>
        <license>
            <name>GNU General Public License, Version 3</name>
            <url>http://www.gnu.org/licenses/gpl-3.0-standalone.html</url>
            <comments>The software ("Software") developed and owned by Neo4j Sweden AB (referred to in this notice as "Neo4j") is
                licensed under the GNU GENERAL PUBLIC LICENSE Version 3 to all third
                parties and that license is included below.

                However, if you have executed an End User Software License and Services
                Agreement or an OEM Software License and Support Services Agreement, or
                another commercial license agreement with Neo4j or one of its
                affiliates (each, a "Commercial Agreement"), the terms of the license in
                such Commercial Agreement will supersede the GNU GENERAL PUBLIC LICENSE
                Version 3 and you may use the Software solely pursuant to the terms of
                the relevant Commercial Agreement.
            </comments>
        </license>
    </licenses>

    <build>
        <plugins>
            <!-- This module contains public API, run revapi -->
            <plugin>
                <groupId>org.revapi</groupId>
                <artifactId>revapi-maven-plugin</artifactId>
            </plugin>

=======
        <groupId>org.neo4j</groupId>
        <artifactId>parent</artifactId>
        <version>4.0.4-SNAPSHOT</version>
        <relativePath>../..</relativePath>
    </parent>

    <modelVersion>4.0.0</modelVersion>
    <artifactId>neo4j-kernel</artifactId>

    <name>Neo4j - Graph Database Kernel</name>
    <description>
        Neo4j kernel is a lightweight, embedded Java database designed to
        store data structured as graphs rather than tables. For more
        information, see http://neo4j.org.
    </description>
    <url>http://components.neo4j.org/${project.artifactId}/${project.version}</url>

    <properties>
        <license-text.header>headers/GPL-3-header.txt</license-text.header>
        <licensing.prepend.text>licensing/notice-gpl-prefix.txt</licensing.prepend.text>
        <moduleName>org.neo4j.kernel</moduleName>
        <default.jupiter.test.mode>concurrent</default.jupiter.test.mode>
    </properties>

    <packaging>jar</packaging>

    <scm>
        <connection>scm:git:git://github.com/neo4j/neo4j.git</connection>
        <developerConnection>scm:git:git@github.com:neo4j/neo4j.git</developerConnection>
        <url>https://github.com/neo4j/neo4j</url>
    </scm>

    <licenses>
        <license>
            <name>GNU General Public License, Version 3</name>
            <url>http://www.gnu.org/licenses/gpl-3.0-standalone.html</url>
            <comments>
                The software ("Software") developed and owned by Neo4j Sweden AB (referred to in this notice as "Neo4j") is
                licensed under the GNU GENERAL PUBLIC LICENSE Version 3 to all third
                parties and that license is included below.

                However, if you have executed an End User Software License and Services
                Agreement or an OEM Software License and Support Services Agreement, or
                another commercial license agreement with Neo4j or one of its
                affiliates (each, a "Commercial Agreement"), the terms of the license in
                such Commercial Agreement will supersede the GNU GENERAL PUBLIC LICENSE
                Version 3 and you may use the Software solely pursuant to the terms of
                the relevant Commercial Agreement.
            </comments>
        </license>
    </licenses>

    <build>
        <plugins>
>>>>>>> 5e83bdfe
            <plugin>
                <artifactId>maven-jar-plugin</artifactId>
                <configuration>
                    <archive>
                        <manifest>
                            <packageName>org/neo4j/kernel</packageName>
                        </manifest>
                        <manifestEntries>
                            <!-- This becomes programmatically accessible from the 'org.neo4j.kernel' java.lang.Package object -->
                            <Implementation-Version>${project.version},${git.commit}</Implementation-Version>
                        </manifestEntries>
                    </archive>
                </configuration>
            </plugin>
        </plugins>
    </build>

    <dependencies>
<<<<<<< HEAD
        <!-- main dependencies, internal -->
        <dependency>
            <groupId>org.graphfoundation.ongdb</groupId>
            <artifactId>ongdb-annotation-processors</artifactId>
=======
        <dependency>
            <groupId>org.neo4j</groupId>
            <artifactId>annotations</artifactId>
        </dependency>
        <dependency>
            <groupId>org.neo4j</groupId>
            <artifactId>neo4j-native</artifactId>
            <version>${project.version}</version>
        </dependency>
        <dependency>
            <groupId>org.neo4j</groupId>
            <artifactId>neo4j-graphdb-api</artifactId>
>>>>>>> 5e83bdfe
            <version>${project.version}</version>
        </dependency>
        <dependency>
            <groupId>org.graphfoundation.ongdb</groupId>
            <artifactId>ongdb-graphdb-api</artifactId>
            <version>${project.version}</version>
        </dependency>
        <dependency>
<<<<<<< HEAD
            <groupId>org.graphfoundation.ongdb</groupId>
            <artifactId>ongdb-procedure-api</artifactId>
=======
            <groupId>org.neo4j</groupId>
            <artifactId>neo4j-storage-engine-api</artifactId>
            <version>${project.version}</version>
        </dependency>
        <dependency>
            <groupId>org.neo4j</groupId>
            <artifactId>neo4j-kernel-api</artifactId>
>>>>>>> 5e83bdfe
            <version>${project.version}</version>
        </dependency>
        <dependency>
            <groupId>org.graphfoundation.ongdb</groupId>
            <artifactId>ongdb-kernel-api</artifactId>
            <version>${project.version}</version>
        </dependency>
        <dependency>
            <groupId>org.graphfoundation.ongdb</groupId>
            <artifactId>ongdb-common</artifactId>
            <version>${project.version}</version>
        </dependency>
        <dependency>
            <groupId>org.graphfoundation.ongdb</groupId>
            <artifactId>ongdb-values</artifactId>
            <version>${project.version}</version>
        </dependency>
        <dependency>
            <groupId>org.graphfoundation.ongdb</groupId>
            <artifactId>ongdb-collections</artifactId>
            <version>${project.version}</version>
        </dependency>
        <dependency>
            <groupId>org.graphfoundation.ongdb</groupId>
            <artifactId>ongdb-io</artifactId>
            <version>${project.version}</version>
        </dependency>
        <dependency>
            <groupId>org.graphfoundation.ongdb</groupId>
            <artifactId>ongdb-csv</artifactId>
            <version>${project.version}</version>
        </dependency>
        <dependency>
<<<<<<< HEAD
            <groupId>org.graphfoundation.ongdb</groupId>
            <artifactId>ongdb-logging</artifactId>
            <version>${project.version}</version>
        </dependency>
        <dependency>
            <groupId>org.graphfoundation.ongdb</groupId>
            <artifactId>ongdb-lucene-upgrade</artifactId>
=======
            <groupId>org.neo4j</groupId>
            <artifactId>neo4j-configuration</artifactId>
>>>>>>> 5e83bdfe
            <version>${project.version}</version>
        </dependency>
        <dependency>
<<<<<<< HEAD
            <groupId>org.graphfoundation.ongdb</groupId>
            <artifactId>ongdb-configuration</artifactId>
=======
            <groupId>org.neo4j</groupId>
            <artifactId>neo4j-layout</artifactId>
>>>>>>> 5e83bdfe
            <version>${project.version}</version>
        </dependency>
        <dependency>
            <groupId>org.graphfoundation.ongdb</groupId>
            <artifactId>ongdb-index</artifactId>
            <version>${project.version}</version>
        </dependency>
        <dependency>
            <groupId>org.graphfoundation.ongdb</groupId>
            <artifactId>ongdb-spatial-index</artifactId>
            <version>${project.version}</version>
        </dependency>
        <dependency>
<<<<<<< HEAD
            <groupId>org.graphfoundation.ongdb</groupId>
            <artifactId>ongdb-ssl</artifactId>
=======
            <groupId>org.neo4j</groupId>
            <artifactId>neo4j-fulltext-index</artifactId>
            <version>${project.version}</version>
        </dependency>
        <dependency>
            <groupId>org.neo4j</groupId>
            <artifactId>neo4j-ssl</artifactId>
>>>>>>> 5e83bdfe
            <version>${project.version}</version>
        </dependency>
        <dependency>
            <groupId>org.neo4j</groupId>
            <artifactId>neo4j-id-generator</artifactId>
            <version>${project.version}</version>
        </dependency>
        <dependency>
            <groupId>org.neo4j</groupId>
            <artifactId>neo4j-label-index</artifactId>
            <version>${project.version}</version>
        </dependency>
        <dependency>
            <groupId>org.neo4j</groupId>
            <artifactId>neo4j-wal</artifactId>
            <version>${project.version}</version>
        </dependency>
        <dependency>
            <groupId>com.google.code.findbugs</groupId>
            <artifactId>annotations</artifactId>
        </dependency>
        <dependency>
            <groupId>org.eclipse.collections</groupId>
            <artifactId>eclipse-collections</artifactId>
        </dependency>
        <dependency>
            <groupId>org.jctools</groupId>
            <artifactId>jctools-core</artifactId>
        </dependency>

        <!-- test dependencies -->
        <dependency>
            <groupId>org.junit.vintage</groupId>
            <artifactId>junit-vintage-engine</artifactId>
        </dependency>
        <dependency>
            <groupId>org.junit.jupiter</groupId>
<<<<<<< HEAD
            <artifactId>junit-jupiter-engine</artifactId>
        </dependency>
        <dependency>
            <groupId>org.junit.jupiter</groupId>
            <artifactId>junit-jupiter-params</artifactId>
=======
            <artifactId>junit-jupiter</artifactId>
>>>>>>> 5e83bdfe
        </dependency>
        <dependency>
            <groupId>org.hamcrest</groupId>
            <artifactId>hamcrest</artifactId>
        </dependency>
        <dependency>
            <groupId>org.mockito</groupId>
            <artifactId>mockito-core</artifactId>
        </dependency>
        <dependency>
            <groupId>commons-codec</groupId>
            <artifactId>commons-codec</artifactId>
        </dependency>

        <dependency>
<<<<<<< HEAD
            <groupId>org.graphfoundation.ongdb</groupId>
            <artifactId>ongdb-common</artifactId>
=======
            <groupId>org.neo4j</groupId>
            <artifactId>test-utils</artifactId>
>>>>>>> 5e83bdfe
            <version>${project.version}</version>
            <scope>test</scope>
        </dependency>
        <dependency>
            <groupId>org.graphfoundation.ongdb</groupId>
            <artifactId>ongdb-random-values</artifactId>
            <version>${project.version}</version>
            <scope>test</scope>
        </dependency>
        <dependency>
            <groupId>commons-io</groupId>
            <artifactId>commons-io</artifactId>
            <scope>test</scope>
        </dependency>
        <dependency>
<<<<<<< HEAD
            <groupId>org.graphfoundation.ongdb</groupId>
            <artifactId>ongdb-io</artifactId>
=======
            <groupId>org.neo4j</groupId>
            <artifactId>io-test-utils</artifactId>
>>>>>>> 5e83bdfe
            <version>${project.version}</version>
            <scope>test</scope>
        </dependency>
        <dependency>
<<<<<<< HEAD
            <groupId>org.graphfoundation.ongdb</groupId>
            <artifactId>ongdb-kernel-api</artifactId>
=======
            <groupId>org.neo4j</groupId>
            <artifactId>kernel-api-test-utils</artifactId>
>>>>>>> 5e83bdfe
            <version>${project.version}</version>
            <scope>test</scope>
        </dependency>
        <dependency>
<<<<<<< HEAD
            <groupId>org.graphfoundation.ongdb</groupId>
            <artifactId>ongdb-logging</artifactId>
=======
            <groupId>org.neo4j</groupId>
            <artifactId>log-test-utils</artifactId>
>>>>>>> 5e83bdfe
            <version>${project.version}</version>
            <scope>test</scope>
        </dependency>
        <dependency>
            <groupId>org.neo4j</groupId>
            <artifactId>wal-test-utils</artifactId>
            <version>${project.version}</version>
            <scope>test</scope>
        </dependency>
        <dependency>
<<<<<<< HEAD
            <groupId>org.graphfoundation.ongdb</groupId>
            <artifactId>ongdb-values</artifactId>
=======
            <groupId>org.neo4j</groupId>
            <artifactId>neo4j-wal</artifactId>
>>>>>>> 5e83bdfe
            <version>${project.version}</version>
            <type>test-jar</type>
            <scope>test</scope>
        </dependency>
        <dependency>
            <groupId>org.graphfoundation.ongdb</groupId>
            <artifactId>ongdb-index</artifactId>
            <version>${project.version}</version>
            <type>test-jar</type>
            <scope>test</scope>
        </dependency>
        <dependency>
            <groupId>org.neo4j</groupId>
            <artifactId>neo4j-lucene-index</artifactId>
            <version>${project.version}</version>
            <type>test-jar</type>
            <scope>test</scope>
        </dependency>
        <dependency>
            <groupId>org.neo4j</groupId>
            <artifactId>layout-test-utils</artifactId>
            <version>${project.version}</version>
            <scope>test</scope>
        </dependency>
    </dependencies>
</project><|MERGE_RESOLUTION|>--- conflicted
+++ resolved
@@ -2,44 +2,44 @@
 <project xmlns="http://maven.apache.org/POM/4.0.0" xmlns:xsi="http://www.w3.org/2001/XMLSchema-instance"
          xsi:schemaLocation="http://maven.apache.org/POM/4.0.0 http://maven.apache.org/maven-v4_0_0.xsd">
     <parent>
-<<<<<<< HEAD
-        <groupId>org.graphfoundation.ongdb</groupId>
+        <groupId>org.neo4j</groupId>
         <artifactId>parent</artifactId>
-        <version>3.6.0-SNAPSHOT</version>
+        <version>4.0.4-SNAPSHOT</version>
         <relativePath>../..</relativePath>
     </parent>
 
     <modelVersion>4.0.0</modelVersion>
-    <artifactId>ongdb-kernel</artifactId>
-    <version>3.6.0-SNAPSHOT</version>
-
-    <name>ONgDB - Graph Database Kernel</name>
+    <artifactId>neo4j-kernel</artifactId>
+
+    <name>Neo4j - Graph Database Kernel</name>
     <description>
         Neo4j kernel is a lightweight, embedded Java database designed to
         store data structured as graphs rather than tables. For more
         information, see http://neo4j.org.
     </description>
-    <url>https://ongdb.graphfoundation.org/${project.artifactId}/${project.version}</url>
+    <url>http://components.neo4j.org/${project.artifactId}/${project.version}</url>
 
     <properties>
         <license-text.header>headers/GPL-3-header.txt</license-text.header>
         <licensing.prepend.text>licensing/notice-gpl-prefix.txt</licensing.prepend.text>
         <moduleName>org.neo4j.kernel</moduleName>
+        <default.jupiter.test.mode>concurrent</default.jupiter.test.mode>
     </properties>
 
     <packaging>jar</packaging>
 
     <scm>
-        <connection>scm:git:git://github.com/graphfoundation/ongdb.git</connection>
-        <developerConnection>scm:git:git@github.com:graphfoundation/ongdb.git</developerConnection>
-        <url>https://github.com/graphfoundation/ongdb</url>
+        <connection>scm:git:git://github.com/neo4j/neo4j.git</connection>
+        <developerConnection>scm:git:git@github.com:neo4j/neo4j.git</developerConnection>
+        <url>https://github.com/neo4j/neo4j</url>
     </scm>
 
     <licenses>
         <license>
             <name>GNU General Public License, Version 3</name>
             <url>http://www.gnu.org/licenses/gpl-3.0-standalone.html</url>
-            <comments>The software ("Software") developed and owned by Neo4j Sweden AB (referred to in this notice as "Neo4j") is
+            <comments>
+                The software ("Software") developed and owned by Neo4j Sweden AB (referred to in this notice as "Neo4j") is
                 licensed under the GNU GENERAL PUBLIC LICENSE Version 3 to all third
                 parties and that license is included below.
 
@@ -56,68 +56,6 @@
 
     <build>
         <plugins>
-            <!-- This module contains public API, run revapi -->
-            <plugin>
-                <groupId>org.revapi</groupId>
-                <artifactId>revapi-maven-plugin</artifactId>
-            </plugin>
-
-=======
-        <groupId>org.neo4j</groupId>
-        <artifactId>parent</artifactId>
-        <version>4.0.4-SNAPSHOT</version>
-        <relativePath>../..</relativePath>
-    </parent>
-
-    <modelVersion>4.0.0</modelVersion>
-    <artifactId>neo4j-kernel</artifactId>
-
-    <name>Neo4j - Graph Database Kernel</name>
-    <description>
-        Neo4j kernel is a lightweight, embedded Java database designed to
-        store data structured as graphs rather than tables. For more
-        information, see http://neo4j.org.
-    </description>
-    <url>http://components.neo4j.org/${project.artifactId}/${project.version}</url>
-
-    <properties>
-        <license-text.header>headers/GPL-3-header.txt</license-text.header>
-        <licensing.prepend.text>licensing/notice-gpl-prefix.txt</licensing.prepend.text>
-        <moduleName>org.neo4j.kernel</moduleName>
-        <default.jupiter.test.mode>concurrent</default.jupiter.test.mode>
-    </properties>
-
-    <packaging>jar</packaging>
-
-    <scm>
-        <connection>scm:git:git://github.com/neo4j/neo4j.git</connection>
-        <developerConnection>scm:git:git@github.com:neo4j/neo4j.git</developerConnection>
-        <url>https://github.com/neo4j/neo4j</url>
-    </scm>
-
-    <licenses>
-        <license>
-            <name>GNU General Public License, Version 3</name>
-            <url>http://www.gnu.org/licenses/gpl-3.0-standalone.html</url>
-            <comments>
-                The software ("Software") developed and owned by Neo4j Sweden AB (referred to in this notice as "Neo4j") is
-                licensed under the GNU GENERAL PUBLIC LICENSE Version 3 to all third
-                parties and that license is included below.
-
-                However, if you have executed an End User Software License and Services
-                Agreement or an OEM Software License and Support Services Agreement, or
-                another commercial license agreement with Neo4j or one of its
-                affiliates (each, a "Commercial Agreement"), the terms of the license in
-                such Commercial Agreement will supersede the GNU GENERAL PUBLIC LICENSE
-                Version 3 and you may use the Software solely pursuant to the terms of
-                the relevant Commercial Agreement.
-            </comments>
-        </license>
-    </licenses>
-
-    <build>
-        <plugins>
->>>>>>> 5e83bdfe
             <plugin>
                 <artifactId>maven-jar-plugin</artifactId>
                 <configuration>
@@ -136,12 +74,6 @@
     </build>
 
     <dependencies>
-<<<<<<< HEAD
-        <!-- main dependencies, internal -->
-        <dependency>
-            <groupId>org.graphfoundation.ongdb</groupId>
-            <artifactId>ongdb-annotation-processors</artifactId>
-=======
         <dependency>
             <groupId>org.neo4j</groupId>
             <artifactId>annotations</artifactId>
@@ -154,19 +86,14 @@
         <dependency>
             <groupId>org.neo4j</groupId>
             <artifactId>neo4j-graphdb-api</artifactId>
->>>>>>> 5e83bdfe
-            <version>${project.version}</version>
-        </dependency>
-        <dependency>
-            <groupId>org.graphfoundation.ongdb</groupId>
-            <artifactId>ongdb-graphdb-api</artifactId>
-            <version>${project.version}</version>
-        </dependency>
-        <dependency>
-<<<<<<< HEAD
-            <groupId>org.graphfoundation.ongdb</groupId>
-            <artifactId>ongdb-procedure-api</artifactId>
-=======
+            <version>${project.version}</version>
+        </dependency>
+        <dependency>
+            <groupId>org.neo4j</groupId>
+            <artifactId>neo4j-procedure-api</artifactId>
+            <version>${project.version}</version>
+        </dependency>
+        <dependency>
             <groupId>org.neo4j</groupId>
             <artifactId>neo4j-storage-engine-api</artifactId>
             <version>${project.version}</version>
@@ -174,79 +101,59 @@
         <dependency>
             <groupId>org.neo4j</groupId>
             <artifactId>neo4j-kernel-api</artifactId>
->>>>>>> 5e83bdfe
-            <version>${project.version}</version>
-        </dependency>
-        <dependency>
-            <groupId>org.graphfoundation.ongdb</groupId>
-            <artifactId>ongdb-kernel-api</artifactId>
-            <version>${project.version}</version>
-        </dependency>
-        <dependency>
-            <groupId>org.graphfoundation.ongdb</groupId>
-            <artifactId>ongdb-common</artifactId>
-            <version>${project.version}</version>
-        </dependency>
-        <dependency>
-            <groupId>org.graphfoundation.ongdb</groupId>
-            <artifactId>ongdb-values</artifactId>
-            <version>${project.version}</version>
-        </dependency>
-        <dependency>
-            <groupId>org.graphfoundation.ongdb</groupId>
-            <artifactId>ongdb-collections</artifactId>
-            <version>${project.version}</version>
-        </dependency>
-        <dependency>
-            <groupId>org.graphfoundation.ongdb</groupId>
-            <artifactId>ongdb-io</artifactId>
-            <version>${project.version}</version>
-        </dependency>
-        <dependency>
-            <groupId>org.graphfoundation.ongdb</groupId>
-            <artifactId>ongdb-csv</artifactId>
-            <version>${project.version}</version>
-        </dependency>
-        <dependency>
-<<<<<<< HEAD
-            <groupId>org.graphfoundation.ongdb</groupId>
-            <artifactId>ongdb-logging</artifactId>
-            <version>${project.version}</version>
-        </dependency>
-        <dependency>
-            <groupId>org.graphfoundation.ongdb</groupId>
-            <artifactId>ongdb-lucene-upgrade</artifactId>
-=======
+            <version>${project.version}</version>
+        </dependency>
+        <dependency>
+            <groupId>org.neo4j</groupId>
+            <artifactId>neo4j-common</artifactId>
+            <version>${project.version}</version>
+        </dependency>
+        <dependency>
+            <groupId>org.neo4j</groupId>
+            <artifactId>neo4j-values</artifactId>
+            <version>${project.version}</version>
+        </dependency>
+        <dependency>
+            <groupId>org.neo4j</groupId>
+            <artifactId>neo4j-collections</artifactId>
+            <version>${project.version}</version>
+        </dependency>
+        <dependency>
+            <groupId>org.neo4j</groupId>
+            <artifactId>neo4j-io</artifactId>
+            <version>${project.version}</version>
+        </dependency>
+        <dependency>
+            <groupId>org.neo4j</groupId>
+            <artifactId>neo4j-csv</artifactId>
+            <version>${project.version}</version>
+        </dependency>
+        <dependency>
+            <groupId>org.neo4j</groupId>
+            <artifactId>neo4j-logging</artifactId>
+            <version>${project.version}</version>
+        </dependency>
+        <dependency>
             <groupId>org.neo4j</groupId>
             <artifactId>neo4j-configuration</artifactId>
->>>>>>> 5e83bdfe
-            <version>${project.version}</version>
-        </dependency>
-        <dependency>
-<<<<<<< HEAD
-            <groupId>org.graphfoundation.ongdb</groupId>
-            <artifactId>ongdb-configuration</artifactId>
-=======
+            <version>${project.version}</version>
+        </dependency>
+        <dependency>
             <groupId>org.neo4j</groupId>
             <artifactId>neo4j-layout</artifactId>
->>>>>>> 5e83bdfe
-            <version>${project.version}</version>
-        </dependency>
-        <dependency>
-            <groupId>org.graphfoundation.ongdb</groupId>
-            <artifactId>ongdb-index</artifactId>
-            <version>${project.version}</version>
-        </dependency>
-        <dependency>
-            <groupId>org.graphfoundation.ongdb</groupId>
-            <artifactId>ongdb-spatial-index</artifactId>
-            <version>${project.version}</version>
-        </dependency>
-        <dependency>
-<<<<<<< HEAD
-            <groupId>org.graphfoundation.ongdb</groupId>
-            <artifactId>ongdb-ssl</artifactId>
-=======
+            <version>${project.version}</version>
+        </dependency>
+        <dependency>
+            <groupId>org.neo4j</groupId>
+            <artifactId>neo4j-index</artifactId>
+            <version>${project.version}</version>
+        </dependency>
+        <dependency>
+            <groupId>org.neo4j</groupId>
+            <artifactId>neo4j-spatial-index</artifactId>
+            <version>${project.version}</version>
+        </dependency>
+        <dependency>
             <groupId>org.neo4j</groupId>
             <artifactId>neo4j-fulltext-index</artifactId>
             <version>${project.version}</version>
@@ -254,7 +161,6 @@
         <dependency>
             <groupId>org.neo4j</groupId>
             <artifactId>neo4j-ssl</artifactId>
->>>>>>> 5e83bdfe
             <version>${project.version}</version>
         </dependency>
         <dependency>
@@ -292,15 +198,7 @@
         </dependency>
         <dependency>
             <groupId>org.junit.jupiter</groupId>
-<<<<<<< HEAD
-            <artifactId>junit-jupiter-engine</artifactId>
-        </dependency>
-        <dependency>
-            <groupId>org.junit.jupiter</groupId>
-            <artifactId>junit-jupiter-params</artifactId>
-=======
             <artifactId>junit-jupiter</artifactId>
->>>>>>> 5e83bdfe
         </dependency>
         <dependency>
             <groupId>org.hamcrest</groupId>
@@ -316,19 +214,14 @@
         </dependency>
 
         <dependency>
-<<<<<<< HEAD
-            <groupId>org.graphfoundation.ongdb</groupId>
-            <artifactId>ongdb-common</artifactId>
-=======
             <groupId>org.neo4j</groupId>
             <artifactId>test-utils</artifactId>
->>>>>>> 5e83bdfe
-            <version>${project.version}</version>
-            <scope>test</scope>
-        </dependency>
-        <dependency>
-            <groupId>org.graphfoundation.ongdb</groupId>
-            <artifactId>ongdb-random-values</artifactId>
+            <version>${project.version}</version>
+            <scope>test</scope>
+        </dependency>
+        <dependency>
+            <groupId>org.neo4j</groupId>
+            <artifactId>neo4j-random-values</artifactId>
             <version>${project.version}</version>
             <scope>test</scope>
         </dependency>
@@ -338,35 +231,20 @@
             <scope>test</scope>
         </dependency>
         <dependency>
-<<<<<<< HEAD
-            <groupId>org.graphfoundation.ongdb</groupId>
-            <artifactId>ongdb-io</artifactId>
-=======
             <groupId>org.neo4j</groupId>
             <artifactId>io-test-utils</artifactId>
->>>>>>> 5e83bdfe
-            <version>${project.version}</version>
-            <scope>test</scope>
-        </dependency>
-        <dependency>
-<<<<<<< HEAD
-            <groupId>org.graphfoundation.ongdb</groupId>
-            <artifactId>ongdb-kernel-api</artifactId>
-=======
+            <version>${project.version}</version>
+            <scope>test</scope>
+        </dependency>
+        <dependency>
             <groupId>org.neo4j</groupId>
             <artifactId>kernel-api-test-utils</artifactId>
->>>>>>> 5e83bdfe
-            <version>${project.version}</version>
-            <scope>test</scope>
-        </dependency>
-        <dependency>
-<<<<<<< HEAD
-            <groupId>org.graphfoundation.ongdb</groupId>
-            <artifactId>ongdb-logging</artifactId>
-=======
+            <version>${project.version}</version>
+            <scope>test</scope>
+        </dependency>
+        <dependency>
             <groupId>org.neo4j</groupId>
             <artifactId>log-test-utils</artifactId>
->>>>>>> 5e83bdfe
             <version>${project.version}</version>
             <scope>test</scope>
         </dependency>
@@ -377,20 +255,15 @@
             <scope>test</scope>
         </dependency>
         <dependency>
-<<<<<<< HEAD
-            <groupId>org.graphfoundation.ongdb</groupId>
-            <artifactId>ongdb-values</artifactId>
-=======
             <groupId>org.neo4j</groupId>
             <artifactId>neo4j-wal</artifactId>
->>>>>>> 5e83bdfe
             <version>${project.version}</version>
             <type>test-jar</type>
             <scope>test</scope>
         </dependency>
         <dependency>
-            <groupId>org.graphfoundation.ongdb</groupId>
-            <artifactId>ongdb-index</artifactId>
+            <groupId>org.neo4j</groupId>
+            <artifactId>neo4j-index</artifactId>
             <version>${project.version}</version>
             <type>test-jar</type>
             <scope>test</scope>
