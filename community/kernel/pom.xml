<?xml version="1.0" encoding="UTF-8"?>
<project xmlns="http://maven.apache.org/POM/4.0.0" xmlns:xsi="http://www.w3.org/2001/XMLSchema-instance"
         xsi:schemaLocation="http://maven.apache.org/POM/4.0.0 http://maven.apache.org/maven-v4_0_0.xsd">
    <parent>
        <groupId>org.graphfoundation.ongdb</groupId>
        <artifactId>parent</artifactId>
        <version>2.0.0-SNAPSHOT</version>
        <relativePath>../..</relativePath>
    </parent>

    <modelVersion>4.0.0</modelVersion>
    <artifactId>ongdb-kernel</artifactId>
<<<<<<< HEAD
    <version>2.0.0-SNAPSHOT</version>
=======
>>>>>>> dbeefc59

    <name>ONgDB - Graph Database Kernel</name>
    <description>
        Neo4j kernel is a lightweight, embedded Java database designed to
        store data structured as graphs rather than tables. For more
        information, see http://neo4j.org.
    </description>
    <url>https://graphfoundation.org/projects/ongdb/${project.version}/${project.artifactId}</url>

    <properties>
        <license-text.header>headers/GPL-3-header.txt</license-text.header>
        <licensing.prepend.text>licensing/notice-gpl-prefix.txt</licensing.prepend.text>
        <moduleName>org.neo4j.kernel</moduleName>
        <default.jupiter.test.mode>concurrent</default.jupiter.test.mode>
        <test.runner.jvm.settings.additional>
            -javaagent:${settings.localRepository}/com/github/jbellis/jamm/${jamm.version}/jamm-${jamm.version}.jar
        </test.runner.jvm.settings.additional>
    </properties>

    <scm>
        <connection>scm:git:git://github.com/graphfoundation/ongdb.git</connection>
        <developerConnection>scm:git:git@github.com:graphfoundation/ongdb.git</developerConnection>
        <url>https://github.com/graphfoundation/ongdb</url>
    </scm>

    <licenses>
        <license>
            <name>GNU General Public License, Version 3</name>
            <url>http://www.gnu.org/licenses/gpl-3.0-standalone.html</url>
            <comments>
                The software ("Software") developed and owned by Graph Foundation, Inc.
                (referred to in this notice as "Graph Foundation") is licensed under the
                GNU GENERAL PUBLIC LICENSE Version 3 to all third parties and that license is included below.
            </comments>
        </license>
        <license>
            <name>GNU General Public License, Version 3</name>
            <url>http://www.gnu.org/licenses/gpl-3.0-standalone.html</url>
            <comments>
                The software ("Software") developed and owned by Neo4j Sweden AB (referred to in this notice as "Neo4j") is
                licensed under the GNU GENERAL PUBLIC LICENSE Version 3 to all third
                parties and that license is included below.

                However, if you have executed an End User Software License and Services
                Agreement or an OEM Software License and Support Services Agreement, or
                another commercial license agreement with Neo4j or one of its
                affiliates (each, a "Commercial Agreement"), the terms of the license in
                such Commercial Agreement will supersede the GNU GENERAL PUBLIC LICENSE
                Version 3 and you may use the Software solely pursuant to the terms of
                the relevant Commercial Agreement.
            </comments>
        </license>
    </licenses>

    <dependencies>
        <dependency>
            <groupId>org.graphfoundation.ongdb</groupId>
            <artifactId>annotations</artifactId>
        </dependency>
        <dependency>
            <groupId>org.graphfoundation.ongdb</groupId>
            <artifactId>ongdb-native</artifactId>
            <version>${project.version}</version>
        </dependency>
        <dependency>
            <groupId>org.graphfoundation.ongdb</groupId>
            <artifactId>ongdb-graphdb-api</artifactId>
            <version>${project.version}</version>
        </dependency>
        <dependency>
            <groupId>org.graphfoundation.ongdb</groupId>
            <artifactId>ongdb-storage-engine-api</artifactId>
            <version>${project.version}</version>
        </dependency>
        <dependency>
            <groupId>org.graphfoundation.ongdb</groupId>
            <artifactId>ongdb-kernel-api</artifactId>
            <version>${project.version}</version>
        </dependency>
        <dependency>
            <groupId>org.graphfoundation.ongdb</groupId>
            <artifactId>ongdb-common</artifactId>
            <version>${project.version}</version>
        </dependency>
        <dependency>
            <groupId>org.graphfoundation.ongdb</groupId>
            <artifactId>ongdb-values</artifactId>
            <version>${project.version}</version>
        </dependency>
        <dependency>
            <groupId>org.graphfoundation.ongdb</groupId>
            <artifactId>ongdb-collections</artifactId>
            <version>${project.version}</version>
        </dependency>
        <dependency>
            <groupId>org.graphfoundation.ongdb</groupId>
            <artifactId>ongdb-io</artifactId>
            <version>${project.version}</version>
        </dependency>
        <dependency>
            <groupId>org.graphfoundation.ongdb</groupId>
            <artifactId>ongdb-logging</artifactId>
            <version>${project.version}</version>
        </dependency>
        <dependency>
            <groupId>org.graphfoundation.ongdb</groupId>
            <artifactId>ongdb-configuration</artifactId>
            <version>${project.version}</version>
        </dependency>
        <dependency>
            <groupId>org.graphfoundation.ongdb</groupId>
            <artifactId>ongdb-layout</artifactId>
            <version>${project.version}</version>
        </dependency>
        <dependency>
            <groupId>org.graphfoundation.ongdb</groupId>
            <artifactId>ongdb-index</artifactId>
            <version>${project.version}</version>
        </dependency>
        <dependency>
            <groupId>org.graphfoundation.ongdb</groupId>
            <artifactId>ongdb-spatial-index</artifactId>
            <version>${project.version}</version>
        </dependency>
        <dependency>
            <groupId>org.graphfoundation.ongdb</groupId>
            <artifactId>ongdb-fulltext-index</artifactId>
            <version>${project.version}</version>
        </dependency>
        <dependency>
            <groupId>org.graphfoundation.ongdb</groupId>
            <artifactId>ongdb-id-generator</artifactId>
            <version>${project.version}</version>
        </dependency>
        <dependency>
            <groupId>org.graphfoundation.ongdb</groupId>
            <artifactId>ongdb-wal</artifactId>
            <version>${project.version}</version>
        </dependency>
        <dependency>
            <groupId>org.graphfoundation.ongdb</groupId>
            <artifactId>ongdb-import-util</artifactId>
            <version>${project.version}</version>
        </dependency>
        <dependency>
            <groupId>org.eclipse.collections</groupId>
            <artifactId>eclipse-collections</artifactId>
        </dependency>
        <dependency>
            <groupId>org.jctools</groupId>
            <artifactId>jctools-core</artifactId>
        </dependency>
        <dependency>
            <groupId>com.github.jbellis</groupId>
            <artifactId>jamm</artifactId>
            <scope>test</scope>
        </dependency>

        <!-- test dependencies -->
        <dependency>
            <groupId>org.junit.jupiter</groupId>
            <artifactId>junit-jupiter</artifactId>
        </dependency>
        <dependency>
            <groupId>org.assertj</groupId>
            <artifactId>assertj-core</artifactId>
        </dependency>
        <dependency>
            <groupId>org.hamcrest</groupId>
            <artifactId>hamcrest</artifactId>
        </dependency>
        <dependency>
            <groupId>org.mockito</groupId>
            <artifactId>mockito-core</artifactId>
        </dependency>

        <dependency>
            <groupId>org.graphfoundation.ongdb</groupId>
            <artifactId>test-utils</artifactId>
            <version>${project.version}</version>
            <scope>test</scope>
        </dependency>
        <dependency>
            <groupId>org.graphfoundation.ongdb</groupId>
            <artifactId>ongdb-random-values</artifactId>
            <version>${project.version}</version>
            <scope>test</scope>
        </dependency>
        <dependency>
            <groupId>commons-io</groupId>
            <artifactId>commons-io</artifactId>
        </dependency>
        <dependency>
            <groupId>org.graphfoundation.ongdb</groupId>
            <artifactId>io-test-utils</artifactId>
            <version>${project.version}</version>
            <scope>test</scope>
        </dependency>
        <dependency>
            <groupId>org.graphfoundation.ongdb</groupId>
            <artifactId>kernel-api-test-utils</artifactId>
            <version>${project.version}</version>
            <scope>test</scope>
        </dependency>
        <dependency>
            <groupId>org.graphfoundation.ongdb</groupId>
            <artifactId>log-test-utils</artifactId>
            <version>${project.version}</version>
            <scope>test</scope>
        </dependency>
        <dependency>
            <groupId>org.graphfoundation.ongdb</groupId>
            <artifactId>wal-test-utils</artifactId>
            <version>${project.version}</version>
            <scope>test</scope>
        </dependency>
        <dependency>
            <groupId>org.graphfoundation.ongdb</groupId>
            <artifactId>ongdb-index</artifactId>
            <version>${project.version}</version>
            <type>test-jar</type>
            <scope>test</scope>
        </dependency>
        <dependency>
            <groupId>org.graphfoundation.ongdb</groupId>
            <artifactId>ongdb-lucene-index</artifactId>
            <version>${project.version}</version>
            <type>test-jar</type>
            <scope>test</scope>
        </dependency>
        <dependency>
            <groupId>org.graphfoundation.ongdb</groupId>
            <artifactId>ongdb-import-util</artifactId>
            <version>${project.version}</version>
            <type>test-jar</type>
            <scope>test</scope>
        </dependency>
        <dependency>
            <groupId>org.graphfoundation.ongdb</groupId>
            <artifactId>layout-test-utils</artifactId>
            <version>${project.version}</version>
            <scope>test</scope>
        </dependency>
        <dependency>
            <groupId>org.junit.platform</groupId>
            <artifactId>junit-platform-testkit</artifactId>
        </dependency>
    </dependencies>
</project><|MERGE_RESOLUTION|>--- conflicted
+++ resolved
@@ -10,10 +10,6 @@
 
     <modelVersion>4.0.0</modelVersion>
     <artifactId>ongdb-kernel</artifactId>
-<<<<<<< HEAD
-    <version>2.0.0-SNAPSHOT</version>
-=======
->>>>>>> dbeefc59
 
     <name>ONgDB - Graph Database Kernel</name>
     <description>
