--- conflicted
+++ resolved
@@ -4,11 +4,7 @@
          xsi:schemaLocation="http://maven.apache.org/POM/4.0.0 http://maven.apache.org/xsd/maven-4.0.0.xsd">
     <parent>
         <artifactId>testing-parent</artifactId>
-<<<<<<< HEAD
         <groupId>org.graphfoundation.ongdb</groupId>
-=======
-        <groupId>org.neo4j</groupId>
->>>>>>> fa35f690
         <version>4.0.5-SNAPSHOT</version>
     </parent>
     <modelVersion>4.0.0</modelVersion>
