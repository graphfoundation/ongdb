--- conflicted
+++ resolved
@@ -78,43 +78,10 @@
 		ResourceConnection con		= null;
 		PersistenceSource source	= null;
 		
-<<<<<<< HEAD
-		// Get persistence source for entity
-		source = PersistenceSourceDispatcher.getDispatcher().
-					getPersistenceSource( meta.getEntity() );
-		
-		// Get transaction for current thread
-		Transaction tx			= this.getCurrentTransaction();
-
-		// Get the bundle for this tx or create new one if one does not exist
-		bundle = txConnectionMap.get( tx );
-		if ( bundle == null )
-		{
-			try
-			{
-				bundle = new ConnectionBundle();
-				tx.registerSynchronization( txCommitHook );
-				txConnectionMap.put( tx, bundle );
-			}
-			catch ( Exception e )
-			{
-				throw new ResourceAcquisitionFailedException( 
-					"Unable to register commit hook with current tx", e );
-			}
-		}
-		
-		// If we already have a connection for this guy, reuse it... 
-		if ( bundle.hasConnectionForPersistenceSource(source) )
-		{
-			con = bundle.getConnectionForPersistenceSource( source );
-		}
-		else // ... or else, create a new connection and enlist it in tx
-=======
 		source = dispatcher.getPersistenceSource();
 		Transaction tx = this.getCurrentTransaction();
 		con = txConnectionMap.get( tx );
 		if ( con == null )
->>>>>>> 6bdbf4a8
 		{
 			try
 			{
@@ -247,17 +214,7 @@
 		}
 	}
 	
-<<<<<<< HEAD
-	
-	// -- Inner classes
-	
-	// A bundle of connections for a transaction. Basically, the
-	// <CODE>ConnectionBundle</CODE> is a wrapped hash table that
-	// maps PersistenceSources to ResourceConnections.
-	static class ConnectionBundle
-=======
 	private static class TxCommitHook implements Synchronization
->>>>>>> 6bdbf4a8
 	{
 		public void afterCompletion( int param )
 		{
