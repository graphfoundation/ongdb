--- conflicted
+++ resolved
@@ -184,7 +184,6 @@
                                 updateableSchemaState, new NonTransactionalTokenNameLookup( labelTokenHolder, propertyKeyTokenHolder ),
                                 dependencyResolver, txManager, propertyKeyTokenHolder, labelTokenHolder, relationshipTypeTokenHolder,
                                 persistenceManager, lockManager, this, transactionEventHandlers, recoveryMonitor,
-<<<<<<< HEAD
                                 new DefaultFileSystemAbstraction(), new Function<NeoStore, Function<List<LogEntry>, List<LogEntry>>>()
 
                         {
@@ -193,10 +192,7 @@
                             {
                                 return Functions.identity();
                             }
-                        });
-=======
-                                new DefaultFileSystemAbstraction(), storeMigrationProcess );
->>>>>>> 1ba64471
+                        }, storeMigrationProcess );
                         xaDataSourceManager.registerDataSource( neoDataSource );
                     }
                 };
