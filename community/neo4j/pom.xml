--- conflicted
+++ resolved
@@ -3,21 +3,6 @@
          xsi:schemaLocation="http://maven.apache.org/POM/4.0.0 http://maven.apache.org/maven-v4_0_0.xsd">
     <modelVersion>4.0.0</modelVersion>
     <parent>
-<<<<<<< HEAD
-        <groupId>org.graphfoundation.ongdb</groupId>
-        <artifactId>parent</artifactId>
-        <version>3.6.0-SNAPSHOT</version>
-        <relativePath>../..</relativePath>
-    </parent>
-
-    <artifactId>ongdb</artifactId>
-    <version>3.6.0-SNAPSHOT</version>
-
-    <name>ONgDB - Community</name>
-    <packaging>jar</packaging>
-    <url>https://ongdb.graphfoundation.org/${project.artifactId}/${project.version}</url>
-    <description>ONgDB Community Edition</description>
-=======
         <groupId>org.neo4j</groupId>
         <artifactId>parent</artifactId>
         <version>4.0.4-SNAPSHOT</version>
@@ -30,20 +15,11 @@
     <packaging>jar</packaging>
     <url>http://components.neo4j.org/${project.artifactId}/${project.version}</url>
     <description>Neo4j Community Edition</description>
->>>>>>> 5e83bdfe
 
     <properties>
         <license-text.header>headers/GPL-3-header.txt</license-text.header>
         <licensing.prepend.text>licensing/notice-gpl-prefix.txt</licensing.prepend.text>
         <moduleName>org.neo4j.community</moduleName>
-<<<<<<< HEAD
-    </properties>
-
-    <scm>
-        <connection>scm:git:git://github.com/graphfoundation/ongdb.git</connection>
-        <developerConnection>scm:git:git@github.com:graphfoundation/ongdb.git</developerConnection>
-        <url>https://github.com/graphfoundation/ongdb</url>
-=======
         <default.jupiter.test.mode>concurrent</default.jupiter.test.mode>
     </properties>
 
@@ -51,19 +27,14 @@
         <connection>scm:git:git://github.com/neo4j/neo4j.git</connection>
         <developerConnection>scm:git:git@github.com:neo4j/neo4j.git</developerConnection>
         <url>https://github.com/neo4j/neo4j</url>
->>>>>>> 5e83bdfe
     </scm>
 
     <licenses>
         <license>
             <name>GNU General Public License, Version 3</name>
             <url>http://www.gnu.org/licenses/gpl-3.0-standalone.html</url>
-<<<<<<< HEAD
-            <comments>The software ("Software") developed and owned by Neo4j Sweden AB (referred to in this notice as "Neo4j") is
-=======
             <comments>
                 The software ("Software") developed and owned by Neo4j Sweden AB (referred to in this notice as "Neo4j") is
->>>>>>> 5e83bdfe
                 licensed under the GNU GENERAL PUBLIC LICENSE Version 3 to all third
                 parties and that license is included below.
 
@@ -77,52 +48,9 @@
             </comments>
         </license>
     </licenses>
-<<<<<<< HEAD
-
-    <build>
-        <plugins>
-            <plugin>
-                <groupId>org.revapi</groupId>
-                <artifactId>revapi-maven-plugin</artifactId>
-                <configuration>
-                    <oldArtifacts>
-                        <oldArtifact>
-                            org.neo4j:neo4j:jar:LATEST
-                        </oldArtifact>
-                    </oldArtifacts>
-                </configuration>
-            </plugin>
-        </plugins>
-    </build>
 
     <dependencies>
         <dependency>
-            <groupId>org.graphfoundation.ongdb</groupId>
-            <artifactId>ongdb-kernel</artifactId>
-            <version>${project.version}</version>
-        </dependency>
-        <dependency>
-            <groupId>org.graphfoundation.ongdb</groupId>
-            <artifactId>ongdb-lucene-index</artifactId>
-            <version>${project.version}</version>
-        </dependency>
-        <dependency>
-            <groupId>org.graphfoundation.ongdb</groupId>
-            <artifactId>ongdb-fulltext-index</artifactId>
-            <version>${project.version}</version>
-        </dependency>
-        <dependency>
-            <groupId>org.graphfoundation.ongdb</groupId>
-            <artifactId>ongdb-graph-algo</artifactId>
-            <version>${project.version}</version>
-        </dependency>
-        <dependency>
-            <groupId>org.graphfoundation.ongdb</groupId>
-            <artifactId>ongdb-udc</artifactId>
-=======
-
-    <dependencies>
-        <dependency>
             <groupId>org.neo4j</groupId>
             <artifactId>annotations</artifactId>
         </dependency>
@@ -149,37 +77,31 @@
         <dependency>
             <groupId>org.neo4j</groupId>
             <artifactId>neo4j-graph-algo</artifactId>
->>>>>>> 5e83bdfe
-            <version>${project.version}</version>
-        </dependency>
-        <dependency>
-            <groupId>org.graphfoundation.ongdb</groupId>
-            <artifactId>ongdb-data-collector</artifactId>
-            <version>${project.version}</version>
-        </dependency>
-        <dependency>
-            <groupId>org.graphfoundation.ongdb</groupId>
-            <artifactId>ongdb-cypher</artifactId>
-            <version>${project.version}</version>
-        </dependency>
-        <dependency>
-<<<<<<< HEAD
-            <groupId>org.graphfoundation.ongdb</groupId>
-            <artifactId>ongdb-jmx</artifactId>
-=======
+            <version>${project.version}</version>
+        </dependency>
+        <dependency>
+            <groupId>org.neo4j</groupId>
+            <artifactId>neo4j-data-collector</artifactId>
+            <version>${project.version}</version>
+        </dependency>
+        <dependency>
+            <groupId>org.neo4j</groupId>
+            <artifactId>neo4j-cypher</artifactId>
+            <version>${project.version}</version>
+        </dependency>
+        <dependency>
             <groupId>org.neo4j</groupId>
             <artifactId>neo4j-security</artifactId>
->>>>>>> 5e83bdfe
-            <version>${project.version}</version>
-        </dependency>
-        <dependency>
-            <groupId>org.graphfoundation.ongdb</groupId>
-            <artifactId>ongdb-bolt</artifactId>
-            <version>${project.version}</version>
-        </dependency>
-        <dependency>
-            <groupId>org.graphfoundation.ongdb</groupId>
-            <artifactId>ongdb-consistency-check</artifactId>
+            <version>${project.version}</version>
+        </dependency>
+        <dependency>
+            <groupId>org.neo4j</groupId>
+            <artifactId>neo4j-bolt</artifactId>
+            <version>${project.version}</version>
+        </dependency>
+        <dependency>
+            <groupId>org.neo4j</groupId>
+            <artifactId>neo4j-consistency-check</artifactId>
             <version>${project.version}</version>
         </dependency>
         <dependency>
@@ -230,22 +152,13 @@
             <scope>test</scope>
         </dependency>
         <dependency>
-<<<<<<< HEAD
-            <groupId>org.graphfoundation.ongdb</groupId>
-            <artifactId>ongdb-common</artifactId>
-=======
             <groupId>org.neo4j</groupId>
             <artifactId>neo4j-record-storage-engine</artifactId>
->>>>>>> 5e83bdfe
             <version>${project.version}</version>
             <type>test-jar</type>
             <scope>test</scope>
         </dependency>
         <dependency>
-<<<<<<< HEAD
-            <groupId>org.graphfoundation.ongdb</groupId>
-            <artifactId>ongdb-random-values</artifactId>
-=======
             <groupId>org.neo4j</groupId>
             <artifactId>test-utils</artifactId>
             <version>${project.version}</version>
@@ -254,42 +167,31 @@
         <dependency>
             <groupId>org.neo4j</groupId>
             <artifactId>neo4j-random-values</artifactId>
->>>>>>> 5e83bdfe
-            <version>${project.version}</version>
-            <scope>test</scope>
-        </dependency>
-        <dependency>
-            <groupId>org.graphfoundation.ongdb</groupId>
-            <artifactId>ongdb-kernel</artifactId>
+            <version>${project.version}</version>
+            <scope>test</scope>
+        </dependency>
+        <dependency>
+            <groupId>org.neo4j</groupId>
+            <artifactId>neo4j-kernel</artifactId>
             <version>${project.version}</version>
             <type>test-jar</type>
             <scope>test</scope>
         </dependency>
         <dependency>
-<<<<<<< HEAD
-            <groupId>org.graphfoundation.ongdb</groupId>
-            <artifactId>ongdb-io</artifactId>
-=======
             <groupId>org.neo4j</groupId>
             <artifactId>io-test-utils</artifactId>
->>>>>>> 5e83bdfe
-            <version>${project.version}</version>
-            <scope>test</scope>
-        </dependency>
-        <dependency>
-<<<<<<< HEAD
-            <groupId>org.graphfoundation.ongdb</groupId>
-            <artifactId>ongdb-logging</artifactId>
-=======
+            <version>${project.version}</version>
+            <scope>test</scope>
+        </dependency>
+        <dependency>
             <groupId>org.neo4j</groupId>
             <artifactId>log-test-utils</artifactId>
->>>>>>> 5e83bdfe
-            <version>${project.version}</version>
-            <scope>test</scope>
-        </dependency>
-        <dependency>
-            <groupId>org.graphfoundation.ongdb</groupId>
-            <artifactId>ongdb-consistency-check</artifactId>
+            <version>${project.version}</version>
+            <scope>test</scope>
+        </dependency>
+        <dependency>
+            <groupId>org.neo4j</groupId>
+            <artifactId>neo4j-consistency-check</artifactId>
             <version>${project.version}</version>
             <type>test-jar</type>
             <scope>test</scope>
