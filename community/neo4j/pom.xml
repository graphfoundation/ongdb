<?xml version="1.0" encoding="UTF-8"?>
<project xmlns="http://maven.apache.org/POM/4.0.0" xmlns:xsi="http://www.w3.org/2001/XMLSchema-instance"
         xsi:schemaLocation="http://maven.apache.org/POM/4.0.0 http://maven.apache.org/maven-v4_0_0.xsd">
    <modelVersion>4.0.0</modelVersion>
    <parent>
        <groupId>org.graphfoundation.ongdb</groupId>
        <artifactId>parent</artifactId>
        <version>2.0.0-SNAPSHOT</version>
        <relativePath>../..</relativePath>
    </parent>

    <artifactId>ongdb</artifactId>
<<<<<<< HEAD
    <version>2.0.0-SNAPSHOT</version>
=======
>>>>>>> dbeefc59

    <name>ONgDB - Community</name>
    <packaging>jar</packaging>
    <url>https://graphfoundation.org/projects/ongdb/${project.version}/${project.artifactId}</url>
    <description>ONgDB Community Edition</description>

    <properties>
        <license-text.header>headers/GPL-3-header.txt</license-text.header>
        <licensing.prepend.text>licensing/notice-gpl-prefix.txt</licensing.prepend.text>
        <moduleName>org.neo4j.community</moduleName>
        <default.jupiter.test.mode>concurrent</default.jupiter.test.mode>
    </properties>

    <scm>
        <connection>scm:git:git://github.com/graphfoundation/ongdb.git</connection>
        <developerConnection>scm:git:git@github.com:graphfoundation/ongdb.git</developerConnection>
        <url>https://github.com/graphfoundation/ongdb</url>
    </scm>

    <licenses>
        <license>
            <name>GNU General Public License, Version 3</name>
            <url>http://www.gnu.org/licenses/gpl-3.0-standalone.html</url>
            <comments>
                The software ("Software") developed and owned by Graph Foundation, Inc.
                (referred to in this notice as "Graph Foundation") is licensed under the
                GNU GENERAL PUBLIC LICENSE Version 3 to all third parties and that license is included below.
            </comments>
        </license>
        <license>
            <name>GNU General Public License, Version 3</name>
            <url>http://www.gnu.org/licenses/gpl-3.0-standalone.html</url>
            <comments>
                The software ("Software") developed and owned by Neo4j Sweden AB (referred to in this notice as "Neo4j") is
                licensed under the GNU GENERAL PUBLIC LICENSE Version 3 to all third
                parties and that license is included below.

                However, if you have executed an End User Software License and Services
                Agreement or an OEM Software License and Support Services Agreement, or
                another commercial license agreement with Neo4j or one of its
                affiliates (each, a "Commercial Agreement"), the terms of the license in
                such Commercial Agreement will supersede the GNU GENERAL PUBLIC LICENSE
                Version 3 and you may use the Software solely pursuant to the terms of
                the relevant Commercial Agreement.
            </comments>
        </license>
    </licenses>

    <build>
        <plugins>
            <plugin>
                <groupId>org.apache.maven.plugins</groupId>
                <artifactId>maven-enforcer-plugin</artifactId>
                <executions>
                    <execution>
                        <id>enforce-no-test-jars</id>
                        <phase>validate</phase>
                        <goals>
                            <goal>enforce</goal>
                        </goals>
                    </execution>
                </executions>
                <configuration>
                    <rules>
                        <bannedDependencies>
                            <excludes>
                                <exclude>*:*:*:test-jar:compile:tests</exclude>
                                <exclude>*:*:*:test-jar:runtime:tests</exclude>
                            </excludes>
                            <searchTransitive>true</searchTransitive>
                            <message>Neo4j cannot include test jars in compile scope</message>
                        </bannedDependencies>
                    </rules>
                    <fail>true</fail>
                </configuration>
            </plugin>
        </plugins>
    </build>

    <dependencies>
        <dependency>
            <groupId>org.graphfoundation.ongdb</groupId>
            <artifactId>annotations</artifactId>
        </dependency>
        <dependency>
            <groupId>org.graphfoundation.ongdb</groupId>
            <artifactId>ongdb-kernel</artifactId>
            <version>${project.version}</version>
        </dependency>
        <dependency>
            <groupId>org.graphfoundation.ongdb</groupId>
            <artifactId>ongdb-fabric</artifactId>
            <version>${project.version}</version>
        </dependency>
        <dependency>
            <groupId>org.graphfoundation.ongdb</groupId>
            <artifactId>ongdb-procedure</artifactId>
            <version>${project.version}</version>
        </dependency>
        <dependency>
            <groupId>org.graphfoundation.ongdb</groupId>
            <artifactId>ongdb-lucene-index</artifactId>
            <version>${project.version}</version>
        </dependency>
        <dependency>
            <groupId>org.graphfoundation.ongdb</groupId>
            <artifactId>ongdb-fulltext-index</artifactId>
            <version>${project.version}</version>
        </dependency>
        <dependency>
            <groupId>org.graphfoundation.ongdb</groupId>
            <artifactId>ongdb-graph-algo</artifactId>
            <version>${project.version}</version>
        </dependency>
        <dependency>
            <groupId>org.graphfoundation.ongdb</groupId>
            <artifactId>ongdb-data-collector</artifactId>
            <version>${project.version}</version>
        </dependency>
        <dependency>
            <groupId>org.graphfoundation.ongdb</groupId>
            <artifactId>ongdb-cypher</artifactId>
            <version>${project.version}</version>
        </dependency>
        <dependency>
            <groupId>org.graphfoundation.ongdb</groupId>
            <artifactId>ongdb-security</artifactId>
            <version>${project.version}</version>
        </dependency>
        <dependency>
            <groupId>org.graphfoundation.ongdb</groupId>
            <artifactId>ongdb-bolt</artifactId>
            <version>${project.version}</version>
        </dependency>
        <dependency>
            <groupId>org.graphfoundation.ongdb</groupId>
            <artifactId>ongdb-consistency-check</artifactId>
            <version>${project.version}</version>
        </dependency>
        <dependency>
            <groupId>org.graphfoundation.ongdb</groupId>
            <artifactId>ongdb-record-storage-engine</artifactId>
            <version>${project.version}</version>
            <scope>runtime</scope>
        </dependency>
        <dependency>
            <groupId>org.graphfoundation.ongdb</groupId>
            <artifactId>ongdb-dbms</artifactId>
            <version>${project.version}</version>
        </dependency>
        <dependency>
            <groupId>org.graphfoundation.ongdb</groupId>
            <artifactId>ongdb-import-tool</artifactId>
            <version>${project.version}</version>
        </dependency>
        <dependency>
            <groupId>org.graphfoundation.ongdb</groupId>
            <artifactId>ongdb-batch-insert</artifactId>
            <version>${project.version}</version>
        </dependency>
        <dependency>
            <groupId>org.graphfoundation.ongdb.app</groupId>
            <artifactId>ongdb-server</artifactId>
            <version>${project.version}</version>
        </dependency>
        <dependency>
            <groupId>org.graphfoundation.ongdb</groupId>
            <artifactId>ongdb-buffers</artifactId>
            <version>${project.version}</version>
        </dependency>
        <dependency>
            <groupId>org.graphfoundation.ongdb</groupId>
            <artifactId>ongdb-capabilities</artifactId>
            <version>${project.version}</version>
        </dependency>

        <dependency>
            <groupId>org.junit.jupiter</groupId>
            <artifactId>junit-jupiter</artifactId>
            <exclusions>
                <exclusion>
                    <groupId>org.junit.platform</groupId>
                    <artifactId>junit-platform-engine</artifactId>
                </exclusion>
            </exclusions>
        </dependency>
        <dependency>
            <groupId>org.assertj</groupId>
            <artifactId>assertj-core</artifactId>
        </dependency>
        <dependency>
            <groupId>org.mockito</groupId>
            <artifactId>mockito-core</artifactId>
        </dependency>
        <dependency>
            <groupId>commons-io</groupId>
            <artifactId>commons-io</artifactId>
            <scope>test</scope>
        </dependency>
        <dependency>
            <groupId>org.graphfoundation.ongdb</groupId>
            <artifactId>test-utils</artifactId>
            <version>${project.version}</version>
            <scope>test</scope>
        </dependency>
        <dependency>
            <groupId>org.graphfoundation.ongdb</groupId>
            <artifactId>io-test-utils</artifactId>
            <version>${project.version}</version>
            <scope>test</scope>
        </dependency>
        <dependency>
            <groupId>org.graphfoundation.ongdb</groupId>
            <artifactId>layout-test-utils</artifactId>
            <version>${project.version}</version>
            <scope>test</scope>
        </dependency>
        <dependency>
            <groupId>org.junit.platform</groupId>
            <artifactId>junit-platform-testkit</artifactId>
        </dependency>
        <dependency>
            <groupId>org.junit.platform</groupId>
            <artifactId>junit-platform-launcher</artifactId>
            <version>${junit.platform.version}</version>
            <scope>provided</scope>
            <exclusions>
                <exclusion>
                    <groupId>org.junit.platform</groupId>
                    <artifactId>junit-platform-commons</artifactId>
                </exclusion>
            </exclusions>
        </dependency>
    </dependencies>
</project><|MERGE_RESOLUTION|>--- conflicted
+++ resolved
@@ -10,10 +10,6 @@
     </parent>
 
     <artifactId>ongdb</artifactId>
-<<<<<<< HEAD
-    <version>2.0.0-SNAPSHOT</version>
-=======
->>>>>>> dbeefc59
 
     <name>ONgDB - Community</name>
     <packaging>jar</packaging>
