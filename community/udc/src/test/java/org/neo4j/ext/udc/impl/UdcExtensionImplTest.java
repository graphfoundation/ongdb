--- conflicted
+++ resolved
@@ -59,7 +59,6 @@
 import org.neo4j.server.rest.web.CollectUserAgentFilter;
 import org.neo4j.test.TargetDirectory;
 import org.neo4j.test.TestGraphDatabaseFactory;
-// import org.neo4j.kernel.ha.HaSettings;
 
 /**
  * Unit testing for the UDC kernel extension.
@@ -374,11 +373,7 @@
         GraphDatabaseService graphdb = createDatabase( config );
         assertGotSuccessWithRetry( IS_GREATER_THAN_ZERO );
         String version = handler.getQueryMap().get( VERSION );
-<<<<<<< HEAD
-        assertTrue( version.matches( "\\d\\.\\d(((\\.|\\-).*)|GA)?" ) );
-=======
         assertTrue( version.matches( VersionPattern ) );
->>>>>>> 9084dac7
 
         destroy( graphdb );
     }
@@ -386,30 +381,17 @@
     @Test
     public void shouldMatchAllValidVersions() throws Exception
     {
-<<<<<<< HEAD
-        String pattern = "\\d\\.\\d+((\\.|\\-).*)?";
-        assertTrue( "1.8.M07".matches( pattern ) );
-        assertTrue( "1.8.RC1".matches( pattern ) );
-        assertTrue( "1.8.GA".matches( pattern ) );
-        assertTrue( "1.8".matches( pattern ) );
-        assertTrue( "1.9".matches( pattern ) );
-        assertTrue( "2.0-SNAPSHOT".matches( pattern ) );
-        assertTrue( "1.9.M01".matches( pattern ) );
-        assertTrue( "1.10".matches( pattern ) );
-        assertTrue( "1.10-SNAPSHOT".matches( pattern ) );
-        assertTrue( "1.10.M01".matches( pattern ) );
-=======
         assertTrue( "1.8.M07".matches( VersionPattern ) );
         assertTrue( "1.8.RC1".matches( VersionPattern ) );
         assertTrue( "1.8.GA".matches( VersionPattern ) );
         assertTrue( "1.8".matches( VersionPattern ) );
         assertTrue( "1.9".matches( VersionPattern ) );
         assertTrue( "1.9-SNAPSHOT".matches( VersionPattern ) );
+        assertTrue( "2.0-SNAPSHOT".matches( VersionPattern ) );
         assertTrue( "1.9.M01".matches( VersionPattern ) );
         assertTrue( "1.10".matches( VersionPattern ) );
         assertTrue( "1.10-SNAPSHOT".matches( VersionPattern ) );
         assertTrue( "1.10.M01".matches( VersionPattern ) );
->>>>>>> 9084dac7
     }
 
     @Test
