/**
 * Copyright (c) 2002-2014 "Neo Technology,"
 * Network Engine for Objects in Lund AB [http://neotechnology.com]
 *
 * This file is part of Neo4j.
 *
 * Neo4j is free software: you can redistribute it and/or modify
 * it under the terms of the GNU General Public License as published by
 * the Free Software Foundation, either version 3 of the License, or
 * (at your option) any later version.
 *
 * This program is distributed in the hope that it will be useful,
 * but WITHOUT ANY WARRANTY; without even the implied warranty of
 * MERCHANTABILITY or FITNESS FOR A PARTICULAR PURPOSE.  See the
 * GNU General Public License for more details.
 *
 * You should have received a copy of the GNU General Public License
 * along with this program.  If not, see <http://www.gnu.org/licenses/>.
 */
package org.neo4j.index.impl.lucene;

import java.io.File;
import java.util.Map;

import org.junit.Test;

import org.neo4j.graphdb.GraphDatabaseService;
import org.neo4j.graphdb.Node;
import org.neo4j.graphdb.Relationship;
import org.neo4j.graphdb.Transaction;
import org.neo4j.graphdb.factory.GraphDatabaseFactory;
import org.neo4j.graphdb.factory.GraphDatabaseSettings;
import org.neo4j.helpers.collection.MapUtil;
import org.neo4j.index.Neo4jTestCase;
import org.neo4j.kernel.DefaultFileSystemAbstraction;
import org.neo4j.kernel.configuration.Config;
import org.neo4j.kernel.impl.index.IndexStore;
import org.neo4j.kernel.impl.nioneo.store.FileSystemAbstraction;
import org.neo4j.kernel.impl.transaction.PlaceboTm;
import org.neo4j.kernel.impl.transaction.xaframework.LogPruneStrategies;
import org.neo4j.kernel.impl.transaction.xaframework.RecoveryVerifier;
import org.neo4j.kernel.impl.transaction.xaframework.TxIdGenerator;
import org.neo4j.kernel.impl.transaction.xaframework.XaFactory;
import org.neo4j.kernel.logging.DevNullLoggingService;
import org.neo4j.kernel.monitoring.Monitors;
import org.neo4j.test.ProcessStreamHandler;

import static org.junit.Assert.assertEquals;
import static org.junit.Assert.assertFalse;
import static org.junit.Assert.assertNotNull;

import static org.neo4j.graphdb.DynamicRelationshipType.withName;

/**
 * Don't extend Neo4jTestCase since these tests restarts the db in the tests.
 */
public class TestRecovery
{
    private File getDbPath()
    {
        return new File("target/var/recovery");
    }

    private GraphDatabaseService newGraphDbService()
    {
        File path = getDbPath();
        Neo4jTestCase.deleteFileOrDirectory( path );
        return new GraphDatabaseFactory().newEmbeddedDatabase( path.getPath() );
    }

    @Test
    public void testRecovery() throws Exception
    {
        GraphDatabaseService graphDb = newGraphDbService();
        Transaction transaction = graphDb.beginTx();
        try
        {
            Node node = graphDb.createNode();
            Node otherNode = graphDb.createNode();
            Relationship rel = node.createRelationshipTo( otherNode, withName( "recovery" ) );
            graphDb.index().forNodes( "node-index" ).add( node, "key1", "string value" );
            graphDb.index().forNodes( "node-index" ).add( node, "key2", 12345 );
            graphDb.index().forRelationships( "rel-index" ).add( rel, "key1", "string value" );
            graphDb.index().forRelationships( "rel-index" ).add( rel, "key2", 12345 );
            transaction.success();
        }
        finally
        {
            transaction.finish();
            graphDb.shutdown();
        }

        // Start up and let it recover
        new GraphDatabaseFactory().newEmbeddedDatabase( getDbPath().getPath() ).shutdown();
    }

    @Test
    public void testAsLittleAsPossibleRecoveryScenario() throws Exception
    {
        GraphDatabaseService db = newGraphDbService();
        Transaction transaction = db.beginTx();
        try
        {
            db.index().forNodes( "my-index" ).add( db.createNode(), "key", "value" );
            transaction.success();
        }
        finally
        {
            transaction.finish();
            db.shutdown();
        }

        // This doesn't seem to trigger recovery... it really should
        new GraphDatabaseFactory().newEmbeddedDatabase( getDbPath().getPath() ).shutdown();
    }

    @Test
    public void testIndexDeleteIssue() throws Exception
    {
        createIndex();

        Process process = Runtime.getRuntime().exec( new String[]{
                "java", "-cp", System.getProperty( "java.class.path" ),
                AddDeleteQuit.class.getName(), getDbPath().getPath()
        } );
        assertEquals( 0, new ProcessStreamHandler( process, true ).waitForResult() );

        new GraphDatabaseFactory().newEmbeddedDatabase( getDbPath().getPath() ).shutdown();
    }

    @Test
    public void recoveryForRelationshipCommandsOnly() throws Exception
    {
        File path = getDbPath();
        Neo4jTestCase.deleteFileOrDirectory( path );
        Process process = Runtime.getRuntime().exec( new String[]{
                "java", "-Xdebug", "-Xrunjdwp:transport=dt_socket,server=y,suspend=n,address=5005", "-cp",
                System.getProperty( "java.class.path" ),
                AddRelToIndex.class.getName(), getDbPath().getPath()
        } );
        assertEquals( 0, new ProcessStreamHandler( process, true ).waitForResult() );

        // I would like to do this, but there's no exception propagated out from the constructor
        // if the recovery fails.
        // new GraphDatabaseFactory().newEmbeddedDatabase( getDbPath() ).shutdown();

        // Instead I have to do this
        FileSystemAbstraction fileSystemAbstraction = new DefaultFileSystemAbstraction();
        FileSystemAbstraction fileSystem = fileSystemAbstraction;
        Map<String, String> params = MapUtil.stringMap(
                "store_dir", getDbPath().getPath() );
        Config config = new Config( params, GraphDatabaseSettings.class );
        LuceneDataSource ds = new LuceneDataSource( config, new IndexStore( getDbPath(), fileSystem ), fileSystem,
<<<<<<< HEAD
                new XaFactory( config, TxIdGenerator.DEFAULT, new PlaceboTm( null, null ), new DefaultLogBufferFactory(),
                        fileSystemAbstraction, new DevNullLoggingService(), RecoveryVerifier.ALWAYS_VALID,
                        LogPruneStrategies.NO_PRUNING ), null );
=======
                new XaFactory( config, TxIdGenerator.DEFAULT, new PlaceboTm( null, null ),
                        fileSystemAbstraction, new Monitors(), new DevNullLoggingService(), RecoveryVerifier.ALWAYS_VALID,
                        LogPruneStrategies.NO_PRUNING ), null, new DevNullLoggingService() );
>>>>>>> 4581acb4
        ds.start();
        ds.stop();
    }

    @Test
    public void recoveryOnDeletedIndex() throws Exception
    {
        createIndex();

        Process process = Runtime.getRuntime().exec( new String[]{
                "java", "-cp", System.getProperty( "java.class.path" ),
                AddThenDeleteInAnotherTxAndQuit.class.getName(), getDbPath().getPath()
        } );
        assertEquals( 0, new ProcessStreamHandler( process, true ).waitForResult() );

        GraphDatabaseService db = new GraphDatabaseFactory().newEmbeddedDatabase( getDbPath().getPath() );
        Transaction transaction = db.beginTx();
        assertFalse( db.index().existsForNodes( "index" ) );
        assertNotNull( db.index().forNodes( "index2" ).get( "key", "value" ).getSingle() );
        transaction.finish();
        db.shutdown();
    }

    private void createIndex()
    {
        GraphDatabaseService db = newGraphDbService();
        Transaction transaction = db.beginTx();
        try
        {
            db.index().forNodes( "index" );
            transaction.success();
        }
        finally
        {
            transaction.finish();
            db.shutdown();
        }
    }
}<|MERGE_RESOLUTION|>--- conflicted
+++ resolved
@@ -151,15 +151,9 @@
                 "store_dir", getDbPath().getPath() );
         Config config = new Config( params, GraphDatabaseSettings.class );
         LuceneDataSource ds = new LuceneDataSource( config, new IndexStore( getDbPath(), fileSystem ), fileSystem,
-<<<<<<< HEAD
-                new XaFactory( config, TxIdGenerator.DEFAULT, new PlaceboTm( null, null ), new DefaultLogBufferFactory(),
-                        fileSystemAbstraction, new DevNullLoggingService(), RecoveryVerifier.ALWAYS_VALID,
-                        LogPruneStrategies.NO_PRUNING ), null );
-=======
                 new XaFactory( config, TxIdGenerator.DEFAULT, new PlaceboTm( null, null ),
                         fileSystemAbstraction, new Monitors(), new DevNullLoggingService(), RecoveryVerifier.ALWAYS_VALID,
-                        LogPruneStrategies.NO_PRUNING ), null, new DevNullLoggingService() );
->>>>>>> 4581acb4
+                        LogPruneStrategies.NO_PRUNING ), null );
         ds.start();
         ds.stop();
     }
