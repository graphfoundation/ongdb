--- conflicted
+++ resolved
@@ -19,10 +19,6 @@
  */
 package org.neo4j.shell;
 
-<<<<<<< HEAD
-import org.junit.Ignore;
-=======
->>>>>>> 096126cc
 import org.junit.Test;
 
 import java.io.File;
