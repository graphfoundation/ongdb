--- conflicted
+++ resolved
@@ -82,11 +82,7 @@
         return this;
     }
 
-<<<<<<< HEAD
-    private void flush( int howManyBytesToWrite )
-=======
     private void flush()
->>>>>>> 735da4f5
     {
         int howManyBytesToWrite = MAX_SIZE;
         target.writeBytes( byteArray, 0, howManyBytesToWrite );
@@ -96,17 +92,7 @@
         byteBuffer.put( byteArray, howManyBytesToWrite, pos - howManyBytesToWrite );
     }
 
-<<<<<<< HEAD
-//    @Override
-//    public void emptyBufferIntoChannelAndClearIt() throws IOException
-//    {
-//        flush( byteBuffer.position() );
-//    }
-
     public BlockLogBuffer put( byte b )
-=======
-    public BlockLogBuffer put( byte b ) throws IOException
->>>>>>> 735da4f5
     {
         byteBuffer.put( b );
         return checkFlush();
