--- conflicted
+++ resolved
@@ -170,11 +170,7 @@
                 }
 
                 String msg = Client.this.getClass().getSimpleName() + " could not connect to " + address;
-<<<<<<< HEAD
-                msgLog.warn( msg );
-=======
                 msgLog.debug( msg, true );
->>>>>>> e8e53069
                 throw traceComException( new ComException( msg, channelFuture.getCause() ), "Client.start" );
             }
 
