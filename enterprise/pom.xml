--- conflicted
+++ resolved
@@ -65,85 +65,4 @@
     </license>
   </licenses>
 
-<<<<<<< HEAD
-  <profiles>
-    <profile>
-      <id>include-ha</id>
-      <activation>
-        <property>
-          <name>!skipHA</name>
-        </property>
-      </activation>
-      <modules>
-        <module>ha</module>
-      </modules>
-    </profile>
-    <profile>
-      <id>freeze</id>
-      <activation>
-        <activeByDefault>false</activeByDefault>
-        <property>
-          <name>freeze</name>
-        </property>
-      </activation>
-      <build>
-        <plugins>
-          <plugin>
-            <groupId>org.neo4j.build.plugins</groupId>
-            <artifactId>ease-maven-plugin</artifactId>
-            <executions>
-              <execution>
-                <id>aggregate-artifacts</id>
-                <goals>
-                  <goal>aggregate</goal>
-                </goals>
-                <configuration>
-                  <includes>
-                    <include>org.neo4j:*</include>
-                    <include>org.neo4j.app:*</include>
-                    <include>org.neo4j.test:*</include>
-                  </includes>
-                  <excludes>
-                    <exclude>org.neo4j:neo4j-cypher-frontend-3.0</exclude>
-                    <exclude>org.neo4j:neo4j-cypher-compiler-3.0</exclude>
-                    <exclude>org.neo4j:neo4j-cypher-frontend-2.3</exclude>
-                    <exclude>org.neo4j:neo4j-cypher-compiler-2.3</exclude>
-                  </excludes>
-                </configuration>
-              </execution>
-              <execution>
-                <id>freeze-artifacts</id>
-                <phase>none</phase>
-              </execution>
-            </executions>
-          </plugin>
-        </plugins>
-      </build>
-      <dependencies>
-        <dependency>
-          <groupId>org.neo4j</groupId>
-          <artifactId>neo4j-enterprise</artifactId>
-          <version>${project.version}</version>
-        </dependency>
-        <dependency>
-          <groupId>org.neo4j.app</groupId>
-          <artifactId>neo4j-server-enterprise</artifactId>
-          <version>${project.version}</version>
-        </dependency>
-        <dependency>
-          <groupId>org.neo4j.test</groupId>
-          <artifactId>neo4j-harness-enterprise</artifactId>
-          <version>${project.version}</version>
-        </dependency>
-        <dependency>
-          <groupId>org.neo4j</groupId>
-          <artifactId>neo4j-deferred-locks</artifactId>
-          <version>${project.version}</version>
-        </dependency>
-      </dependencies>
-    </profile>
-  </profiles>
-
-=======
->>>>>>> 23d6ff57
 </project>
