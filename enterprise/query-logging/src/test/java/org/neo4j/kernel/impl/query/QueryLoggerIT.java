--- conflicted
+++ resolved
@@ -77,10 +77,6 @@
 
         db.shutdown();
 
-<<<<<<< HEAD
-=======
-        File logfile = new File( "target/test-data/impermanent-db/queries.log" );
->>>>>>> 7c3d76be
         List<String> logLines = new ArrayList<>();
         try ( BufferedReader reader = new BufferedReader( fs.get().openAsReader( logFile, "UTF-8" ) ) )
         {
