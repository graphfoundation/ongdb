--- conflicted
+++ resolved
@@ -118,13 +118,8 @@
         // It was not expected to fail with the specified error message, do nothing
         case Failure(e: CypherException) =>
           if (expectedToFailWithSpecificMessage) {
-<<<<<<< HEAD
-            if (e.getMessage == null || !message.exists(e.getMessage.contains(_))) {
+            if (e.getMessage == null || !message.exists(s => e.getMessage.replaceAll("\\r", "").contains(s.replaceAll("\\r", "")))) {
               fail("Correctly failed in " + thisScenario.name + " but instead of one of the given messages, the error message was '" + e.getMessage + "'", e)
-=======
-            if (e.getMessage == null || !message.exists(s => e.getMessage.replaceAll("\\r", "").contains(s.replaceAll("\\r", "")))) {
-              fail("Correctly failed in " + thisScenario.name + " but instead of one of the given messages, the error message was '" + e.getMessage + "'")
->>>>>>> 617d586a
             }
           } else {
             if (message.exists(e.getMessage.contains(_))) {
