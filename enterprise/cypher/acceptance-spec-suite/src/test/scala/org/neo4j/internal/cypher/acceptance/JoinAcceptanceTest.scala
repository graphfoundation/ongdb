/*
 * Copyright (c) 2002-2018 "Neo Technology,"
 * Network Engine for Objects in Lund AB [http://neotechnology.com]
 *
 * This file is part of Neo4j.
 *
 * Neo4j is free software: you can redistribute it and/or modify
 * it under the terms of the GNU Affero General Public License as
 * published by the Free Software Foundation, either version 3 of the
 * License, or (at your option) any later version.
 *
 * This program is distributed in the hope that it will be useful,
 * but WITHOUT ANY WARRANTY; without even the implied warranty of
 * MERCHANTABILITY or FITNESS FOR A PARTICULAR PURPOSE.  See the
 * GNU Affero General Public License for more details.
 *
 * You should have received a copy of the GNU Affero General Public License
 * along with this program. If not, see <http://www.gnu.org/licenses/>.
 */
package org.neo4j.internal.cypher.acceptance

import org.neo4j.cypher.ExecutionEngineFunSuite
import org.neo4j.internal.cypher.acceptance.CypherComparisonSupport.{ComparePlansWithAssertion, Configs}

class JoinAcceptanceTest extends ExecutionEngineFunSuite with CypherComparisonSupport {
  private val expectedToSucceed = Configs.Interpreted
  private val expectPlansToFail = Configs.AllRulePlanners + Configs.Cost2_3

  test("find friends of others") {
    // given
    createLabeledNode(Map("id" -> 1), "A")
    val a = createLabeledNode(Map("id" -> 2), "A")
    val b = createLabeledNode(Map("id" -> 2), "B")
    createLabeledNode(Map("id" -> 3), "B")

    // when
    executeWith(expectedToSucceed, "MATCH (a:A), (b:B) WHERE a.id = b.id RETURN a, b",
      planComparisonStrategy = ComparePlansWithAssertion(_ should useOperators("ValueHashJoin"), expectPlansToFail))
  }

  test("should reverse direction if lhs is much larger than rhs") {
    // given
    (0 to 1000) foreach { x =>
      createLabeledNode(Map("id" -> x), "A")
    }

    (0 to 10) foreach { x =>
      createLabeledNode(Map("id" -> x), "B")
    }

    // when
    executeWith(expectedToSucceed, "MATCH (a:A), (b:B) WHERE a.id = b.id RETURN a, b",
      planComparisonStrategy = ComparePlansWithAssertion(_ should useOperators("ValueHashJoin"), expectPlansToFail))
  }

  test("should handle node left outer hash join") {
    val a = createLabeledNode(Map[String, Any]("name" -> "a"), "A")
    createLabeledNode(Map[String, Any]("name" -> "a2"), "A")
    for(i <- 0 until 10) {
      val b = createLabeledNode(Map[String, Any]("name" -> s"${i}b"), "B")
      if(i != 0) relate(a, b)
    }

    val query = """MATCH (a:A)
                  |OPTIONAL MATCH (a)-->(b:B)
                  |USING JOIN ON a
                  |RETURN a.name, b.name""".stripMargin

    val expectSucceed = Configs.Interpreted - Configs.Cost2_3 - Configs.Cost3_1
    executeWith(expectSucceed, query,
      planComparisonStrategy = ComparePlansWithAssertion(_ should useOperators("NodeLeftOuterHashJoin"), expectPlansToFail))
  }

  test("should handle node right outer hash join") {
    val b = createLabeledNode(Map[String, Any]("name" -> "b"), "B")
    createLabeledNode(Map[String, Any]("name" -> "b2"), "B")
    for(i <- 0 until 10) {
      val a = createLabeledNode(Map[String, Any]("name" -> s"${i}a"), "A")
      if(i == 0) relate(a, b)
    }

    val query = """MATCH (a:A)
                  |OPTIONAL MATCH (a)-->(b:B)
                  |USING JOIN ON a
                  |RETURN a.name, b.name""".stripMargin

    val expectSucceed = Configs.Interpreted - Configs.Cost2_3 - Configs.Cost3_1
    executeWith(expectSucceed, query,
      planComparisonStrategy = ComparePlansWithAssertion(_ should useOperators("NodeRightOuterHashJoin"), Configs.AllRulePlanners + Configs.BackwardsCompatibility))
  }

  test("should handle node left outer hash join with different types for the node variable") {
    val a = createLabeledNode(Map[String, Any]("name" -> "a"), "A")
    createLabeledNode(Map[String, Any]("name" -> "a2"), "A")
    for(i <- 0 until 50) { // This number is sensitive in that it has to exceed the cardinality estimation of the UNWIND
      val b = createLabeledNode(Map[String, Any]("name" -> s"${i}b"), "B")
      if(i != 0) relate(a, b)
    }

    val query = """MATCH (a:A)
                  |UNWIND [a] as refA
                  |OPTIONAL MATCH (refA)-->(b:B)
                  |USING JOIN ON refA
                  |RETURN a.name, b.name""".stripMargin

    val expectSucceed = Configs.Interpreted - Configs.Cost2_3 - Configs.Cost3_1
    executeWith(expectSucceed, query,
      planComparisonStrategy = ComparePlansWithAssertion(_ should useOperators("NodeLeftOuterHashJoin"), expectPlansToFail))
  }

  test("should handle node right outer hash join with different types for the node variable") {
    val b = createLabeledNode(Map[String, Any]("name" -> "b"), "B")
    createLabeledNode(Map[String, Any]("name" -> "b2"), "B")
    for(i <- 0 until 10) {
      val a = createLabeledNode(Map[String, Any]("name" -> s"${i}a"), "A")
      if(i == 0) relate(a, b)
    }

    val query = """MATCH (a:A)
                  |UNWIND [a] as refA
                  |OPTIONAL MATCH (refA)-->(b:B)
                  |USING JOIN ON refA
                  |RETURN a.name, b.name""".stripMargin

    val expectSucceed = Configs.Interpreted - Configs.Cost2_3 - Configs.Cost3_1
    val result = executeWith(expectSucceed, query,
      planComparisonStrategy = ComparePlansWithAssertion(_ should useOperators("NodeRightOuterHashJoin"), Configs.AllRulePlanners + Configs.BackwardsCompatibility))
  }

  test("optional match join should not crash") {
    val query =
      """MATCH (a:A)-->(b:B)-->(c:C)
        |OPTIONAL MATCH (h)<--(g:G)<--(c)
        |USING JOIN ON c
        |RETURN a,b,c,g,h""".stripMargin
    graph.execute(query) // should not crash
  }
<<<<<<< HEAD
=======

  test("larger optional match join should not crash") {
    val query =
      """MATCH (b:B)-->(c:C)
        |OPTIONAL MATCH (c)<--(d:D)
        |USING JOIN ON c
        |OPTIONAL MATCH (g:G)<--(c)
        |USING JOIN ON c
        |RETURN b,c,d,g""".stripMargin
    graph.execute(query) // should not crash
  }

  test("unfulfillable join hint should not crash") {
    // can use join on (b,c) only
    val query =
      """
        |MATCH (b:B)
        |MATCH (c:C)
        |OPTIONAL MATCH (c)-->(a:A)<--(b)
        |USING JOIN ON c
        |RETURN a,b,c""".stripMargin
    graph.execute(query) // should not crash
  }

  test("order in which join hints are solved should not matter") {
    val query =
      """MATCH (a)-[:X]->(b)-[:X]->(c)-[:X]->(d)-[:X]->(e)
        |USING JOIN ON b
        |USING JOIN ON c
        |USING JOIN ON d
        |WHERE a.prop = e.prop
        |RETURN b, d""".stripMargin
    graph.execute(query) // should not crash
  }
>>>>>>> 36437d94
}<|MERGE_RESOLUTION|>--- conflicted
+++ resolved
@@ -135,10 +135,8 @@
         |RETURN a,b,c,g,h""".stripMargin
     graph.execute(query) // should not crash
   }
-<<<<<<< HEAD
-=======
 
-  test("larger optional match join should not crash") {
+test("larger optional match join should not crash") {
     val query =
       """MATCH (b:B)-->(c:C)
         |OPTIONAL MATCH (c)<--(d:D)
@@ -171,5 +169,4 @@
         |RETURN b, d""".stripMargin
     graph.execute(query) // should not crash
   }
->>>>>>> 36437d94
 }