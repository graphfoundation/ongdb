--- conflicted
+++ resolved
@@ -841,7 +841,6 @@
     result.toList should equal(List(Map("a" -> n)))
   }
 
-<<<<<<< HEAD
   test("should not touch the database when for impossible predicates") {
     // Given
     for (_ <- 1 to 50) createNode()
@@ -861,7 +860,8 @@
 
     // Then
     result.executionPlanDescription().find("Selection") shouldBe empty
-=======
+  }
+
   test("Should handle optional match with null parts and distinct without NullPointerException") {
 
     val query =
@@ -872,10 +872,8 @@
         |  RETURN DISTINCT req.eid, y.eid
       """.stripMargin
 
-    // Fixed in 3.2.8
-    val result = executeWith(Configs.CommunityInterpreted - Configs.Cost3_2, query)
+    val result = executeWith(Configs.CommunityInterpreted, query)
 
     result.toList should equal(List(Map("req.eid" -> null, "y.eid" -> null)))
->>>>>>> 86f2dce3
   }
 }