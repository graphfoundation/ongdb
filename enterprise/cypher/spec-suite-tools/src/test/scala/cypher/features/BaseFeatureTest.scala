/*
 * Copyright (c) 2002-2018 "Neo4j,"
 * Neo4j Sweden AB [http://neo4j.com]
 *
 * This file is part of Neo4j Enterprise Edition. The included source
 * code can be redistributed and/or modified under the terms of the
 * GNU AFFERO GENERAL PUBLIC LICENSE Version 3
 * (http://www.fsf.org/licensing/licenses/agpl-3.0.html) with the
 * Commons Clause, as found in the associated LICENSE.txt file.
 *
 * This program is distributed in the hope that it will be useful,
 * but WITHOUT ANY WARRANTY; without even the implied warranty of
 * MERCHANTABILITY or FITNESS FOR A PARTICULAR PURPOSE.  See the
 * GNU Affero General Public License for more details.
 *
 * Neo4j object code can be licensed independently from the source
 * under separate terms from the AGPL. Inquiries can be directed to:
 * licensing@neo4j.com
 *
 * More information is also available at:
 * https://neo4j.com/licensing/
 */
package cypher.features

<<<<<<< HEAD
import java.util.Collection

import cypher.features.ScenarioTestHelper._
import org.junit.jupiter.api.Assertions.fail
import org.junit.jupiter.api.{Disabled, DynamicTest, Test, TestFactory}
=======
>>>>>>> 11e17e7b
import org.opencypher.tools.tck.api.Scenario

abstract class BaseFeatureTest {

  def filterScenarios(allScenarios: Seq[Scenario], featureToRun: String, scenarioToRun: String): Seq[Scenario] = {
    if (featureToRun.nonEmpty) {
      val filteredFeature = allScenarios.filter(s => s.featureName.contains(featureToRun))
      if (scenarioToRun.nonEmpty) {
        filteredFeature.filter(s => s.name.contains(scenarioToRun))
      } else
        filteredFeature
    } else if (scenarioToRun.nonEmpty) {
      allScenarios.filter(s => s.name.contains(scenarioToRun))
    } else
      allScenarios
  }

<<<<<<< HEAD
  @TestFactory
  def runDefault(): Collection[DynamicTest] = {
    createTests(scenarios, DefaultTestConfig)
  }

  @TestFactory
  def runCostSlotted(): Collection[DynamicTest] = {
    createTests(scenarios, CostSlottedTestConfig)
  }

  @TestFactory
  def runCostMorsel(): Collection[DynamicTest] = {
     createTests(scenarios, CostMorselTestConfig)
  }

  @TestFactory
  def runCostCompiled(): Collection[DynamicTest] = {
    createTests(scenarios, CostCompiledTestConfig)
  }

  @TestFactory
  def runCostInterpreted(): Collection[DynamicTest] = {
    createTests(scenarios, CostInterpretedTestConfig)
  }

  @TestFactory
  def runCompatibility34(): Collection[DynamicTest] = {
    createTests(scenarios, Compatibility34TestConfig)
  }

  @TestFactory
  def runCompatibility31(): Collection[DynamicTest] = {
    createTests(scenarios, Compatibility31TestConfig)
  }

  @TestFactory
  def runCompatibility23(): Collection[DynamicTest] = {
    createTests(scenarios, Compatibility23TestConfig)
  }

  @Test
  def debugTokensNeedToBeEmpty(): Unit = {
    // besides the obvious reason this test is also here (and not using assert)
    // to ensure that any import optimizer doesn't remove the correct import for fail (used by the commented out methods further down)
    if (!scenarioToRun.equals(""))
      fail("scenarioToRun is only for debugging and should not be committed")

    if (!featureToRun.equals(""))
      fail("featureToRun is only for debugging and should not be committed")
  }

  /*
  All methods for generating blacklists. Ignore them for commit
   */

  @Disabled
  def generateBlacklistDefault(): Unit = {
    printComputedBlacklist(scenarios, DefaultTestConfig)
    fail("Do not forget to add @Disabled to this method")
  }

  @Disabled
  def generateBlacklistCostSlotted(): Unit = {
    printComputedBlacklist(scenarios, CostSlottedTestConfig)
    fail("Do not forget to add @Disabled to this method")
  }

  @Disabled
  def generateBlacklistTCKTestCostMorsel(): Unit = {
    printComputedBlacklist(scenarios, CostMorselTestConfig)
    fail("Do not forget to add @Disabled to this method")
  }

  @Disabled
  def generateBlacklistCostCompiled(): Unit = {
    printComputedBlacklist(scenarios, CostCompiledTestConfig)
    fail("Do not forget to add @Disabled to this method")
  }

  @Disabled
  def generateBlacklistCostInterpreted(): Unit = {
    printComputedBlacklist(scenarios, CostInterpretedTestConfig)
    fail("Do not forget to add @Disabled to this method")
  }

  @Disabled
  def generateBlacklistCompatibility33(): Unit = {
    printComputedBlacklist(scenarios, Compatibility34TestConfig)
    fail("Do not forget to add @Disabled to this method")
  }

  @Disabled
  def generateBlacklistCompatibility31(): Unit = {
    printComputedBlacklist(scenarios, Compatibility31TestConfig)
    fail("Do not forget to add @Disabled to this method")
  }

  @Disabled
  def generateBlacklistCompatibility23(): Unit = {
    printComputedBlacklist(scenarios, Compatibility23TestConfig)
    fail("Do not forget to add @Disabled to this method")
  }
=======
>>>>>>> 11e17e7b
}<|MERGE_RESOLUTION|>--- conflicted
+++ resolved
@@ -22,14 +22,6 @@
  */
 package cypher.features
 
-<<<<<<< HEAD
-import java.util.Collection
-
-import cypher.features.ScenarioTestHelper._
-import org.junit.jupiter.api.Assertions.fail
-import org.junit.jupiter.api.{Disabled, DynamicTest, Test, TestFactory}
-=======
->>>>>>> 11e17e7b
 import org.opencypher.tools.tck.api.Scenario
 
 abstract class BaseFeatureTest {
@@ -46,110 +38,4 @@
     } else
       allScenarios
   }
-
-<<<<<<< HEAD
-  @TestFactory
-  def runDefault(): Collection[DynamicTest] = {
-    createTests(scenarios, DefaultTestConfig)
-  }
-
-  @TestFactory
-  def runCostSlotted(): Collection[DynamicTest] = {
-    createTests(scenarios, CostSlottedTestConfig)
-  }
-
-  @TestFactory
-  def runCostMorsel(): Collection[DynamicTest] = {
-     createTests(scenarios, CostMorselTestConfig)
-  }
-
-  @TestFactory
-  def runCostCompiled(): Collection[DynamicTest] = {
-    createTests(scenarios, CostCompiledTestConfig)
-  }
-
-  @TestFactory
-  def runCostInterpreted(): Collection[DynamicTest] = {
-    createTests(scenarios, CostInterpretedTestConfig)
-  }
-
-  @TestFactory
-  def runCompatibility34(): Collection[DynamicTest] = {
-    createTests(scenarios, Compatibility34TestConfig)
-  }
-
-  @TestFactory
-  def runCompatibility31(): Collection[DynamicTest] = {
-    createTests(scenarios, Compatibility31TestConfig)
-  }
-
-  @TestFactory
-  def runCompatibility23(): Collection[DynamicTest] = {
-    createTests(scenarios, Compatibility23TestConfig)
-  }
-
-  @Test
-  def debugTokensNeedToBeEmpty(): Unit = {
-    // besides the obvious reason this test is also here (and not using assert)
-    // to ensure that any import optimizer doesn't remove the correct import for fail (used by the commented out methods further down)
-    if (!scenarioToRun.equals(""))
-      fail("scenarioToRun is only for debugging and should not be committed")
-
-    if (!featureToRun.equals(""))
-      fail("featureToRun is only for debugging and should not be committed")
-  }
-
-  /*
-  All methods for generating blacklists. Ignore them for commit
-   */
-
-  @Disabled
-  def generateBlacklistDefault(): Unit = {
-    printComputedBlacklist(scenarios, DefaultTestConfig)
-    fail("Do not forget to add @Disabled to this method")
-  }
-
-  @Disabled
-  def generateBlacklistCostSlotted(): Unit = {
-    printComputedBlacklist(scenarios, CostSlottedTestConfig)
-    fail("Do not forget to add @Disabled to this method")
-  }
-
-  @Disabled
-  def generateBlacklistTCKTestCostMorsel(): Unit = {
-    printComputedBlacklist(scenarios, CostMorselTestConfig)
-    fail("Do not forget to add @Disabled to this method")
-  }
-
-  @Disabled
-  def generateBlacklistCostCompiled(): Unit = {
-    printComputedBlacklist(scenarios, CostCompiledTestConfig)
-    fail("Do not forget to add @Disabled to this method")
-  }
-
-  @Disabled
-  def generateBlacklistCostInterpreted(): Unit = {
-    printComputedBlacklist(scenarios, CostInterpretedTestConfig)
-    fail("Do not forget to add @Disabled to this method")
-  }
-
-  @Disabled
-  def generateBlacklistCompatibility33(): Unit = {
-    printComputedBlacklist(scenarios, Compatibility34TestConfig)
-    fail("Do not forget to add @Disabled to this method")
-  }
-
-  @Disabled
-  def generateBlacklistCompatibility31(): Unit = {
-    printComputedBlacklist(scenarios, Compatibility31TestConfig)
-    fail("Do not forget to add @Disabled to this method")
-  }
-
-  @Disabled
-  def generateBlacklistCompatibility23(): Unit = {
-    printComputedBlacklist(scenarios, Compatibility23TestConfig)
-    fail("Do not forget to add @Disabled to this method")
-  }
-=======
->>>>>>> 11e17e7b
 }