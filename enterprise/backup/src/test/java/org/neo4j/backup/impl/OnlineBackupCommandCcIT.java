/*
 * Copyright (c) 2002-2018 "Neo4j,"
 * Neo4j Sweden AB [http://neo4j.com]
 *
 * This file is part of Neo4j Enterprise Edition. The included source
 * code can be redistributed and/or modified under the terms of the
 * GNU AFFERO GENERAL PUBLIC LICENSE Version 3
 * (http://www.fsf.org/licensing/licenses/agpl-3.0.html) with the
 * Commons Clause, as found in the associated LICENSE.txt file.
 *
 * This program is distributed in the hope that it will be useful,
 * but WITHOUT ANY WARRANTY; without even the implied warranty of
 * MERCHANTABILITY or FITNESS FOR A PARTICULAR PURPOSE.  See the
 * GNU Affero General Public License for more details.
 *
 * Neo4j object code can be licensed independently from the source
 * under separate terms from the AGPL. Inquiries can be directed to:
 * licensing@neo4j.com
 *
 * More information is also available at:
 * https://neo4j.com/licensing/
 */
package org.neo4j.backup.impl;

import org.junit.Before;
import org.junit.Rule;
import org.junit.Test;
import org.junit.rules.RuleChain;
import org.junit.runner.RunWith;
import org.junit.runners.Parameterized;
import org.junit.runners.Parameterized.Parameter;
import org.junit.runners.Parameterized.Parameters;

import java.io.File;
import java.io.IOException;
import java.io.PrintStream;
import java.nio.file.Paths;
import java.util.Arrays;
import java.util.HashMap;
import java.util.List;
import java.util.Map;
import java.util.UUID;
import java.util.concurrent.ExecutionException;
import java.util.concurrent.atomic.AtomicBoolean;
import java.util.function.IntFunction;
import java.util.stream.LongStream;

import org.neo4j.causalclustering.ClusterHelper;
import org.neo4j.causalclustering.core.CausalClusteringSettings;
import org.neo4j.causalclustering.core.CoreGraphDatabase;
import org.neo4j.causalclustering.core.consensus.roles.Role;
import org.neo4j.causalclustering.discovery.Cluster;
import org.neo4j.causalclustering.discovery.CoreClusterMember;
import org.neo4j.causalclustering.discovery.DiscoveryServiceFactory;
import org.neo4j.causalclustering.discovery.EnterpriseCluster;
import org.neo4j.causalclustering.discovery.IpFamily;
import org.neo4j.causalclustering.discovery.SharedDiscoveryServiceFactory;
import org.neo4j.causalclustering.helpers.CausalClusteringTestHelpers;
import org.neo4j.consistency.ConsistencyCheckService;
import org.neo4j.consistency.checking.full.ConsistencyFlags;
import org.neo4j.graphdb.Node;
import org.neo4j.graphdb.RelationshipType;
import org.neo4j.graphdb.factory.GraphDatabaseSettings;
import org.neo4j.helpers.progress.ProgressMonitorFactory;
import org.neo4j.io.ByteUnit;
import org.neo4j.io.layout.DatabaseLayout;
import org.neo4j.kernel.configuration.Config;
import org.neo4j.kernel.configuration.Settings;
import org.neo4j.kernel.impl.enterprise.configuration.OnlineBackupSettings;
import org.neo4j.kernel.impl.recovery.RecoveryRequiredChecker;
import org.neo4j.kernel.impl.store.format.highlimit.HighLimit;
import org.neo4j.kernel.impl.store.format.standard.Standard;
import org.neo4j.kernel.impl.transaction.log.files.LogFiles;
import org.neo4j.kernel.monitoring.Monitors;
import org.neo4j.logging.NullLogProvider;
import org.neo4j.ports.allocation.PortAuthority;
import org.neo4j.test.DbRepresentation;
import org.neo4j.test.causalclustering.ClusterRule;
import org.neo4j.test.rule.PageCacheRule;
import org.neo4j.test.rule.SuppressOutput;
import org.neo4j.test.rule.TestDirectory;
import org.neo4j.test.rule.fs.DefaultFileSystemRule;
import org.neo4j.util.TestHelpers;

import static java.lang.String.format;
import static java.util.Collections.emptyMap;
import static java.util.stream.Collectors.joining;
import static org.junit.Assert.assertEquals;
import static org.junit.Assert.assertFalse;
import static org.junit.Assert.assertNotEquals;
import static org.junit.Assert.assertNotNull;
import static org.junit.Assert.assertTrue;
<<<<<<< HEAD
import static org.neo4j.kernel.impl.enterprise.configuration.OnlineBackupSettings.online_backup_server;
=======
import static org.junit.Assume.assumeFalse;
import static org.neo4j.backup.impl.OnlineBackupContextBuilder.ARG_NAME_FALLBACK_FULL;
>>>>>>> c1a43bfe

@RunWith( Parameterized.class )
public class OnlineBackupCommandCcIT
{
<<<<<<< HEAD
    @Rule
    public final TestDirectory testDirectory = TestDirectory.testDirectory();

    public ClusterRule clusterRule = new ClusterRule()
=======
    private final DefaultFileSystemRule fileSystemRule = new DefaultFileSystemRule();
    private final TestDirectory testDirectory = TestDirectory.testDirectory( fileSystemRule );
    private final PageCacheRule pageCacheRule = new PageCacheRule();
    private ClusterRule clusterRule = new ClusterRule()
>>>>>>> c1a43bfe
            .withNumberOfCoreMembers( 3 )
            .withNumberOfReadReplicas( 3 )
            .withSharedCoreParam( CausalClusteringSettings.cluster_topology_refresh, "5s" );

    private final SuppressOutput suppressOutput = SuppressOutput.suppressAll();
    @Rule
<<<<<<< HEAD
    public final RuleChain ruleChain = RuleChain.outerRule( suppressOutput ).around( clusterRule );
=======
    public final RuleChain ruleChain =
            RuleChain.outerRule( SuppressOutput.suppressAll() ).around( fileSystemRule ).around( testDirectory ).around( pageCacheRule ).around( clusterRule );

    private File backupDir;
>>>>>>> c1a43bfe

    private static final String DATABASE_NAME = "defaultport";
    private File backupDatabaseDir;
    private File backupStoreDir;

    @Parameter
    public String recordFormat;

    @Parameters( name = "{0}" )
    public static List<String> recordFormats()
    {
        return Arrays.asList( Standard.LATEST_NAME, HighLimit.NAME );
    }

    @Before
    public void initialiseBackupDirectory()
    {
        backupStoreDir = testDirectory.directory( "backupStore" );
        backupDatabaseDir = new File( backupStoreDir, DATABASE_NAME );
        backupDatabaseDir.mkdirs();
    }

    @Test
    public void backupCanBePerformedOverCcWithCustomPort() throws Exception
    {
        Cluster<?> cluster = startCluster( recordFormat );
        String customAddress = CausalClusteringTestHelpers.transactionAddress( clusterLeader( cluster ).database() );

        assertEquals( 0, runBackupOtherJvm( customAddress, DATABASE_NAME ) );
        assertEquals( DbRepresentation.of( clusterDatabase( cluster ) ), getBackupDbRepresentation( DATABASE_NAME, backupStoreDir ) );

        createSomeData( cluster );
        assertEquals( 0, runBackupOtherJvm( customAddress, DATABASE_NAME ) );
        assertEquals( DbRepresentation.of( clusterDatabase( cluster ) ), getBackupDbRepresentation( DATABASE_NAME, backupStoreDir ) );
    }

    @Test
    public void dataIsInAUsableStateAfterBackup() throws Exception
    {
        // given database exists
        Cluster<?> cluster = startCluster( recordFormat );

        // and the database has indexes
        ClusterHelper.createIndexes( cluster.getMemberWithAnyRole( Role.LEADER ).database() );

        // and the database is being populated
        AtomicBoolean populateDatabaseFlag = new AtomicBoolean( true );
        Thread thread = new Thread( () -> repeatedlyPopulateDatabase( cluster, populateDatabaseFlag ) );
        thread.start(); // populate db with number properties etc.
        try
        {
            // then backup is successful
            String address = cluster.awaitLeader().config().get( online_backup_server ).toString();
            assertEquals( 0, runBackupOtherJvm( address, DATABASE_NAME ) );
        }
        finally
        {
            populateDatabaseFlag.set( false );
            thread.join();
        }
    }

    @Test
    public void backupCanBeOptionallySwitchedOnWithTheBackupConfig() throws Exception
    {
        // given a cluster with backup switched on
        int[] backupPorts = new int[]{PortAuthority.allocatePort(), PortAuthority.allocatePort(), PortAuthority.allocatePort()};
        String value = "localhost:%d";
        clusterRule = clusterRule.withSharedCoreParam( OnlineBackupSettings.online_backup_enabled, "true" )
                .withInstanceCoreParam( online_backup_server, i -> format( value, backupPorts[i] ) );
        Cluster<?> cluster = startCluster( recordFormat );
        String customAddress = "localhost:" + backupPorts[0];

        // when a full backup is performed
        assertEquals( 0, runBackupOtherJvm( customAddress, DATABASE_NAME ) );
        assertEquals( DbRepresentation.of( clusterDatabase( cluster ) ), getBackupDbRepresentation( DATABASE_NAME, backupStoreDir ) );

        // and an incremental backup is performed
        createSomeData( cluster );
<<<<<<< HEAD
        assertEquals( 0, runBackupOtherJvm( customAddress, DATABASE_NAME ) );
=======
        assertEquals( 0, runBackupToolFromOtherJvmToGetExitCode( "--from=" + customAddress, "--cc-report-dir=" + backupDir, "--backup-dir=" + backupDir,
                "--name=defaultport",
                arg(ARG_NAME_FALLBACK_FULL, false) ) );
>>>>>>> c1a43bfe

        // then the data matches
        assertEquals( DbRepresentation.of( clusterDatabase( cluster ) ), getBackupDbRepresentation( DATABASE_NAME, backupStoreDir ) );
    }

    @Test
    public void secondaryTransactionProtocolIsSwitchedOffCorrespondingBackupSetting() throws Exception
    {
        // given a cluster with backup switched off
        int[] backupPorts = new int[]{PortAuthority.allocatePort(), PortAuthority.allocatePort(), PortAuthority.allocatePort()};
        String value = "localhost:%d";
        clusterRule = clusterRule.withSharedCoreParam( OnlineBackupSettings.online_backup_enabled, "false" )
                .withInstanceCoreParam( online_backup_server, i -> format( value, backupPorts[i] ) );
        startCluster( recordFormat );
        String customAddress = "localhost:" + backupPorts[0];

        // then a full backup is impossible from the backup port
        assertEquals( 1, runBackupOtherJvm( customAddress, DATABASE_NAME ) );
    }

    @Test
    public void backupDoesntDisplayExceptionWhenSuccessful() throws Exception
    {
        // given
        Cluster<?> cluster = startCluster( recordFormat );
        String customAddress = CausalClusteringTestHelpers.transactionAddress( clusterLeader( cluster ).database() );

        // when
        assertEquals( 0, runBackupOtherJvm( customAddress, DATABASE_NAME ) );

        // then
        assertFalse( suppressOutput.getErrorVoice().toString().toLowerCase().contains( "exception" ) );
        assertFalse( suppressOutput.getOutputVoice().toString().toLowerCase().contains( "exception" ) );
    }

    @Test
    public void reportsProgress() throws Exception
    {
        // given
        Cluster<?> cluster = startCluster( recordFormat );
        ClusterHelper.createIndexes( cluster.getMemberWithAnyRole( Role.LEADER ).database() );
        String customAddress = CausalClusteringTestHelpers.backupAddress( clusterLeader( cluster ).database() );

        // when
        final String backupName = "reportsProgress_" + recordFormat;
        assertEquals( 0, runBackupOtherJvm( customAddress, backupName ));

        // then
        String output = suppressOutput.getOutputVoice().toString();
        String location = Paths.get( backupStoreDir.toString(), backupName ).toString();

        assertTrue( output.contains( "Start receiving store files" ) );
        assertTrue( output.contains( "Finish receiving store files" ) );
        String tested = Paths.get( location, "neostore.nodestore.db.labels" ).toString();
        assertTrue( tested, output.contains( format( "Start receiving store file %s", tested ) ) );
        assertTrue( tested, output.contains( format( "Finish receiving store file %s", tested ) ) );
        assertTrue( output.contains( "Start receiving transactions from " ) );
        assertTrue( output.contains( "Finish receiving transactions at " ) );
        assertTrue( output.contains( "Start receiving index snapshots" ) );
        assertTrue( output.contains( "Finished receiving index snapshots" ) );
    }

    @Test
    public void fullBackupIsRecoveredAndConsistent() throws Exception
    {
        // given database exists with data
        Cluster cluster = startCluster( recordFormat );
        createSomeData( cluster );
        String address = TestHelpers.backupAddressCc( clusterLeader( cluster ).database() );

        String name = UUID.randomUUID().toString();
        File backupLocation = new File( backupDir, name );

        // when
        assertEquals( 0,
                runBackupToolFromOtherJvmToGetExitCode( "--from", address, "--cc-report-dir=" + backupDir, "--backup-dir=" + backupDir, "--name=" + name ) );

        // then
        assertFalse( "Store should not require recovery",
                new RecoveryRequiredChecker( fileSystemRule, pageCacheRule.getPageCache( fileSystemRule ), Config.defaults(),
                        new Monitors() ).isRecoveryRequiredAt( backupLocation ) );
        ConsistencyFlags consistencyFlags = new ConsistencyFlags( true, true, true, true );
        assertTrue( "Consistency check failed", new ConsistencyCheckService()
                .runFullConsistencyCheck( backupLocation, Config.defaults(), ProgressMonitorFactory.NONE, NullLogProvider.getInstance(), false,
                        consistencyFlags )
                .isSuccessful() );
    }

    @Test
    public void incrementalBackupIsRecoveredAndConsistent() throws Exception
    {
        // given database exists with data
        Cluster cluster = startCluster( recordFormat );
        createSomeData( cluster );
        String address = TestHelpers.backupAddressCc( clusterLeader( cluster ).database() );

        String name = UUID.randomUUID().toString();
        File backupLocation = new File( backupDir, name );

        // when
        assertEquals( 0,
                runBackupToolFromOtherJvmToGetExitCode( "--from", address, "--cc-report-dir=" + backupDir, "--backup-dir=" + backupDir, "--name=" + name ) );

        // and
        createSomeData( cluster );
        assertEquals( 0,
                runBackupToolFromOtherJvmToGetExitCode( "--from", address, "--cc-report-dir=" + backupDir, "--backup-dir=" + backupDir, "--name=" + name,
                        arg( ARG_NAME_FALLBACK_FULL, false ) ) );

        // then
        assertFalse( "Store should not require recovery",
                new RecoveryRequiredChecker( fileSystemRule, pageCacheRule.getPageCache( fileSystemRule ), Config.defaults(),
                        new Monitors() ).isRecoveryRequiredAt( backupLocation ) );
        ConsistencyFlags consistencyFlags = new ConsistencyFlags( true, true, true, true );
        assertTrue( "Consistency check failed", new ConsistencyCheckService()
                .runFullConsistencyCheck( backupLocation, Config.defaults(), ProgressMonitorFactory.NONE, NullLogProvider.getInstance(), false,
                        consistencyFlags )
                .isSuccessful() );
    }

    @Test
    public void onlyTheLatestTransactionIsKeptAfterIncrementalBackup() throws Exception
    {
        // given database exists with data
        Cluster<?> cluster = startCluster( recordFormat );
        createSomeData( cluster );

        // and backup client is told to rotate conveniently
        Config config = Config
                .builder()
                .withSetting( GraphDatabaseSettings.logical_log_rotation_threshold, "1m" )
                .build();
        File configOverrideFile = testDirectory.file( "neo4j-backup.conf" );
        OnlineBackupCommandBuilder.writeConfigToFile( config, configOverrideFile );

        // and we have a full backup
        final String backupName = "backupName" + recordFormat;
        String address = CausalClusteringTestHelpers.backupAddress( clusterLeader( cluster ).database() );
        assertEquals( 0, runBackupToolFromOtherJvmToGetExitCode(
                "--from", address,
                "--cc-report-dir=" + backupStoreDir,
                "--backup-dir=" + backupStoreDir,
                "--additional-config=" + configOverrideFile,
                "--name=" + backupName ) );

        // and the database contains a few more transactions
        transactions1M( cluster );
        transactions1M( cluster ); // rotation, second tx log file

        // when we perform an incremental backup
        assertEquals( 0, runBackupToolFromOtherJvmToGetExitCode(
                "--from", address,
                "--cc-report-dir=" + backupStoreDir,
                "--backup-dir=" + backupStoreDir,
                "--additional-config=" + configOverrideFile,
                "--name=" + backupName,
                arg(ARG_NAME_FALLBACK_FULL, false) ) );

        // then there has been a rotation
        LogFiles logFiles = BackupTransactionLogFilesHelper.readLogFiles( DatabaseLayout.of( new File( backupStoreDir, backupName ) ) );
        long highestTxIdInLogFiles = logFiles.getHighestLogVersion();
        assertEquals( 2, highestTxIdInLogFiles );

        // and the original log has not been removed since the transactions are applied at start
        long lowestTxIdInLogFiles = logFiles.getLowestLogVersion();
        assertEquals( 0, lowestTxIdInLogFiles );
    }

    @Test
    public void backupRenamesWork() throws Exception
    {
        // given a prexisting backup from a different store
        String backupName = "preexistingBackup_" + recordFormat;
        Cluster<?> cluster = startCluster( recordFormat );
        String firstBackupAddress = CausalClusteringTestHelpers.transactionAddress( clusterLeader( cluster ).database() );

        assertEquals( 0, runBackupOtherJvm( firstBackupAddress, backupName ) );
        DbRepresentation firstDatabaseRepresentation = DbRepresentation.of( clusterLeader( cluster ).database() );

        // and a different database
        Cluster<?> cluster2 = startCluster2( recordFormat );
        DbRepresentation secondDatabaseRepresentation = DbRepresentation.of( clusterLeader( cluster2 ).database() );
        assertNotEquals( firstDatabaseRepresentation, secondDatabaseRepresentation );
        String secondBackupAddress = CausalClusteringTestHelpers.transactionAddress( clusterLeader( cluster2 ).database() );

        // when backup is performed
        assertEquals( 0, runBackupOtherJvm( secondBackupAddress, backupName ) );
        cluster2.shutdown();

        // then the new backup has the correct name
        assertEquals( secondDatabaseRepresentation, getBackupDbRepresentation( backupName, backupStoreDir ) );

        // and the old backup is in a renamed location
        assertEquals( firstDatabaseRepresentation, getBackupDbRepresentation( backupName + ".err.0", backupStoreDir ) );

        // and the data isn't equal (sanity check)
        assertNotEquals( firstDatabaseRepresentation, secondDatabaseRepresentation );
    }

    private int runBackupOtherJvm( String customAddress, String databaseName ) throws Exception
    {
        return runBackupToolFromOtherJvmToGetExitCode(
                "--from", customAddress,
                "--cc-report-dir=" + backupStoreDir,
                "--backup-dir=" + backupStoreDir,
                "--name=" + databaseName );
    }

    @Test
    public void ipv6Enabled() throws Exception
    {
        // given
        Cluster<?> cluster = startIpv6Cluster();
        try
        {
            assertNotNull( DbRepresentation.of( clusterDatabase( cluster ) ) );
            int port = clusterLeader( cluster ).config().get( CausalClusteringSettings.transaction_listen_address ).getPort();
            String customAddress = String.format( "[%s]:%d", IpFamily.IPV6.localhostAddress(), port );
            String backupName = "backup_" + recordFormat;

            // when full backup
            assertEquals( 0, runBackupToolFromOtherJvmToGetExitCode(
                    "--from", customAddress,
                    "--protocol=catchup",
                    "--cc-report-dir=" + backupStoreDir,
                    "--backup-dir=" + backupStoreDir,
                    "--name=" + backupName ) );

            // and
            createSomeData( cluster );

            // and incremental backup
            assertEquals( 0, runBackupToolFromOtherJvmToGetExitCode(
                    "--from", customAddress,
                    "--protocol=catchup",
<<<<<<< HEAD
                    "--cc-report-dir=" + backupStoreDir,
                    "--backup-dir=" + backupStoreDir,
                    "--name=" + backupName ) );
=======
                    "--cc-report-dir=" + backupDir,
                    "--name=" + backupName, "--backup-dir=" + backupDir,
                    arg(ARG_NAME_FALLBACK_FULL, false) ) );
>>>>>>> c1a43bfe

            // then
            assertEquals( DbRepresentation.of( clusterDatabase( cluster ) ), getBackupDbRepresentation( backupName, backupStoreDir ) );
        }
        finally
        {
            cluster.shutdown();
        }
    }

<<<<<<< HEAD
=======
    @Test
    public void backupRenamesWork() throws Exception
    {
        // given a prexisting backup from a different store
        String backupName = "preexistingBackup_" + recordFormat;
        Cluster cluster = startCluster( recordFormat );
        String firstBackupAddress = CausalClusteringTestHelpers.transactionAddress( clusterLeader( cluster ).database() );

        assertEquals( 0, runBackupToolFromOtherJvmToGetExitCode(
                "--from", firstBackupAddress,
                "--cc-report-dir=" + backupDir,
                "--backup-dir=" + backupDir,
                "--name=" + backupName ) );
        DbRepresentation firstDatabaseRepresentation = DbRepresentation.of( clusterLeader( cluster ).database() );

        // and a different database
        Cluster cluster2 = startCluster2( recordFormat );
        try
        {

            DbRepresentation secondDatabaseRepresentation = DbRepresentation.of( clusterLeader( cluster2 ).database() );
            assertNotEquals( firstDatabaseRepresentation, secondDatabaseRepresentation );
            String secondBackupAddress = CausalClusteringTestHelpers.transactionAddress( clusterLeader( cluster2 ).database() );

            // when backup is performed
            assertEquals( 0, runBackupToolFromOtherJvmToGetExitCode(
                    "--from", secondBackupAddress,
                    "--cc-report-dir=" + backupDir,
                    "--backup-dir=" + backupDir,
                    "--name=" + backupName ) );
            cluster2.shutdown();

            // then the new backup has the correct name
            assertEquals( secondDatabaseRepresentation, getBackupDbRepresentation( backupName, backupDir ) );

            // and the old backup is in a renamed location
            assertEquals( firstDatabaseRepresentation, getBackupDbRepresentation( backupName + ".err.0", backupDir ) );

            // and the data isn't equal (sanity check)
            assertNotEquals( firstDatabaseRepresentation, secondDatabaseRepresentation );
        }
        finally
        {
            cluster2.shutdown();
        }
    }

    static String arg( String key, Object value )
    {
        return "--" + key + "=" + value;
    }

>>>>>>> c1a43bfe
    static PrintStream wrapWithNormalOutput( PrintStream normalOutput, PrintStream nullAbleOutput )
    {
        if ( nullAbleOutput == null )
        {
            return normalOutput;
        }
        return duplexPrintStream( normalOutput, nullAbleOutput );
    }

    private static PrintStream duplexPrintStream( PrintStream first, PrintStream second )
    {
        return new PrintStream( first )
        {

            @Override
            public void write( int i )
            {
                super.write( i );
                second.write( i );
            }

            @Override
            public void write( byte[] bytes, int i, int i1 )
            {
                super.write( bytes, i, i1 );
                second.write( bytes, i, i1 );
            }

            @Override
            public void write( byte[] bytes ) throws IOException
            {
                super.write( bytes );
                second.write( bytes );
            }

            @Override
            public void flush()
            {
                super.flush();
                second.flush();
            }

            @Override
            public void close()
            {
                super.close();
                second.close();
            }
        };
    }

    private static void repeatedlyPopulateDatabase( Cluster<?> cluster, AtomicBoolean continueFlagReference )
    {
        while ( continueFlagReference.get() )
        {
            createSomeData( cluster );
        }
    }

    public static CoreGraphDatabase clusterDatabase( Cluster<?> cluster )
    {
        return clusterLeader( cluster ).database();
    }

    private Cluster<?> startCluster( String recordFormat ) throws Exception
    {
        ClusterRule clusterRule = this.clusterRule.withSharedCoreParam( GraphDatabaseSettings.record_format, recordFormat )
                .withSharedReadReplicaParam( GraphDatabaseSettings.record_format, recordFormat );
        Cluster<?> cluster = clusterRule.startCluster();
        createSomeData( cluster );
        return cluster;
    }

    private Cluster<?> startIpv6Cluster() throws ExecutionException, InterruptedException
    {
        DiscoveryServiceFactory discoveryServiceFactory = new SharedDiscoveryServiceFactory();
        File parentDir = testDirectory.directory( "ipv6_cluster" );
        Map<String,String> coreParams = new HashMap<>();
        coreParams.put( GraphDatabaseSettings.record_format.name(), recordFormat );
        Map<String,IntFunction<String>> instanceCoreParams = new HashMap<>();

        Map<String,String> readReplicaParams = new HashMap<>();
        readReplicaParams.put( GraphDatabaseSettings.record_format.name(), recordFormat );
        Map<String,IntFunction<String>> instanceReadReplicaParams = new HashMap<>();

        Cluster<?> cluster = new EnterpriseCluster( parentDir, 3, 3, discoveryServiceFactory, coreParams, instanceCoreParams, readReplicaParams,
                instanceReadReplicaParams, recordFormat, IpFamily.IPV6, false );
        cluster.start();
        createSomeData( cluster );
        return cluster;
    }

    private Cluster<?> startCluster2( String recordFormat ) throws ExecutionException, InterruptedException
    {
        Map<String,String> sharedParams = new HashMap<>(  );
        sharedParams.put( GraphDatabaseSettings.record_format.name(), recordFormat );
        Cluster<?> cluster =
                new EnterpriseCluster( testDirectory.directory( "cluster-b_" + recordFormat ), 3, 0, new SharedDiscoveryServiceFactory(),
                        sharedParams, emptyMap(), sharedParams, emptyMap(),
                recordFormat, IpFamily.IPV4, false );
        cluster.start();
        createSomeData( cluster );
        return cluster;
    }

    private static void transactions1M( Cluster<?> cluster ) throws Exception
    {
        int numberOfTransactions = 500;
        long sizeOfTransaction = (ByteUnit.mebiBytes( 1 ) / numberOfTransactions) + 1;
        for ( int txId = 0; txId < numberOfTransactions; txId++ )
        {
            cluster.coreTx( ( coreGraphDatabase, transaction ) ->
            {
                Node node = coreGraphDatabase.createNode();
                String longString = LongStream.range( 0, sizeOfTransaction ).map( l -> l % 10 ).mapToObj( Long::toString ).collect( joining( "" ) );
                node.setProperty( "name", longString );
                coreGraphDatabase.createNode().createRelationshipTo( node, RelationshipType.withName( "KNOWS" ) );
                transaction.success();
            } );
        }
    }

    public static void createSomeData( Cluster<?> cluster )
    {
        try
        {
            cluster.coreTx( ClusterHelper::createSomeData );
        }
        catch ( Exception e )
        {
            throw new RuntimeException( e );
        }
    }

    private static CoreClusterMember clusterLeader( Cluster<?> cluster )
    {
        return cluster.getMemberWithRole( Role.LEADER );
    }

    public static DbRepresentation getBackupDbRepresentation( String name, File storeDir )
    {
        Config config = Config.defaults();
        config.augment( OnlineBackupSettings.online_backup_enabled, Settings.FALSE );
        return DbRepresentation.of( DatabaseLayout.of( storeDir, name ).databaseDirectory(), config );
    }

    private int runBackupToolFromOtherJvmToGetExitCode( String... args ) throws Exception
    {
        return TestHelpers.runBackupToolFromOtherJvmToGetExitCode( testDirectory.absolutePath(), args );
    }

    private int runBackupToolFromSameJvm( String... args ) throws Exception
    {
        return runBackupToolFromSameJvmToGetExitCode( testDirectory.absolutePath(), testDirectory.absolutePath().getName(), args );
    }

    /**
     * This unused method is used for debugging, so don't remove
     */
    private static int runBackupToolFromSameJvmToGetExitCode( File backupDir, String backupName, String... args ) throws Exception
    {
        return new OnlineBackupCommandBuilder().withRawArgs( args ).backup( backupDir, backupName ) ? 0 : 1;
    }
}<|MERGE_RESOLUTION|>--- conflicted
+++ resolved
@@ -90,41 +90,24 @@
 import static org.junit.Assert.assertNotEquals;
 import static org.junit.Assert.assertNotNull;
 import static org.junit.Assert.assertTrue;
-<<<<<<< HEAD
+import static org.neo4j.backup.impl.OnlineBackupContextFactory.ARG_NAME_FALLBACK_FULL;
 import static org.neo4j.kernel.impl.enterprise.configuration.OnlineBackupSettings.online_backup_server;
-=======
-import static org.junit.Assume.assumeFalse;
-import static org.neo4j.backup.impl.OnlineBackupContextBuilder.ARG_NAME_FALLBACK_FULL;
->>>>>>> c1a43bfe
 
 @RunWith( Parameterized.class )
 public class OnlineBackupCommandCcIT
 {
-<<<<<<< HEAD
-    @Rule
-    public final TestDirectory testDirectory = TestDirectory.testDirectory();
-
-    public ClusterRule clusterRule = new ClusterRule()
-=======
     private final DefaultFileSystemRule fileSystemRule = new DefaultFileSystemRule();
     private final TestDirectory testDirectory = TestDirectory.testDirectory( fileSystemRule );
     private final PageCacheRule pageCacheRule = new PageCacheRule();
     private ClusterRule clusterRule = new ClusterRule()
->>>>>>> c1a43bfe
             .withNumberOfCoreMembers( 3 )
             .withNumberOfReadReplicas( 3 )
             .withSharedCoreParam( CausalClusteringSettings.cluster_topology_refresh, "5s" );
 
     private final SuppressOutput suppressOutput = SuppressOutput.suppressAll();
     @Rule
-<<<<<<< HEAD
-    public final RuleChain ruleChain = RuleChain.outerRule( suppressOutput ).around( clusterRule );
-=======
     public final RuleChain ruleChain =
-            RuleChain.outerRule( SuppressOutput.suppressAll() ).around( fileSystemRule ).around( testDirectory ).around( pageCacheRule ).around( clusterRule );
-
-    private File backupDir;
->>>>>>> c1a43bfe
+            RuleChain.outerRule( suppressOutput ).around( fileSystemRule ).around( testDirectory ).around( pageCacheRule ).around( clusterRule );
 
     private static final String DATABASE_NAME = "defaultport";
     private File backupDatabaseDir;
@@ -204,13 +187,10 @@
 
         // and an incremental backup is performed
         createSomeData( cluster );
-<<<<<<< HEAD
         assertEquals( 0, runBackupOtherJvm( customAddress, DATABASE_NAME ) );
-=======
-        assertEquals( 0, runBackupToolFromOtherJvmToGetExitCode( "--from=" + customAddress, "--cc-report-dir=" + backupDir, "--backup-dir=" + backupDir,
-                "--name=defaultport",
-                arg(ARG_NAME_FALLBACK_FULL, false) ) );
->>>>>>> c1a43bfe
+        assertEquals( 0,
+                runBackupToolFromOtherJvmToGetExitCode( "--from=" + customAddress, "--cc-report-dir=" + backupStoreDir, "--backup-dir=" + backupStoreDir,
+                        "--name=defaultport", arg( ARG_NAME_FALLBACK_FULL, false ) ) );
 
         // then the data matches
         assertEquals( DbRepresentation.of( clusterDatabase( cluster ) ), getBackupDbRepresentation( DATABASE_NAME, backupStoreDir ) );
@@ -279,23 +259,23 @@
         // given database exists with data
         Cluster cluster = startCluster( recordFormat );
         createSomeData( cluster );
-        String address = TestHelpers.backupAddressCc( clusterLeader( cluster ).database() );
+        String address = cluster.awaitLeader().config().get( online_backup_server ).toString();
 
         String name = UUID.randomUUID().toString();
-        File backupLocation = new File( backupDir, name );
+        File backupLocation = new File( backupStoreDir, name );
+        DatabaseLayout backupLayout = DatabaseLayout.of( backupLocation );
 
         // when
-        assertEquals( 0,
-                runBackupToolFromOtherJvmToGetExitCode( "--from", address, "--cc-report-dir=" + backupDir, "--backup-dir=" + backupDir, "--name=" + name ) );
+        assertEquals( 0, runBackupToolFromOtherJvmToGetExitCode( "--from", address, "--cc-report-dir=" + backupStoreDir, "--backup-dir=" + backupStoreDir,
+                "--name=" + name ) );
 
         // then
         assertFalse( "Store should not require recovery",
                 new RecoveryRequiredChecker( fileSystemRule, pageCacheRule.getPageCache( fileSystemRule ), Config.defaults(),
-                        new Monitors() ).isRecoveryRequiredAt( backupLocation ) );
+                        new Monitors() ).isRecoveryRequiredAt( backupLayout ) );
         ConsistencyFlags consistencyFlags = new ConsistencyFlags( true, true, true, true );
         assertTrue( "Consistency check failed", new ConsistencyCheckService()
-                .runFullConsistencyCheck( backupLocation, Config.defaults(), ProgressMonitorFactory.NONE, NullLogProvider.getInstance(), false,
-                        consistencyFlags )
+                .runFullConsistencyCheck( backupLayout, Config.defaults(), ProgressMonitorFactory.NONE, NullLogProvider.getInstance(), false, consistencyFlags )
                 .isSuccessful() );
     }
 
@@ -305,29 +285,28 @@
         // given database exists with data
         Cluster cluster = startCluster( recordFormat );
         createSomeData( cluster );
-        String address = TestHelpers.backupAddressCc( clusterLeader( cluster ).database() );
+        String address = cluster.awaitLeader().config().get( online_backup_server ).toString();
 
         String name = UUID.randomUUID().toString();
-        File backupLocation = new File( backupDir, name );
+        File backupLocation = new File( backupStoreDir, name );
+        DatabaseLayout backupLayout = DatabaseLayout.of( backupLocation );
 
         // when
-        assertEquals( 0,
-                runBackupToolFromOtherJvmToGetExitCode( "--from", address, "--cc-report-dir=" + backupDir, "--backup-dir=" + backupDir, "--name=" + name ) );
+        assertEquals( 0, runBackupToolFromOtherJvmToGetExitCode( "--from", address, "--cc-report-dir=" + backupStoreDir, "--backup-dir=" + backupStoreDir,
+                "--name=" + name ) );
 
         // and
         createSomeData( cluster );
-        assertEquals( 0,
-                runBackupToolFromOtherJvmToGetExitCode( "--from", address, "--cc-report-dir=" + backupDir, "--backup-dir=" + backupDir, "--name=" + name,
-                        arg( ARG_NAME_FALLBACK_FULL, false ) ) );
+        assertEquals( 0, runBackupToolFromOtherJvmToGetExitCode( "--from", address, "--cc-report-dir=" + backupStoreDir, "--backup-dir=" + backupStoreDir,
+                "--name=" + name, arg( ARG_NAME_FALLBACK_FULL, false ) ) );
 
         // then
         assertFalse( "Store should not require recovery",
                 new RecoveryRequiredChecker( fileSystemRule, pageCacheRule.getPageCache( fileSystemRule ), Config.defaults(),
-                        new Monitors() ).isRecoveryRequiredAt( backupLocation ) );
+                        new Monitors() ).isRecoveryRequiredAt( backupLayout ) );
         ConsistencyFlags consistencyFlags = new ConsistencyFlags( true, true, true, true );
         assertTrue( "Consistency check failed", new ConsistencyCheckService()
-                .runFullConsistencyCheck( backupLocation, Config.defaults(), ProgressMonitorFactory.NONE, NullLogProvider.getInstance(), false,
-                        consistencyFlags )
+                .runFullConsistencyCheck( backupLayout, Config.defaults(), ProgressMonitorFactory.NONE, NullLogProvider.getInstance(), false, consistencyFlags )
                 .isSuccessful() );
     }
 
@@ -364,10 +343,7 @@
         assertEquals( 0, runBackupToolFromOtherJvmToGetExitCode(
                 "--from", address,
                 "--cc-report-dir=" + backupStoreDir,
-                "--backup-dir=" + backupStoreDir,
-                "--additional-config=" + configOverrideFile,
-                "--name=" + backupName,
-                arg(ARG_NAME_FALLBACK_FULL, false) ) );
+                "--backup-dir=" + backupStoreDir, "--additional-config=" + configOverrideFile, "--name=" + backupName, arg( ARG_NAME_FALLBACK_FULL, false ) ) );
 
         // then there has been a rotation
         LogFiles logFiles = BackupTransactionLogFilesHelper.readLogFiles( DatabaseLayout.of( new File( backupStoreDir, backupName ) ) );
@@ -446,15 +422,7 @@
             assertEquals( 0, runBackupToolFromOtherJvmToGetExitCode(
                     "--from", customAddress,
                     "--protocol=catchup",
-<<<<<<< HEAD
-                    "--cc-report-dir=" + backupStoreDir,
-                    "--backup-dir=" + backupStoreDir,
-                    "--name=" + backupName ) );
-=======
-                    "--cc-report-dir=" + backupDir,
-                    "--name=" + backupName, "--backup-dir=" + backupDir,
-                    arg(ARG_NAME_FALLBACK_FULL, false) ) );
->>>>>>> c1a43bfe
+                    "--cc-report-dir=" + backupStoreDir, "--backup-dir=" + backupStoreDir, "--name=" + backupName, arg( ARG_NAME_FALLBACK_FULL, false ) ) );
 
             // then
             assertEquals( DbRepresentation.of( clusterDatabase( cluster ) ), getBackupDbRepresentation( backupName, backupStoreDir ) );
@@ -465,61 +433,11 @@
         }
     }
 
-<<<<<<< HEAD
-=======
-    @Test
-    public void backupRenamesWork() throws Exception
-    {
-        // given a prexisting backup from a different store
-        String backupName = "preexistingBackup_" + recordFormat;
-        Cluster cluster = startCluster( recordFormat );
-        String firstBackupAddress = CausalClusteringTestHelpers.transactionAddress( clusterLeader( cluster ).database() );
-
-        assertEquals( 0, runBackupToolFromOtherJvmToGetExitCode(
-                "--from", firstBackupAddress,
-                "--cc-report-dir=" + backupDir,
-                "--backup-dir=" + backupDir,
-                "--name=" + backupName ) );
-        DbRepresentation firstDatabaseRepresentation = DbRepresentation.of( clusterLeader( cluster ).database() );
-
-        // and a different database
-        Cluster cluster2 = startCluster2( recordFormat );
-        try
-        {
-
-            DbRepresentation secondDatabaseRepresentation = DbRepresentation.of( clusterLeader( cluster2 ).database() );
-            assertNotEquals( firstDatabaseRepresentation, secondDatabaseRepresentation );
-            String secondBackupAddress = CausalClusteringTestHelpers.transactionAddress( clusterLeader( cluster2 ).database() );
-
-            // when backup is performed
-            assertEquals( 0, runBackupToolFromOtherJvmToGetExitCode(
-                    "--from", secondBackupAddress,
-                    "--cc-report-dir=" + backupDir,
-                    "--backup-dir=" + backupDir,
-                    "--name=" + backupName ) );
-            cluster2.shutdown();
-
-            // then the new backup has the correct name
-            assertEquals( secondDatabaseRepresentation, getBackupDbRepresentation( backupName, backupDir ) );
-
-            // and the old backup is in a renamed location
-            assertEquals( firstDatabaseRepresentation, getBackupDbRepresentation( backupName + ".err.0", backupDir ) );
-
-            // and the data isn't equal (sanity check)
-            assertNotEquals( firstDatabaseRepresentation, secondDatabaseRepresentation );
-        }
-        finally
-        {
-            cluster2.shutdown();
-        }
-    }
-
     static String arg( String key, Object value )
     {
         return "--" + key + "=" + value;
     }
 
->>>>>>> c1a43bfe
     static PrintStream wrapWithNormalOutput( PrintStream normalOutput, PrintStream nullAbleOutput )
     {
         if ( nullAbleOutput == null )
