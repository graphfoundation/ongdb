--- conflicted
+++ resolved
@@ -28,14 +28,9 @@
 import org.neo4j.cluster.statemachine.StateTransitionListener;
 import org.neo4j.cluster.timeout.Timeouts;
 import org.neo4j.helpers.Listeners;
-<<<<<<< HEAD
 import org.neo4j.logging.Log;
 import org.neo4j.logging.LogProvider;
-=======
-import org.neo4j.kernel.impl.util.StringLogger;
-import org.neo4j.kernel.logging.Logging;
 import org.neo4j.kernel.lifecycle.LifecycleAdapter;
->>>>>>> 015f32b5
 
 /**
  * A ProtocolServer ties together the underlying StateMachines with an understanding of ones
@@ -50,11 +45,7 @@
     protected StateMachineProxyFactory proxyFactory;
     protected final StateMachines stateMachines;
     private Iterable<BindingListener> bindingListeners = Listeners.newListeners();
-<<<<<<< HEAD
-    private final Log msgLog;
-=======
-    private StringLogger msgLog;
->>>>>>> 015f32b5
+    private Log msgLog;
 
     public ProtocolServer( InstanceId me, StateMachines stateMachines, LogProvider logProvider )
     {
