--- conflicted
+++ resolved
@@ -70,11 +70,7 @@
 import org.neo4j.kernel.lifecycle.LifecycleAdapter;
 import org.neo4j.kernel.logging.Logging;
 
-<<<<<<< HEAD
-public class ClusterClient extends LifecycleAdapter implements Cluster, AtomicBroadcast, Heartbeat, Snapshot
-=======
-public class ClusterClient extends LifecycleAdapter implements ClusterMonitor, Cluster, AtomicBroadcast
->>>>>>> 72a4d3f2
+public class ClusterClient extends LifecycleAdapter implements ClusterMonitor, Cluster, AtomicBroadcast, Snapshot
 {
     public interface Configuration
     {
@@ -467,7 +463,6 @@
     }
 
     @Override
-<<<<<<< HEAD
     public void setSnapshotProvider( SnapshotProvider snapshotProvider )
     {
         snapshot.setSnapshotProvider( snapshotProvider );
@@ -479,8 +474,6 @@
         snapshot.refreshSnapshot();
     }
 
-=======
->>>>>>> 72a4d3f2
     public void addBindingListener( BindingListener bindingListener )
     {
         server.addBindingListener( bindingListener );
