--- conflicted
+++ resolved
@@ -83,8 +83,7 @@
         ClusterOverviewProcedure procedure = new ClusterOverviewProcedure( topologyService, leaderLocator, NullLogProvider.getInstance() );
 
         // when
-<<<<<<< HEAD
-        final RawIterator<Object[],ProcedureException> members = procedure.apply( null, new Object[0] );
+        final RawIterator<Object[],ProcedureException> members = procedure.apply( null, new Object[0], null );
 
         assertThat( members.next(), new IsRecord( theLeader.getUuid(), 5000, Role.LEADER, asSet( "core", "core0" ) ) );
         assertThat( members.next(), new IsRecord( follower1.getUuid(), 5001, Role.FOLLOWER, asSet( "core", "core1" ) ) );
@@ -155,17 +154,5 @@
                     ", groups=" + groups +
                     '}' );
         }
-=======
-        final List<Object[]> members = asList( procedure.apply( null, new Object[0], null ) );
-
-        // then
-        assertThat( members, IsIterableContainingInOrder.contains(
-                new Object[]{theLeader.getUuid().toString(), new String[] {"bolt://localhost:3000"}, "LEADER"},
-                new Object[]{follower1.getUuid().toString(), new String[] {"bolt://localhost:3001"}, "FOLLOWER"},
-                new Object[]{follower2.getUuid().toString(), new String[] {"bolt://localhost:3002"}, "FOLLOWER"},
-                new Object[]{"00000000-0000-0000-0000-000000000000", new String[] {"bolt://localhost:3004"}, "READ_REPLICA"},
-                new Object[]{"00000000-0000-0000-0000-000000000000", new String[] {"bolt://localhost:3005"}, "READ_REPLICA"}
-        ) );
->>>>>>> 1ac6b026
     }
 }