/*
 * Copyright (c) 2002-2017 "Neo Technology,"
 * Network Engine for Objects in Lund AB [http://neotechnology.com]
 *
 * This file is part of Neo4j.
 *
 * Neo4j is free software: you can redistribute it and/or modify
 * it under the terms of the GNU Affero General Public License as
 * published by the Free Software Foundation, either version 3 of the
 * License, or (at your option) any later version.
 *
 * This program is distributed in the hope that it will be useful,
 * but WITHOUT ANY WARRANTY; without even the implied warranty of
 * MERCHANTABILITY or FITNESS FOR A PARTICULAR PURPOSE.  See the
 * GNU Affero General Public License for more details.
 *
 * You should have received a copy of the GNU Affero General Public License
 * along with this program. If not, see <http://www.gnu.org/licenses/>.
 */
package org.neo4j.causalclustering.scenarios;

import java.io.File;

import org.junit.After;
import org.junit.Before;
import org.junit.Rule;
import org.junit.Test;

import org.neo4j.causalclustering.discovery.Cluster;
import org.neo4j.causalclustering.discovery.IpFamily;
import org.neo4j.causalclustering.discovery.SharedDiscoveryService;
import org.neo4j.graphdb.GraphDatabaseService;
import org.neo4j.graphdb.factory.GraphDatabaseFactory;
import org.neo4j.graphdb.factory.GraphDatabaseSettings;
import org.neo4j.io.fs.FileSystemAbstraction;
import org.neo4j.kernel.configuration.Settings;
import org.neo4j.kernel.impl.store.format.highlimit.HighLimit;
import org.neo4j.test.DbRepresentation;
import org.neo4j.test.rule.TestDirectory;
import org.neo4j.test.rule.fs.DefaultFileSystemRule;

import static java.util.Collections.emptyMap;

import static org.neo4j.causalclustering.discovery.Cluster.dataMatchesEventually;

public class ClusterCommunityToEnterpriseIT
{
    private Cluster cluster;
    private FileSystemAbstraction fsa;

    @Rule
    public TestDirectory testDir = TestDirectory.testDirectory();
    @Rule
    public DefaultFileSystemRule fileSystemRule = new DefaultFileSystemRule();

    @Before
    public void setup() throws Exception
    {
        fsa = fileSystemRule.get();

        cluster = new Cluster( testDir.directory( "cluster" ), 3, 0,
<<<<<<< HEAD
                new SharedDiscoveryService(), emptyMap(), emptyMap(), emptyMap(), emptyMap(), HighLimit.NAME,
                IpFamily.IPV4, false, new Monitors() );
=======
                new SharedDiscoveryService(), emptyMap(), emptyMap(), emptyMap(), emptyMap(), HighLimit.NAME );
>>>>>>> 09bec40f
    }

    @After
    public void after() throws Exception
    {
        if ( cluster != null )
        {
            cluster.shutdown();
        }
    }

    @Test
    public void shouldRestoreBySeedingAllMembers() throws Throwable
    {
        // given
        File storeDir = testDir.makeGraphDbDir();
        GraphDatabaseService database = new GraphDatabaseFactory().newEmbeddedDatabaseBuilder( storeDir )
                .setConfig( GraphDatabaseSettings.allow_store_upgrade, Settings.TRUE )
                .setConfig( GraphDatabaseSettings.record_format, HighLimit.NAME ).newGraphDatabase();
        database.shutdown();
        DbRepresentation before = DbRepresentation.of( storeDir );

        // when
        fsa.copyRecursively( storeDir, cluster.getCoreMemberById( 0 ).storeDir() );
        fsa.copyRecursively( storeDir, cluster.getCoreMemberById( 1 ).storeDir() );
        fsa.copyRecursively( storeDir, cluster.getCoreMemberById( 2 ).storeDir() );
        cluster.start();

        // then
        dataMatchesEventually( before, cluster.coreMembers() );
    }
}<|MERGE_RESOLUTION|>--- conflicted
+++ resolved
@@ -59,12 +59,8 @@
         fsa = fileSystemRule.get();
 
         cluster = new Cluster( testDir.directory( "cluster" ), 3, 0,
-<<<<<<< HEAD
                 new SharedDiscoveryService(), emptyMap(), emptyMap(), emptyMap(), emptyMap(), HighLimit.NAME,
-                IpFamily.IPV4, false, new Monitors() );
-=======
-                new SharedDiscoveryService(), emptyMap(), emptyMap(), emptyMap(), emptyMap(), HighLimit.NAME );
->>>>>>> 09bec40f
+                IpFamily.IPV4, false );
     }
 
     @After
