--- conflicted
+++ resolved
@@ -102,7 +102,6 @@
 import org.neo4j.kernel.lifecycle.LifecycleStatus;
 import org.neo4j.kernel.monitoring.Monitors;
 import org.neo4j.logging.LogProvider;
-import org.neo4j.ssl.SslPolicy;
 import org.neo4j.time.Clocks;
 import org.neo4j.udc.UsageData;
 
@@ -252,17 +251,12 @@
         this.commitProcessFactory = coreStateMachinesModule.commitProcessFactory;
         this.accessCapability = new LeaderCanWrite( consensusModule.raftMachine() );
 
-<<<<<<< HEAD
-        CoreServerModule coreServerModule = new CoreServerModule( identityModule, platformModule, consensusModule,
-                coreStateMachinesModule, replicationModule, clusterStateDirectory.get(), clusteringModule, localDatabase,
-                messageLogger, databaseHealthSupplier, pipelineHandlerAppender );
-=======
-        RaftServerModule raftServerModule = new RaftServerModule( platformModule, consensusModule, identityModule, localDatabase, clusterSslPolicy, monitors,
-                messageLogger );
+        RaftServerModule raftServerModule = new RaftServerModule( platformModule, consensusModule, identityModule, localDatabase, pipelineHandlerAppender,
+                monitors, messageLogger );
 
         CoreServerModule coreServerModule = new CoreServerModule( identityModule, platformModule, consensusModule, coreStateMachinesModule, clusteringModule,
-                replicationModule, raftServerModule, localDatabase, databaseHealthSupplier, clusterSslPolicy, clusterStateDirectory.get() );
->>>>>>> 36469603
+                replicationModule, raftServerModule, localDatabase, databaseHealthSupplier, clusterStateDirectory.get(),
+                pipelineHandlerAppender );
 
         editionInvariants( platformModule, dependencies, config, logging, life );
 
