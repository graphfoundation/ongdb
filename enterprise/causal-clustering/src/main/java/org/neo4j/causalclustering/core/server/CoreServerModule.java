--- conflicted
+++ resolved
@@ -177,25 +177,14 @@
         RaftMessageHandler messageHandler =
                 new RaftMessageHandler( localDatabase, logProvider, consensusModule.raftMachine(), downloader, commandApplicationProcess );
 
-<<<<<<< HEAD
-        CoreLife coreLife = new CoreLife( consensusModule.raftMachine(), localDatabase, clusteringModule.clusterBinder(), commandApplicationProcess,
-                coreStateMachinesModule.coreStateMachines, messageHandler, snapshotService );
-
-        RaftLogPruner raftLogPruner = new RaftLogPruner( consensusModule.raftMachine(), commandApplicationProcess );
-        dependencies.satisfyDependency( raftLogPruner );
-
-        life.add( new PruningScheduler( raftLogPruner, jobScheduler, config.get( CausalClusteringSettings.raft_log_pruning_frequency ).toMillis(),
-                logProvider ) );
-
-=======
->>>>>>> 9843c054
         int queueSize = config.get( CausalClusteringSettings.raft_in_queue_size );
         int maxBatch = config.get( CausalClusteringSettings.raft_in_queue_max_batch );
 
         BatchingMessageHandler batchingMessageHandler = new BatchingMessageHandler( messageHandler, queueSize, maxBatch, logProvider );
 
-        LeaderAvailabilityHandler leaderAvailabilityHandler = new LeaderAvailabilityHandler( batchingMessageHandler, consensusModule.getLeaderAvailabilityTimers(),
-                consensusModule.raftMachine()::term, logProvider );
+        LeaderAvailabilityHandler leaderAvailabilityHandler = new LeaderAvailabilityHandler(
+                        batchingMessageHandler, consensusModule.getLeaderAvailabilityTimers(), consensusModule.raftMachine()::term, logProvider
+        );
 
         CoreLife coreLife = new CoreLife( consensusModule.raftMachine(), localDatabase,
                 clusteringModule.clusterBinder(), commandApplicationProcess,
