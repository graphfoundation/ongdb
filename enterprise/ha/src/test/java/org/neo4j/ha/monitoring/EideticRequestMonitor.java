/**
 * Copyright (c) 2002-2014 "Neo Technology,"
 * Network Engine for Objects in Lund AB [http://neotechnology.com]
 *
 * This file is part of Neo4j.
 *
 * Neo4j is free software: you can redistribute it and/or modify
 * it under the terms of the GNU Affero General Public License as
 * published by the Free Software Foundation, either version 3 of the
 * License, or (at your option) any later version.
 *
 * This program is distributed in the hope that it will be useful,
 * but WITHOUT ANY WARRANTY; without even the implied warranty of
 * MERCHANTABILITY or FITNESS FOR A PARTICULAR PURPOSE.  See the
 * GNU Affero General Public License for more details.
 *
 * You should have received a copy of the GNU Affero General Public License
 * along with this program. If not, see <http://www.gnu.org/licenses/>.
 */
package org.neo4j.ha.monitoring;

import java.util.Map;
import java.util.concurrent.atomic.AtomicInteger;

import org.neo4j.com.monitor.RequestMonitor;

/**
 * Write operations are guarded by synchronization, read operations are not, since they are expected to take place
 * after the object is no longer alive.
 */
public class EideticRequestMonitor implements RequestMonitor
{
    private AtomicInteger startedRequests = new AtomicInteger( 0 );
    private AtomicInteger endedRequests = new AtomicInteger( 0 );

    @Override
    public synchronized void beginRequest( Map<String, String> requestContext )
    {
        startedRequests.incrementAndGet();
    }

    @Override
    public synchronized void endRequest( Throwable t )
    {
<<<<<<< HEAD
        requestsEnded++;
        if (t != null)
            t.printStackTrace();
    }

    public synchronized List<Map<String, String>> getRequests()
=======
        endedRequests.incrementAndGet();
    }

    public int getStartedRequests()
>>>>>>> 494bf9a0
    {
        return startedRequests.get();
    }

<<<<<<< HEAD
    public synchronized int getRequestsEnded()
=======
    public int getEndedRequests()
>>>>>>> 494bf9a0
    {
        return endedRequests.get();
    }
}<|MERGE_RESOLUTION|>--- conflicted
+++ resolved
@@ -34,36 +34,23 @@
     private AtomicInteger endedRequests = new AtomicInteger( 0 );
 
     @Override
-    public synchronized void beginRequest( Map<String, String> requestContext )
+    public void beginRequest( Map<String, String> requestContext )
     {
         startedRequests.incrementAndGet();
     }
 
     @Override
-    public synchronized void endRequest( Throwable t )
+    public void endRequest( Throwable t )
     {
-<<<<<<< HEAD
-        requestsEnded++;
-        if (t != null)
-            t.printStackTrace();
-    }
-
-    public synchronized List<Map<String, String>> getRequests()
-=======
         endedRequests.incrementAndGet();
     }
 
     public int getStartedRequests()
->>>>>>> 494bf9a0
     {
         return startedRequests.get();
     }
 
-<<<<<<< HEAD
-    public synchronized int getRequestsEnded()
-=======
     public int getEndedRequests()
->>>>>>> 494bf9a0
     {
         return endedRequests.get();
     }
