--- conflicted
+++ resolved
@@ -51,19 +51,11 @@
         ClusterState state = new ClusterState(
                 asList(
                         newClusterInstance( new InstanceId( 1 ), new URI( "cluster://localhost:5001" ),
-<<<<<<< HEAD
-                                new Monitors(), config, NullLogProvider.getInstance() ),
+                                new Monitors(), config, 10, NullLogProvider.getInstance() ),
                         newClusterInstance( new InstanceId( 2 ), new URI( "cluster://localhost:5002" ),
-                                new Monitors(), config, NullLogProvider.getInstance() ),
+                                new Monitors(), config, 10, NullLogProvider.getInstance() ),
                         newClusterInstance( new InstanceId( 3 ), new URI( "cluster://localhost:5003" ),
-                                new Monitors(), config, NullLogProvider.getInstance() ) ),
-=======
-                                new Monitors(), config, 10, logging ),
-                        newClusterInstance( new InstanceId( 2 ), new URI( "cluster://localhost:5002" ),
-                                new Monitors(), config, 10, logging ),
-                        newClusterInstance( new InstanceId( 3 ), new URI( "cluster://localhost:5003" ),
-                                new Monitors(), config, 10, logging ) ),
->>>>>>> 3317386c
+                                new Monitors(), config, 10, NullLogProvider.getInstance() ) ),
                 emptySetOf( ClusterAction.class )
         );
 
@@ -88,19 +80,11 @@
         ClusterState state = new ClusterState(
                 asList(
                         newClusterInstance( new InstanceId( 1 ), new URI( "cluster://localhost:5001" ),
-<<<<<<< HEAD
-                                new Monitors(), config, NullLogProvider.getInstance() ),
+                                new Monitors(), config, 10, NullLogProvider.getInstance() ),
                         newClusterInstance( new InstanceId( 2 ), new URI( "cluster://localhost:5002" ),
-                                new Monitors(), config, NullLogProvider.getInstance() ),
+                                new Monitors(), config, 10, NullLogProvider.getInstance() ),
                         newClusterInstance( new InstanceId( 3 ), new URI( "cluster://localhost:5003" ),
-                                new Monitors(), config, NullLogProvider.getInstance() ) ),
-=======
-                                new Monitors(), config, 10, logging ),
-                        newClusterInstance( new InstanceId( 2 ), new URI( "cluster://localhost:5002" ),
-                                new Monitors(), config, 10, logging ),
-                        newClusterInstance( new InstanceId( 3 ), new URI( "cluster://localhost:5003" ),
-                                new Monitors(), config, 10, logging ) ),
->>>>>>> 3317386c
+                                new Monitors(), config, 10, NullLogProvider.getInstance() ) ),
                 emptySetOf( ClusterAction.class )
         );
 
