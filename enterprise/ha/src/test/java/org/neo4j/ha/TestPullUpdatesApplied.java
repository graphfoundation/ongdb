--- conflicted
+++ resolved
@@ -186,7 +186,6 @@
 
     private HighlyAvailableGraphDatabase newDb( int serverId )
     {
-<<<<<<< HEAD
         return database( serverId, dir.cleanDirectory( Integer.toString( serverId ) ).getAbsolutePath() );
     }
 
@@ -209,10 +208,7 @@
 
     private static int runInOtherJvmToGetExitCode( String... args ) throws Exception
     {
-        List<String> allArgs = new ArrayList<>( Arrays.asList( "java", "-cp",
-=======
         List<String> allArgs = new ArrayList<String>( Arrays.asList( "java", "-Djava.awt.headless=true", "-cp",
->>>>>>> 74371aeb
                 System.getProperty( "java.class.path" ), TestPullUpdatesApplied.class.getName() ) );
         allArgs.addAll( Arrays.asList( args ) );
         Process p = Runtime.getRuntime().exec( allArgs.toArray( new String[allArgs.size()] ) );
