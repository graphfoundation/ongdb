--- conflicted
+++ resolved
@@ -31,12 +31,8 @@
 import org.neo4j.com.RequestContext;
 import org.neo4j.com.Response;
 import org.neo4j.com.storecopy.StoreWriter;
-<<<<<<< HEAD
 import org.neo4j.helpers.Exceptions;
-=======
-import org.neo4j.com.TxExtractor;
 import org.neo4j.kernel.ha.MasterClient214;
->>>>>>> 816f76de
 import org.neo4j.kernel.ha.com.master.Master;
 import org.neo4j.kernel.ha.lock.LockResult;
 import org.neo4j.kernel.ha.lock.LockStatus;
@@ -102,12 +98,9 @@
         }
     };
 
-<<<<<<< HEAD
-    @Override
-=======
     public static final ProtocolVersion CURRENT = MasterClient214.PROTOCOL_VERSION;
 
->>>>>>> 816f76de
+    @Override
     public Response<Integer> createRelationshipType( RequestContext context, final String name );
 
     @Override
